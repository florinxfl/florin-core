--- conflicted
+++ resolved
@@ -1,9 +1,10 @@
-<<<<<<< HEAD
 2.1
 
 Extend recovery phrase with (optional) birth number.
 UI - Option to hide status bar when synchronized (default enabled). Disable to always show status indicators.
-=======
+
+
+
 2.0.0.11
 
 UI - Display full converted balance in upper left for forex (Euro or other currency) display instead of only available balance; Add a tooltip to break down the different amounts when hovered over.
@@ -37,8 +38,6 @@
 RPC - Fix an occasional/intermittent issue where getblocktemplate would fail when called by mining pools
 CMDFLAG - Default "minimallogging" flag to on for arm and aarch64 architectures.
 CORE - Fix a block relay issue that combined with other factors was occasionally leading to temporary chain stalls.
-
->>>>>>> d998f404
 
 
 
