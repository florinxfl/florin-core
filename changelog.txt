2.2.0
<<<<<<< HEAD

CORE - Extend recovery phrase with (optional) birth number.
CORE - Introduce 'index based outpoints' to new transaction format; allowing for reduction of transaction size in many cases.
UI - Option to hide status bar when synchronized (default enabled). Disable to always show status indicators.
RPC - Implement new 'importlinkedaccount' command.
RPC - Add an optional purge option to 'deleteseed' command.
RPC - Add 'initialblockdownload', 'automatic_pruning' and 'prune_target_size' fields to 'getblockchaininfo' results
RPC - Remove command 'getblocktemplate'
RPC - Add 'fail_count' and 'action_nonce' data to 'getwitnessinfo' command.




2.1.0.23
=======
>>>>>>> 683dfba8

CORE - Extend recovery phrase with (optional) birth number.
UI - Option to hide status bar when synchronized (default enabled). Disable to always show status indicators.
RPC - Implement new 'importlinkedaccount' command.
RPC - Add an optional purge option to 'deleteseed' command.
RPC - Add 'initialblockdownload', 'automatic_pruning' and 'prune_target_size' fields to 'getblockchaininfo' results




2.1.0.24

CORE    - Lower default memory usage on devices with <1gb memory.
CORE    - Update to V2 nocks API for IBAN transactions.
CORE    - Several minor mining improvements
UI      - Display arena setup time in mining UI
RPC     - Improve 'resetdatadirpartial' and 'resetdatadirfull' functionality.




2.1.0.22

UI      - Performance improvement when syncing with a wallet that has a witness account and lots of transactions
UI      - Introduce a way to show/hide orphan transactions in account transaction list
UI      - Transaction list export functionality, and button for account transaction list export
UI      - Add a context menu item to remove all orphan transactions for an account
UI      - New 'recipient' input field and related functionality for IBAN payments
CORE    - Fix an issue with reporting of peer IPv6 addresses
CORE    - Fix an issue with dual IPv6/IPv4 binds
CORE    - Fix an issue when binding multiple listening sockets




2.1.0.20

UI      - Various minor UI fixes.
CORE    - Minor enhancements to SIGMA mining performance.
CORE    - Fix some periodic crashes and minor stability issues with SIGMA mining.
CMDFLAG - New config flag "sigmaalgo" which can be used to bypass automatic algorithm detection. (Valid options currently are: ref, avx512f, avx2, avx, sse4.2, ssse3, avx512faes, avx2aes, avxaes, sse4.2aes, ssse3aes)




2.1.0.19

UI      - Introduce an 'open datadir' button to debug info window
UI      - Fix a small bug with sending funds from mining account
CORE    - Fix various minor race conditions in code
CORE    - Minor improvements to default settings for low memory machines
RPC     - New support specific RPC commands to aid support staff in assisting users: resetdatadirpartial, resetdatadirfull, getcheckpoint, getlastblocks, resetconfig, resetconfig_pi_lowmem, resetconfig_pi_medmem
RPC     - Improve responsiveness of 'setgenerate' and 'getgenerate' commands
RPC     - Update output of getblock and other commands to include pre/post nonce 




2.1.0.18

MISC    - Introduce small new feature to help update users who got stuck on a fork
UI      - Automatically lower the mining memory limits on 32 bit systems that can't handle 4GB of process memory
UI      - Various minor improvements to mining UI
CORE    - Fix an issue with autodetection of mining accounts when recovering from phrase
CORE    - Improve the way total network hashrate is estimated (RPC: getnetworkhashps)
RPC     - New RPC command 'getminingrewardaddress'
RPC     - Improve the way human difficulty is displayed for SIGMA so that its more human friendly (not fractional)




2.1.0.17

MISC    - Update checkpoints
CORE    - Improve upgrade procedure for any users who failed to upgrade for previous releases in time and were temporarily stuck on a fork.
UI      - Minor improvements to information display in mining dialog.




2.1.0.16

CORE    - Temporarily reduce witness reward back to 20, due to unexpected complications with adjusting witness rewards during phase3. Reward will be restored to 30 at a future date after further discussion on how to proceed.




2.1.0.15

CORE    - Adjust minimum PoW limit; as with delta hashrate is much slower than regular PoW algorithms.





2.1.0.14

CORE    - Reduce mainnet proof of work limit to be lower as SIGMA works at a much lower difficulty, and is causing blocks to take very long to solve.




2.1.0.12

UI      - Introduce new basic user interface for mining
UI      - Fix a bug on windows where closing the debug dialog with main app hidden could cause the entire app to close
CORE    - Introduce new 'mining' account type
RPC     - New command 'createminingaccount'
RPC     - New command 'setminingrewardaddress'
RPC     - Modify 'setgenerate' behaviour to work with mining accounts when present, a regular account can still be used by explicitely passing an account name when calling 'setgenerate'
CMDFLAG - New flag '-genmemlimit' to go with existing '-gen' and '-genproclimit'




2.1.0.11

This release introduces the new SIGMA PoW algorithm, a 'CPU friendly' algorithm designed to better suit Guldens needs than the previous algorithm scrypt that was used before.
CORE    - Introduce new utility 'bench_sigma' for testing/benchmarking SIGMA outside of the Gulden app itself.
CORE    - Fix DOS vulnerability (crash) in witness bundle input checking
CORE    - Introduce SIGMA as the new PoW algorithm in testnet builds.
CORE    - Minor improve to Delta difficulty adjustment algorithm to work better with SIGMA
CORE    - Introduce new/modified reward schedule for development funding and slight increase in witness rewards (as per GAB decision)
RPC     - Modify 'setgenerate' command to take a memory paramater for SIGMA
RPC     - Improve output of 'getnetworkhashps' command
RPC     - Drop support for 'getblocktemplate' - it is not required for CPU mining and we can simplify the codebase without it.




2.1.0.7

RPC     - Fix a bug in InvalidateBlock behaviour when called on a block that isn't currently in the main chain.
CORE    - Minor improvement to mining behaviour when an absent witness is present.
UI      - Fix a windows only issue with non-ASCII wallet paths. (Introduced by bdb upgrade)




2.1.0.6

MISC    - Update checkpoints.
CORE    - Introduce an improvement to checkpoint server mechanism to temporarily help stabalise chain against mining instability. Mechanism will be removed once phase4 and/or SIGMA are active and is just a temporary measure.




2.1.0.5

CORE    - Fix a rare issue where witnessing devices would fail to witness due to not completing a proper rescan after importing a witness address.
CORE    - Improve transaction propagation speed by pushing mempool to new connections
CORE    - Introduce builds of the UI client for all architectures ("arm" and "aarch64" previously did not have)
CORE    - Introduce "riscv64" to the list of officially supported architectures.
CORE    - Introduce AppImage installers for "arm" and "aarch64"
RPC     - New command "getaccountaddress" to get current receiving address (as would be displayed in UI) for an account.
MISC    - Update to newer version of Qt which should improve various minor UI aspects.




2.1.0.4

MISC    - Minor maintenance release, update checkpoints and other minor changes
CORE    - Introduce some code to automatically detect and clear the failed verification status of blocks in certain situations where it is safe to do so. This will make it easier for users who fail to update before a fork to update after the fork without having to issue any manual commands.
CORE    - Add some additional logging of error conditions to the witness loop.
CORE    - Fix a potential race condition in networking code, that may have been the cause of very rare intermittent network related crashes. Detected on android as part of "unity" project.
UI      - Fix a display issue with "local currency" mouse-over tooltips.
UI      - Fix a small display update issue when switching between witness and normal accounts in some instances.
UI      - Clean up the language selection list in options dialog.
ZMQ     - Fix a bug in the NotifyStalledWitness ZMQ code.




2.1.0.3

UI      - Modify witness QR for better interoperability with external apps.
UI      - Remove embedded webkit for buy page in favour of simply launching buy page in an external browser.
RPC     - Minor RPC fixes.




2.1.0.1

UI      - Implement an address tab for witness accounts, for easier access of the current active witness account address and for better integration with third party monitoring apps.




2.1.0.0

CORE    - Implement a few consensus level changes for witnessing, these are minor improvements but are better to make now before phase 4 activation for the sake of future code cleanliness.
        These changes will, these changes will activate at block 881000 (Estimated around 17-18th January 2019) all 2.0.x users should attempt to update before then, all 1.6.x users can remain on 1.6.x - contact developers for assistance if in doubt.
UI      - Minor UI fixes




2.0.0.17
RPC     - Introduce new debug command verifywitnessaddress
UI      - Update styling and graphics




2.0.0.15
UI      - Fix font issues with macOS mojave




2.0.0.14
CORE    - Fix for upstream critical vulnerability CVE-2018-17144




2.0.0.12
UI      - Improve visual look of the "all" button in the send coins dialog.
UI      - Fix a problem with increasing memory consumption over time that was affecting some users.
UI      - Fix an issue where emptying an "unlocked" witness account first required restarting the wallet.
UI      - Fix an issue where an "unlocked" witness account would show incorrect statistical information.
CORE    - Reduce memory footprint and improve performance of witness validation.




2.0.0.11
UI      - Display full converted balance in upper left for forex (Euro or other currency) display instead of only available balance; Add a tooltip to break down the different amounts when hovered over.
UI      - Fix an issue where the transaction list would sometimes show confusing more recent timestamps when importing a witness-only key or recovering from phrase.
RPC     - New command "getaddress" as a way to easily get Gulden address(es) from a pubkey or script.
RPC     - New command "emptymempool" to temporarily empty the mempool of all transactions, useful for debugging as well as a last resort tool if mining pools ever find themselves in a situation where mempool is somehow misbehaving.
RPC     - Fix a crash when calling 'validateaddress' with no wallet.
CORE    - Fix a "CreateBlock" issue that was triggering in rare circumstances and affecting "getblocktemplate" RPC calls by miners when it did.
CORE    - Fix a crash that can occur during rescan when using zapwallettxes.
CORE    - Enable witness renewal and emptying of witness accounts whose lock period has expired - from block 797000 onwards.
CMDFLAG - New command line flag "-disablenet" to start with networking disabled, useful in some debugging scenarios.
CMDFLAG - New command line flag "-zmqpubstalledwitness=<address>" to turn on zmq monitoring for stalled witnesses.
ZMQ     - Add new message "stalledwitness" which can be used by services to monitor for slow and absent witnesses - enabled via CMDFLAG "zmqpubstalledwitness"




2.0.0.10
RPC     - Make "getrescanprogress" command more responsive.
UI      - Fix an issue with "orphaned" witness earnings incorrectly showing as part of account balance.
UI      - Add a user alert message if number of witnesses on the network drops below 100 as a precaution to help keep the number of witnesses high.
UI      - Fix a bug with wallet rescan progress display.
UI      - Another fix to prevent "Failed to calculate witness info for candidate block" dialog from showing in situations where it isn't really harmful.
UI      - Fix an issue some users were having with unlocking wallet.
UI      - Fix an issue where the receive coins dialog would, when creating a new account, in certain instances temporarily show the address for a different account.
UI      - Allow emptying of non-witness funds if normal funds are somehow sent to a witness account address.
UI      - Fix a small glitch where empty wallet balance would occasionally display as -0.00
UI      - Fix a transaction view issue where "locked from" transactions were occasionally displayed as "received from" instead.
RPC     - Fix a small issue with one of the weights being output incorrectly in `getwitnessinfo` command.
RPC     - Add some additional PoW² related output to 'getblock' and 'getheader' calls.
RPC     - Fix an occasional/intermittent issue where getblocktemplate would fail when called by mining pools
CMDFLAG - Default "minimallogging" flag to on for arm and aarch64 architectures.
CORE    - Fix a block relay issue that combined with other factors was occasionally leading to temporary chain stalls.




2.0.0.9
CORE    - Major witness validation performance improvement and memory usage reduction due to partial chain cloning
CORE    - Move some invalid block logic earlier in the block check process, this should help address some issues users have been experiencing as well as further stabalise the network.
CORE    - Simplify phase2/phase3 checks now that we know the final blocks where they activated; This will help performance in various ways and simplifies the code.
CORE    - Some minor performance improvements
UI      - Fix an underlying issue that was causing a "scary" looking message dialog to occasionally pop up and bother some users.
UI      - Fix an issue with witness earnings graph display for units other than "blocks"
UI      - Fix an occasional/random UI lockup when password dialog shows from backup page.
CMDFLAG - Add a new flag `limitdeltadiffdrop=n` for mining pools, larger mining pools should set this to 0. Medium pools 1-6, very small pools can leave it off.
CMDFLAG - Add new "minimallogging" flag for the benefit of users with limited disk space e.g. pi users




2.0.0.7
CORE    - Fix a crash for users who run with -disablewallet




2.0.0.6
CORE    - Stability fix for a minor crash issue some users might otherwise experience in phase 3.
UI      - Some very minor localisation and UI cleanups
UI      - Fix a balance display issue
WALLET  - Implement detection for an issue with incorrect HD index counter incrementing that may have affected some users in past versions of the software. Users who are affected are in no immediate danger but should be warned to rectify the issue regardless.
NET     - No longer advertise or establish outgoing connections to outdated (1.6.x) peers but allow incoming connections from them.





2.0.0.4
UI      - Fix a (phase 3 only) issue where the transaction list sometimes displaying unnecessary duplicate "rejected" earning messages for every valid earning message.
RPC     - Add two commands disablewitnessing/enablewitnessing - useful for various testing scenarios and some other fringe use cases.
NET     - Fix an annoying instability issue (crash) in the networking code that is triggered by the checkpoint system in some scenarios.




2.0.0.2
UI      - Implement an improved "new account" page; which makes witnessing more visible as well as better displays and advertizes various other capabilities of our wallets.
UI      - Resolve a minor issue where old Legacy accounts were incorrectly hidden by UI in some circumstances, due to an old already fixed issue that was in some older 1.6.x wallets.
CMDFLAG - Add a new command line flag "-resyncforblockindexupgrade" for the benefit of some devices that may be having trouble upgrading.
CMDFLAG - Add a new command line flag "-reverseheaders" to allow control over whether to use reverse headers or not.
CORE    - Various code quality improvements; travis now running with '-Werror -Wall -Wextra' for first time.



2.0.0.1
RPC     - Fix a small issue with rescan progress percentage
CORE    - Fix an issue with locked wallets and account indexes that was triggering assertions in some cases.
UI      - Fix a possible minor crash that some users may have been encountering during upgrade.
UI      - Fix an issue with GuldenD and repeated unlock requests, limit to a single unlock request.




2.0.0
This release incorporates three new major feature branches, which combined involve over a year of intense development effort:
* PoW² - See https://github.com/Gulden/gulden-official/raw/master/technical_documentation/Gulden_PoW2.pdf for technical information
Highlights include: Ability to lock funds for a period of time and earn rewards while securing the network. Drastically enhanced network security.

UI      - New "witness overview" dialog with info and statistics on witness accounts, complete with a graph showing current and predicted earnings.
UI      - New "witness fund" dialog, with estimate to help pick the right weight when funding an account.
CORE    - New blockchain consensus rules for a PoW² driven blockchain with determistic witnessing.
CORE    - New address type for two key witness accounts
CORE    - New account types for witnessing, including special behaviour (hardening) of the witness key chain so that witness keys can be shared without compromising wallet security.
CORE    - New witness-only account types for linked witnessing between main wallet and a backup witness device.
CORE    - Automatic witnessing of incoming blocks in exchange for rewards
RPC     - New commands:
        View a statistical/informational snapshot of the witness system for any block in the blockchain - getwitnessinfo "block_specifier" verbose mine_only
        Create a new witness account - createwitnessaccount "name"
        Lock funds into a witness account - fundwitnessaccount "funding_account" "witness_account" "amount" "time" "force_multiple"
        Add funds to a witness account and/or extend the lock period - extendwitnessaccount "funding_account" "witness_account" "amount" "time" 
        Add funds to a witness address and/or extend the lock period - extendwitnessaddress "funding_account" "witness_address" "amount" "time" 
        Export a URL for creation of a linked "witness-only" account - getwitnessaccountkeys "witness_account" 
        Import a "witness-only" account from a URL that has previously been exported - importwitnesskeys "account_name" "encoded_key_url" "create_account"
        Split a witness account into multiple witness addresses; Lock period is not changed this exists for the benefit of users whose weight is too large for the network - splitwitnessaccount "funding_account" "witness_account" "amounts"
        Merge multiple identical witness addresses into a single one; Only works on identical accounts i.e. ones that have previously been split - mergewitnessaccount "funding_account" "witness_account"
        Renew a witness account that has expired due to failiure to witness - renewwitnessaccount "witness_account" 
        Change the witness key on an account where the key may have been compromised or as a periodic precaution - rotatewitnessaccount "funding_account" "witness_account"
        Change the witness key on an account where the key may have been compromised or as a periodic precaution  - rotatewitnessaddress "funding_account" "witness_address"
        Set a witness account to compound all or part of the earnings it receives (phase 4 only) - setwitnesscompound "witness_account" "amount"
        Check the compounding settings for a witness account - getwitnesscompound "witness_account"
        Set an address or script other than the default for witness reward payout - setwitnessrewardscript "witness_account" "address_or_script" force_pubkey 
        Get the current address or script that has been set for witness reward payout - getwitnessrewardscript "witness_account" 
RPC     - GetBlockTemplate support for mining in conjunction with phase 3 witnessing.

* SegSig - A new transaction format. See https://github.com/Gulden/gulden-official/blob/master/technical_documentation/transaction_format.md for technical information.
Highlights include: Solving of malleability issues; More compact transactions (over 50% in some cases) leading to increased network capacity for peak transaction periods; New transaction types (for PoW²); Extensible transaction types for future development.

CORE    - Implement fixes for transaction malleability
CORE    - Implement new more compact transaction format
CORE    - Implement two new transaction types "StandardKeyHash" and "PoW2_Witness"
CORE    - Implement version scheme allowing easy future creation of additional compact special purpose transactions
CORE    - Witness based version bit activation, for better control of future updates. Feature activation can now be controlled by "miner voting", "witness voting" or a combination at developer discretion.

* Sonic - The sonic project involves multiple changes to the p2p networking stack within Gulden.
Highlights include: A switch to boost::asio for the networking stack to replace the old select() based networking code; Multiple improvements to the initial chain synchronisation process, including reverse header synchronisation, making it drastically faster; Removal of limitations to how many peers a server can handle, which helps solve scalability/congestion issues on the network in peak usage periods.

* Non exhaustive list of additional general changes.
UI      - Gulden desktop client gains an automatic update check to alert users of updates. Update check is cryptographically secured to ensure that it cannot be tampered with.
UI      - Improved handling of wallet alerts/warnings through a new warning dialog.
UI      - New "all" button on send coin screen to send all funds.
UI      - Major reworking of send coin screen including improved Nocks integration and many other bug fixes.
UI      - Improve handling of small window sizes; hide some window elements on smaller windows when necessary.
UI      - Add localisation for the loading/splash screen when wallet first opens.
CORE    - Improved handling of "private key" imports.
CORE    - Major performance improvements for wallets with lots of transactions.
CORE    - Major performance improvements for wallets with lots of accounts.
CORE    - Performance improvements when creating new accounts.
CORE    - Numerous other performance improvements throughout the wallet.
CORE    - Major reworking of application life cycle management (open/close); so that it is faster and more consistent across applications. This forms the first step of our future "Unity" project, and fixes various crash at exit bugs and possible sources of wallet corruption.
CMDFLAG - Add a -windowtitle command flag, primarily intended to be used to assist with testing so that multiple program instances can be easily distinguished.
CMDFLAG - Add a new -disableui flag to start with just a RPC console (and wallet); Useful for some types of debugging.
RPC     - New command 'getaccountbalances' return a list of individual balances for all accounts.
RPC     - New command 'listunspentforaccount' as account specific counterpart for listunspent.
RPC     - New command 'rescan' to trigger a wallet rescan (Same as Tools>rescan via UI).
RPC     - New command 'getrescanprogress' to view the progress percentageof an ongoing wallet rescan.
RPC     - New command 'getimmaturebalance' as conterpart to 'getunconfirmedbalance'
RPC     - Add account capability to 'sendmany' command.
RPC     - Modify 'listaccounts' command to take an optional second paramater to filter on account state. Add a new "state" field to the output and clarify better the difference between "type" and "HD_type"
And many more changes and bug fixes, for a comprehensive list view the commit history on our github repository.




1.6.4.8
Minor maintenence release.
UI      - Introduce a new informational widget and other minor UI improvements that make it move obvious to users that the wallet is not yet available during initial sync.
UI      - Add a new menu item for setting the currency.
UI      - Fix a crash in the send dialog on machines with no network connection.
UI      - Remove bitcoin payment option from send screen
CORE    - Update checkpoints, static difficulties, static seeds and other static information to help assist new users with better syncing experience.




1.6.4.7
Minor testnet related release.




1.6.4.6
RPC     - Fix an issue introduced in 1.6.4.3 which can cause users running with "-disablewallet" to experience RPC freezes when calling certain RPC commands.




1.6.4.5
UI      - Fix "run on boot" links that were broken by testnet changes and other minor "run on boot" corrections.




1.6.4.1
Minor bugfix release.
UI      - Some small translation changes
RPC     - Add an HDIndex flag to 'listaccounts' RPC output, useful for debugging HD wallet issues.
CORE    - Speed up address allocation when -keypool is set to a larger than default size.




1.6.4
CMDFLAG - Add new command line flag '-coinbasesignature' to make it easy to add coinbase signatures to generated blocks (predominantly meant for testnet)
CMDFLAG - Add new command line flag '-accountpool' to increase the default account look ahead size. (Needed in some cases to find accounts on rescan when large account gaps are present)
UI      - Add a special warning if the users wallet.dat is readonly (instead of displaying a generic/scary 'corrupted wallet' message)
UI      - Improvements to send dialog, improve handling when user tries to send amounts equal too or larger than available balance.
UI      - New menu item for importing private keys.
UI      - New menu item to allow users to easily rescan without having to use command line flags or mess around in RPC console.
UI      - Improve the way rescan (and other actions that require progress) display in the program.
UI      - Fix a bug where transaction screen would sometimes show transactions for all accounts instead of just the active one.
RPC     - Modify createaccount command so that it can also create legacy accounts.
RPC     - New commands for read only (watch) HD accounts. getreadonlyaccount, importreadonlyaccount.
RPC     - New command for read only (watch) HD seeds, getreadonlyseed.
RPC     - New 'deleteaccount' command
RPC     - Modify 'move' command so that it can handle `-1` as input for the amount field, passing '-1' will calculate the available balance in the account for the confirmation level passed and transfer all of it.
RPC     - Merge a bug fix from user 'mezrin' for 'dumpwallet' command.
RPC     - Fix a bug in command 'gettransaction' where transaction would not show if 'rpconlylistsecuredtransactions' flag was set to false.
CORE/RPC/UI - Support for read only (watch) HD accounts.
CORE/RPC/UI - Support for read only (watch) HD seeds.
CORE    - Assorted other minor bug fixes.




1.6.3
RPC     - Fix incorrect getaddressesbyaccount output.
CORE    - Fix a possible crash in the checkpoint system.




1.6.2
RPC     - Bring back command that was removed in 1.6.0, adapted to the new account system - getaccount "Guldenaddress"
RPC     - Bring back command that was removed in 1.6.0, adapted to the new account system - getaddressesbyaccount "account"




1.6.1
Minor bugfix release.




1.6.0
UI      - New user interface with drastic improvements over the old user interface.
UI      - Ticker/Exchange rate integration into app.
UI      - In wallet support for buying coins with euro via nocks.
UI/RPC/CORE - New 'account based' wallet internals.
UI      - New in wallet buy support for bitcoin and IBAN via nocks API.
UI/RPC/CORE - Full support for BIP33 and BIP44 HD wallet standards with mnemonics.
UI/CORE - Implement support for synchronised mobile accounts.
CORE    - Update to upstream bitcoin 0.13 codebase providing numerous bug fixes and improvements.
CORE    - Improve the checkpointing code, fix a checkpoint corruption issue that some users were experiencing.
RPC     - Change 'rpconlylistsecuredtransactions' to be on by default.




1.5.5
CORE    - Introduce a checkpoint system to protect against 50% attacks.
UI      - Update the UI so that only checkpointed transactions are marked as 'final'
RPC     - Update several commands so that exchanges can make use of the checkpoint system to be double spend proof.




1.5.4
Minor bugfix release.




1.5.3
Minor bugfix release.




1.5.2
Minor bugfix release.
CORE    - Updated to new seed nodes.
UI      - Fixed an issue with some external URIs not working on OSX machines.
CORE    - Add the KGW fix to all platforms.




1.5.1
UI      - Rebrand to Gulden, updated UI.
CORE    - Implement a fix for KGW difficulty algorithm on 32 bit systems - linux only.




1.5.0
CORE    - New updated codebase based on bitcoin 0.10/0.11
CORE    - Impement a new difficulty adjustment algorithm named DELTA.<|MERGE_RESOLUTION|>--- conflicted
+++ resolved
@@ -1,5 +1,4 @@
 2.2.0
-<<<<<<< HEAD
 
 CORE - Extend recovery phrase with (optional) birth number.
 CORE - Introduce 'index based outpoints' to new transaction format; allowing for reduction of transaction size in many cases.
@@ -9,19 +8,6 @@
 RPC - Add 'initialblockdownload', 'automatic_pruning' and 'prune_target_size' fields to 'getblockchaininfo' results
 RPC - Remove command 'getblocktemplate'
 RPC - Add 'fail_count' and 'action_nonce' data to 'getwitnessinfo' command.
-
-
-
-
-2.1.0.23
-=======
->>>>>>> 683dfba8
-
-CORE - Extend recovery phrase with (optional) birth number.
-UI - Option to hide status bar when synchronized (default enabled). Disable to always show status indicators.
-RPC - Implement new 'importlinkedaccount' command.
-RPC - Add an optional purge option to 'deleteseed' command.
-RPC - Add 'initialblockdownload', 'automatic_pruning' and 'prune_target_size' fields to 'getblockchaininfo' results
 
 
 
