--- conflicted
+++ resolved
@@ -1,4 +1,3 @@
-<<<<<<< HEAD
 2.2.0
 
 CORE - Extend recovery phrase with (optional) birth number.
@@ -6,8 +5,10 @@
 RPC - Implement new 'importlinkedaccount' command.
 RPC - Add an optional purge option to 'deleteseed' command.
 RPC - Add 'initialblockdownload', 'automatic_pruning' and 'prune_target_size' fields to 'getblockchaininfo' results
-=======
 2.1.0.12
+
+
+
 
 UI - Introduce new basic user interface for mining
 UI - Fix a bug on windows where closing the debug dialog with main app hidden could cause the entire app to close
@@ -15,7 +16,6 @@
 RPC - New command 'createminingaccount'
 RPC - New command 'setminingrewardaddress'
 RPC - Modify 'setgenerate' behaviour to work with mining accounts when present, a regular account can still be used by explicitely passing an account name when calling 'setgenerate'
->>>>>>> 29c53c67
 
 
 
@@ -68,7 +68,6 @@
 
 2.1.0.4
 
-UI - Fix a small display update issue when switching between witness and normal accounts in some instances.
 MISC - Minor maintenance release, update checkpoints and other minor changes
 CORE - Introduce some code to automatically detect and clear the failed verification status of blocks in certain situations where it is safe to do so. This will make it easier for users who fail to update before a fork to update after the fork without having to issue any manual commands.
 CORE - Add some additional logging of error conditions to the witness loop.
