--- conflicted
+++ resolved
@@ -1,9 +1,10 @@
-<<<<<<< HEAD
 2.1
 
 Extend recovery phrase with (optional) birth number.
 UI - Option to hide status bar when synchronized (default enabled). Disable to always show status indicators.
-=======
+
+
+
 2.0.0.9
 
 CORE - Major witness validation performance improvement and memory usage reduction due to partial chain cloning
@@ -16,13 +17,9 @@
 
 
 
-
-
 2.0.0.7
 
 CORE - Fix a crash for users who run with -disablewallet
-
->>>>>>> 63b58df1
 
 
 
