--- conflicted
+++ resolved
@@ -1,27 +1,25 @@
-<<<<<<< HEAD
 2.2.0
 
 CORE - Extend recovery phrase with (optional) birth number.
 UI - Option to hide status bar when synchronized (default enabled). Disable to always show status indicators.
 RPC - Implement new 'importlinkedaccount' command.
 RPC - Add an optional purge option to 'deleteseed' command.
-=======
+
+
+
+
 2.1.0.5
 
 CORE - Introduce builds of the UI client for all architectures ("arm" and "aarch64" previously did not have)
 CORE - Introduce "riscv64" to the list of officially supported architectures.
 CORE - Introduce AppImage installers for "arm" and "aarch64"
 MISC - Update to newer version of Qt which should improve various minor UI aspects.
->>>>>>> 693f23f3
 
 
 
 
 2.1.0.4
 
-<<<<<<< HEAD
-UI - Fix a small dispaly update issue when switching between witness and normal accounts in some instances.
-=======
 MISC - Minor maintenance release, update checkpoints and other minor changes
 CORE - Introduce some code to automatically detect and clear the failed verification status of blocks in certain situations where it is safe to do so. This will make it easier for users who fail to update before a fork to update after the fork without having to issue any manual commands.
 CORE - Add some additional logging of error conditions to the witness loop.
@@ -30,7 +28,6 @@
 UI - Fix a small display update issue when switching between witness and normal accounts in some instances.
 UI - Clean up the language selection list in options dialog.
 ZMQ - Fix a bug in the NotifyStalledWitness ZMQ code.
->>>>>>> 693f23f3
 
 
 
