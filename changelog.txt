<<<<<<< HEAD
2.2.0

CORE - Extend recovery phrase with (optional) birth number.
CORE - Introduce 'index based outpoints' to new transaction format; allowing for reduction of transaction size in many cases.
UI - Option to hide status bar when synchronized (default enabled). Disable to always show status indicators.
RPC - Implement new 'importlinkedaccount' command.
RPC - Add an optional purge option to 'deleteseed' command.
RPC - Add 'initialblockdownload', 'automatic_pruning' and 'prune_target_size' fields to 'getblockchaininfo' results
RPC - Remove command 'getblocktemplate'
RPC - Add 'fail_count' and 'action_nonce' data to 'getwitnessinfo' command.
=======
2.1.0.19

UI - Introduce an 'open datadir' button to debug info window
UI - Fix a small bug with sending funds from mining account
CORE - Fix various minor race conditions in code
CORE - Minor improvements to default settings for low memory machines
RPC - New support specific RPC commands to aid support staff in assisting users: resetdatadirpartial, resetdatadirfull, getcheckpoint, getlastblocks, resetconfig, resetconfig_pi_lowmem, resetconfig_pi_medmem
RPC - Improve responsiveness of 'setgenerate' and 'getgenerate' commands
RPC - Update output of getblock and other commands to include pre/post nonce 




2.1.0.18

MISC - Introduce small new feature to help update users who got stuck on a fork
UI - Automatically lower the mining memory limits on 32 bit systems that can't handle 4GB of process memory
UI - Various minor improvements to mining UI
CORE - Fix an issue with autodetection of mining accounts when recovering from phrase
CORE - Improve the way total network hashrate is estimated (RPC: getnetworkhashps)
RPC - New RPC command 'getminingrewardaddress'
RPC - Improve the way human difficulty is displayed for SIGMA so that its more human friendly (not fractional)
>>>>>>> 6b113fec




2.1.0.17

MISC - Update checkpoints
CORE - Improve upgrade procedure for any users who failed to upgrade for previous releases in time and were temporarily stuck on a fork.
UI - Minor improvements to information display in mining dialog.




2.1.0.16

CORE - Temporarily reduce witness reward back to 20, due to unexpected complications with adjusting witness rewards during phase3. Reward will be restored to 30 at a future date after further discussion on how to proceed.




2.1.0.15

CORE - Adjust minimum PoW limit; as with delta hashrate is much slower than regular PoW algorithms.





2.1.0.14

CORE - Reduce mainnet proof of work limit to be lower as SIGMA works at a much lower difficulty, and is causing blocks to take very long to solve.




2.1.0.12

UI - Introduce new basic user interface for mining
UI - Fix a bug on windows where closing the debug dialog with main app hidden could cause the entire app to close
CORE - Introduce new 'mining' account type
RPC - New command 'createminingaccount'
RPC - New command 'setminingrewardaddress'
RPC - Modify 'setgenerate' behaviour to work with mining accounts when present, a regular account can still be used by explicitely passing an account name when calling 'setgenerate'
CMDFLAG - New flag '-genmemlimit' to go with existing '-gen' and '-genproclimit'




2.1.0.11

This release introduces the new SIGMA PoW algorithm, a 'CPU friendly' algorithm designed to better suit Guldens needs than the previous algorithm scrypt that was used before.

CORE - Introduce new utility 'bench_sigma' for testing/benchmarking SIGMA outside of the Gulden app itself.
CORE - Fix DOS vulnerability (crash) in witness bundle input checking
CORE - Introduce SIGMA as the new PoW algorithm in testnet builds.
CORE - Minor improve to Delta difficulty adjustment algorithm to work better with SIGMA
CORE - Introduce new/modified reward schedule for development funding and slight increase in witness rewards (as per GAB decision)
RPC - Modify 'setgenerate' command to take a memory paramater for SIGMA
RPC - Improve output of 'getnetworkhashps' command
RPC - Drop support for 'getblocktemplate' - it is not required for CPU mining and we can simplify the codebase without it.




2.1.0.7

RPC - Fix a bug in InvalidateBlock behaviour when called on a block that isn't currently in the main chain.
CORE - Minor improvement to mining behaviour when an absent witness is present.
UI - Fix a windows only issue with non-ASCII wallet paths. (Introduced by bdb upgrade)




2.1.0.6

MISC - Update checkpoints.
CORE - Introduce an improvement to checkpoint server mechanism to temporarily help stabalise chain against mining instability. Mechanism will be removed once phase4 and/or SIGMA are active and is just a temporary measure.




2.1.0.5

CORE - Fix a rare issue where witnessing devices would fail to witness due to not completing a proper rescan after importing a witness address.
CORE - Improve transaction propagation speed by pushing mempool to new connections
CORE - Introduce builds of the UI client for all architectures ("arm" and "aarch64" previously did not have)
CORE - Introduce "riscv64" to the list of officially supported architectures.
CORE - Introduce AppImage installers for "arm" and "aarch64"
RPC - New command "getaccountaddress" to get current receiving address (as would be displayed in UI) for an account.
MISC - Update to newer version of Qt which should improve various minor UI aspects.




2.1.0.4

MISC - Minor maintenance release, update checkpoints and other minor changes
CORE - Introduce some code to automatically detect and clear the failed verification status of blocks in certain situations where it is safe to do so. This will make it easier for users who fail to update before a fork to update after the fork without having to issue any manual commands.
CORE - Add some additional logging of error conditions to the witness loop.
CORE - Fix a potential race condition in networking code, that may have been the cause of very rare intermittent network related crashes. Detected on android as part of "unity" project.
UI - Fix a display issue with "local currency" mouse-over tooltips.
UI - Fix a small display update issue when switching between witness and normal accounts in some instances.
UI - Clean up the language selection list in options dialog.
ZMQ - Fix a bug in the NotifyStalledWitness ZMQ code.




2.1.0.3

UI - Modify witness QR for better interoperability with external apps.
UI - Remove embedded webkit for buy page in favour of simply launching buy page in an external browser.
RPC - Minor RPC fixes.




2.1.0.1

UI - Implement an address tab for witness accounts, for easier access of the current active witness account address and for better integration with third party monitoring apps.




2.1.0.0

CORE - Implement a few consensus level changes for witnessing, these are minor improvements but are better to make now before phase 4 activation for the sake of future code cleanliness.
These changes will, these changes will activate at block 881000 (Estimated around 17-18th January 2019) all 2.0.x users should attempt to update before then, all 1.6.x users can remain on 1.6.x - contact developers for assistance if in doubt.
UI - Minor UI fixes




2.0.0.17
RPC - Introduce new debug command verifywitnessaddress
UI - Update styling and graphics




2.0.0.15
UI - Fix font issues with macOS mojave




2.0.0.14
CORE - Fix for upstream critical vulnerability CVE-2018-17144




2.0.0.12
UI - Improve visual look of the "all" button in the send coins dialog.
UI - Fix a problem with increasing memory consumption over time that was affecting some users.
UI - Fix an issue where emptying an "unlocked" witness account first required restarting the wallet.
UI - Fix an issue where an "unlocked" witness account would show incorrect statistical information.
CORE - Reduce memory footprint and improve performance of witness validation.




2.0.0.11
UI - Display full converted balance in upper left for forex (Euro or other currency) display instead of only available balance; Add a tooltip to break down the different amounts when hovered over.
UI - Fix an issue where the transaction list would sometimes show confusing more recent timestamps when importing a witness-only key or recovering from phrase.
RPC - New command "getaddress" as a way to easily get Gulden address(es) from a pubkey or script.
RPC - New command "emptymempool" to temporarily empty the mempool of all transactions, useful for debugging as well as a last resort tool if mining pools ever find themselves in a situation where mempool is somehow misbehaving.
RPC - Fix a crash when calling 'validateaddress' with no wallet.
CORE - Fix a "CreateBlock" issue that was triggering in rare circumstances and affecting "getblocktemplate" RPC calls by miners when it did.
CORE - Fix a crash that can occur during rescan when using zapwallettxes.
CORE - Enable witness renewal and emptying of witness accounts whose lock period has expired - from block 797000 onwards.
CMDFLAG - New command line flag "-disablenet" to start with networking disabled, useful in some debugging scenarios.
CMDFLAG - New command line flag "-zmqpubstalledwitness=<address>" to turn on zmq monitoring for stalled witnesses.
ZMQ - Add new message "stalledwitness" which can be used by services to monitor for slow and absent witnesses - enabled via CMDFLAG "zmqpubstalledwitness"




2.0.0.10
RPC - Make "getrescanprogress" command more responsive.
UI - Fix an issue with "orphaned" witness earnings incorrectly showing as part of account balance.
UI - Add a user alert message if number of witnesses on the network drops below 100 as a precaution to help keep the number of witnesses high.
UI - Fix a bug with wallet rescan progress display.
UI - Another fix to prevent "Failed to calculate witness info for candidate block" dialog from showing in situations where it isn't really harmful.
UI - Fix an issue some users were having with unlocking wallet.
UI - Fix an issue where the receive coins dialog would, when creating a new account, in certain instances temporarily show the address for a different account.
UI - Allow emptying of non-witness funds if normal funds are somehow sent to a witness account address.
UI - Fix a small glitch where empty wallet balance would occasionally display as -0.00
UI - Fix a transaction view issue where "locked from" transactions were occasionally displayed as "received from" instead.
RPC - Fix a small issue with one of the weights being output incorrectly in `getwitnessinfo` command.
RPC - Add some additional PoW² related output to 'getblock' and 'getheader' calls.
RPC - Fix an occasional/intermittent issue where getblocktemplate would fail when called by mining pools
CMDFLAG - Default "minimallogging" flag to on for arm and aarch64 architectures.
CORE - Fix a block relay issue that combined with other factors was occasionally leading to temporary chain stalls.




2.0.0.9
CORE - Major witness validation performance improvement and memory usage reduction due to partial chain cloning
CORE - Move some invalid block logic earlier in the block check process, this should help address some issues users have been experiencing as well as further stabalise the network.
CORE - Simplify phase2/phase3 checks now that we know the final blocks where they activated; This will help performance in various ways and simplifies the code.
CORE - Some minor performance improvements
UI - Fix an underlying issue that was causing a "scary" looking message dialog to occasionally pop up and bother some users.
UI - Fix an issue with witness earnings graph display for units other than "blocks"
UI - Fix an occasional/random UI lockup when password dialog shows from backup page.
CMDFLAG - Add a new flag `limitdeltadiffdrop=n` for mining pools, larger mining pools should set this to 0. Medium pools 1-6, very small pools can leave it off.
CMDFLAG - Add new "minimallogging" flag for the benefit of users with limited disk space e.g. pi users




2.0.0.7
CORE - Fix a crash for users who run with -disablewallet




2.0.0.6
CORE - Stability fix for a minor crash issue some users might otherwise experience in phase 3.
UI - Some very minor localisation and UI cleanups
UI - Fix a balance display issue
WALLET - Implement detection for an issue with incorrect HD index counter incrementing that may have affected some users in past versions of the software. Users who are affected are in no immediate danger but should be warned to rectify the issue regardless.
NET - No longer advertise or establish outgoing connections to outdated (1.6.x) peers but allow incoming connections from them.





2.0.0.4
UI - Fix a (phase 3 only) issue where the transaction list sometimes displaying unnecessary duplicate "rejected" earning messages for every valid earning message.
RPC - Add two commands disablewitnessing/enablewitnessing - useful for various testing scenarios and some other fringe use cases.
NET - Fix an annoying instability issue (crash) in the networking code that is triggered by the checkpoint system in some scenarios.




2.0.0.2
UI - Implement an improved "new account" page; which makes witnessing more visible as well as better displays and advertizes various other capabilities of our wallets.
UI - Resolve a minor issue where old Legacy accounts were incorrectly hidden by UI in some circumstances, due to an old already fixed issue that was in some older 1.6.x wallets.
CMDFLAG - Add a new command line flag "-resyncforblockindexupgrade" for the benefit of some devices that may be having trouble upgrading.
CMDFLAG - Add a new command line flag "-reverseheaders" to allow control over whether to use reverse headers or not.
CORE - Various code quality improvements; travis now running with '-Werror -Wall -Wextra' for first time.



2.0.0.1
RPC - Fix a small issue with rescan progress percentage
CORE - Fix an issue with locked wallets and account indexes that was triggering assertions in some cases.
UI - Fix a possible minor crash that some users may have been encountering during upgrade.
UI - Fix an issue with GuldenD and repeated unlock requests, limit to a single unlock request.




2.0.0
This release incorporates three new major feature branches, which combined involve over a year of intense development effort:
* PoW² - See https://github.com/Gulden/gulden-official/raw/master/technical_documentation/Gulden_PoW2.pdf for technical information
Highlights include: Ability to lock funds for a period of time and earn rewards while securing the network. Drastically enhanced network security.

UI  - New "witness overview" dialog with info and statistics on witness accounts, complete with a graph showing current and predicted earnings.
UI  - New "witness fund" dialog, with estimate to help pick the right weight when funding an account.
CORE - New blockchain consensus rules for a PoW² driven blockchain with determistic witnessing.
CORE - New address type for two key witness accounts
CORE - New account types for witnessing, including special behaviour (hardening) of the witness key chain so that witness keys can be shared without compromising wallet security.
CORE - New witness-only account types for linked witnessing between main wallet and a backup witness device.
CORE - Automatic witnessing of incoming blocks in exchange for rewards
RPC - New commands:
View a statistical/informational snapshot of the witness system for any block in the blockchain - getwitnessinfo "block_specifier" verbose mine_only
Create a new witness account - createwitnessaccount "name"
Lock funds into a witness account - fundwitnessaccount "funding_account" "witness_account" "amount" "time" "force_multiple"
Add funds to a witness account and/or extend the lock period - extendwitnessaccount "funding_account" "witness_account" "amount" "time" 
Add funds to a witness address and/or extend the lock period - extendwitnessaddress "funding_account" "witness_address" "amount" "time" 
Export a URL for creation of a linked "witness-only" account - getwitnessaccountkeys "witness_account" 
Import a "witness-only" account from a URL that has previously been exported - importwitnesskeys "account_name" "encoded_key_url" "create_account"
Split a witness account into multiple witness addresses; Lock period is not changed this exists for the benefit of users whose weight is too large for the network - splitwitnessaccount "funding_account" "witness_account" "amounts"
Merge multiple identical witness addresses into a single one; Only works on identical accounts i.e. ones that have previously been split - mergewitnessaccount "funding_account" "witness_account"
Renew a witness account that has expired due to failiure to witness - renewwitnessaccount "witness_account" 
Change the witness key on an account where the key may have been compromised or as a periodic precaution - rotatewitnessaccount "funding_account" "witness_account"
Change the witness key on an account where the key may have been compromised or as a periodic precaution  - rotatewitnessaddress "funding_account" "witness_address"
Set a witness account to compound all or part of the earnings it receives (phase 4 only) - setwitnesscompound "witness_account" "amount"
Check the compounding settings for a witness account - getwitnesscompound "witness_account"
Set an address or script other than the default for witness reward payout - setwitnessrewardscript "witness_account" "address_or_script" force_pubkey 
Get the current address or script that has been set for witness reward payout - getwitnessrewardscript "witness_account" 
RPC - GetBlockTemplate support for mining in conjunction with phase 3 witnessing.


* SegSig - A new transaction format. See https://github.com/Gulden/gulden-official/blob/master/technical_documentation/transaction_format.md for technical information.
Highlights include: Solving of malleability issues; More compact transactions (over 50% in some cases) leading to increased network capacity for peak transaction periods; New transaction types (for PoW²); Extensible transaction types for future development.

CORE - Implement fixes for transaction malleability
CORE - Implement new more compact transaction format
CORE - Implement two new transaction types "StandardKeyHash" and "PoW2_Witness"
CORE - Implement version scheme allowing easy future creation of additional compact special purpose transactions
CORE - Witness based version bit activation, for better control of future updates. Feature activation can now be controlled by "miner voting", "witness voting" or a combination at developer discretion.


* Sonic - The sonic project involves multiple changes to the p2p networking stack within Gulden.
Highlights include: A switch to boost::asio for the networking stack to replace the old select() based networking code; Multiple improvements to the initial chain synchronisation process, including reverse header synchronisation, making it drastically faster; Removal of limitations to how many peers a server can handle, which helps solve scalability/congestion issues on the network in peak usage periods.


* Non exhaustive list of additional general changes.
UI - Gulden desktop client gains an automatic update check to alert users of updates. Update check is cryptographically secured to ensure that it cannot be tampered with.
UI - Improved handling of wallet alerts/warnings through a new warning dialog.
UI - New "all" button on send coin screen to send all funds.
UI - Major reworking of send coin screen including improved Nocks integration and many other bug fixes.
UI - Improve handling of small window sizes; hide some window elements on smaller windows when necessary.
UI - Add localisation for the loading/splash screen when wallet first opens.
CORE - Improved handling of "private key" imports.
CORE - Major performance improvements for wallets with lots of transactions.
CORE - Major performance improvements for wallets with lots of accounts.
CORE - Performance improvements when creating new accounts.
CORE - Numerous other performance improvements throughout the wallet.
CORE - Major reworking of application life cycle management (open/close); so that it is faster and more consistent across applications. This forms the first step of our future "Unity" project, and fixes various crash at exit bugs and possible sources of wallet corruption.
CMDFLAG - Add a -windowtitle command flag, primarily intended to be used to assist with testing so that multiple program instances can be easily distinguished.
CMDFLAG - Add a new -disableui flag to start with just a RPC console (and wallet); Useful for some types of debugging.
RPC - New command 'getaccountbalances' return a list of individual balances for all accounts.
RPC - New command 'listunspentforaccount' as account specific counterpart for listunspent.
RPC - New command 'rescan' to trigger a wallet rescan (Same as Tools>rescan via UI).
RPC - New command 'getrescanprogress' to view the progress percentageof an ongoing wallet rescan.
RPC - New command 'getimmaturebalance' as conterpart to 'getunconfirmedbalance'
RPC - Add account capability to 'sendmany' command.
RPC - Modify 'listaccounts' command to take an optional second paramater to filter on account state. Add a new "state" field to the output and clarify better the difference between "type" and "HD_type"

And many more changes and bug fixes, for a comprehensive list view the commit history on our github repository.




1.6.4.8
Minor maintenence release.
UI - Introduce a new informational widget and other minor UI improvements that make it move obvious to users that the wallet is not yet available during initial sync.
UI - Add a new menu item for setting the currency.
UI - Fix a crash in the send dialog on machines with no network connection.
UI - Remove bitcoin payment option from send screen
CORE - Update checkpoints, static difficulties, static seeds and other static information to help assist new users with better syncing experience.




1.6.4.7
Minor testnet related release.




1.6.4.6
RPC - Fix an issue introduced in 1.6.4.3 which can cause users running with "-disablewallet" to experience RPC freezes when calling certain RPC commands.




1.6.4.5
UI - Fix "run on boot" links that were broken by testnet changes and other minor "run on boot" corrections.




1.6.4.1
Minor bugfix release.
UI - Some small translation changes
RPC - Add an HDIndex flag to 'listaccounts' RPC output, useful for debugging HD wallet issues.
CORE - Speed up address allocation when -keypool is set to a larger than default size.




1.6.4
CMDFLAG - Add new command line flag '-coinbasesignature' to make it easy to add coinbase signatures to generated blocks (predominantly meant for testnet)
CMDFLAG - Add new command line flag '-accountpool' to increase the default account look ahead size. (Needed in some cases to find accounts on rescan when large account gaps are present)
UI - Add a special warning if the users wallet.dat is readonly (instead of displaying a generic/scary 'corrupted wallet' message)
UI - Improvements to send dialog, improve handling when user tries to send amounts equal too or larger than available balance.
UI - New menu item for importing private keys.
UI - New menu item to allow users to easily rescan without having to use command line flags or mess around in RPC console.
UI - Improve the way rescan (and other actions that require progress) display in the program.
UI - Fix a bug where transaction screen would sometimes show transactions for all accounts instead of just the active one.
RPC - Modify createaccount command so that it can also create legacy accounts.
RPC - New commands for read only (watch) HD accounts. getreadonlyaccount, importreadonlyaccount.
RPC - New command for read only (watch) HD seeds, getreadonlyseed.
RPC - New 'deleteaccount' command
RPC - Modify 'move' command so that it can handle `-1` as input for the amount field, passing '-1' will calculate the available balance in the account for the confirmation level passed and transfer all of it.
RPC - Merge a bug fix from user 'mezrin' for 'dumpwallet' command.
RPC - Fix a bug in command 'gettransaction' where transaction would not show if 'rpconlylistsecuredtransactions' flag was set to false.
CORE/RPC/UI - Support for read only (watch) HD accounts.
CORE/RPC/UI - Support for read only (watch) HD seeds.
CORE - Assorted other minor bug fixes.




1.6.3
RPC - Fix incorrect getaddressesbyaccount output.
Fix a possible crash in the checkpoint system.




1.6.2
RPC - Bring back command that was removed in 1.6.0, adapted to the new account system - getaccount "Guldenaddress"
RPC - Bring back command that was removed in 1.6.0, adapted to the new account system - getaddressesbyaccount "account"




1.6.1
Minor bugfix release.




1.6.0
UI - New user interface with drastic improvements over the old user interface.
UI - Ticker/Exchange rate integration into app.
UI - In wallet support for buying coins with euro via nocks.
UI/RPC/CORE - New 'account based' wallet internals.
UI - New in wallet buy support for bitcoin and IBAN via nocks API.
UI/RPC/CORE - Full support for BIP33 and BIP44 HD wallet standards with mnemonics.
UI/CORE - Implement support for synchronised mobile accounts.
CORE - Update to upstream bitcoin 0.13 codebase providing numerous bug fixes and improvements.
Improve the checkpointing code, fix a checkpoint corruption issue that some users were experiencing.
RPC - Change 'rpconlylistsecuredtransactions' to be on by default.




1.5.5
CORE - Introduce a checkpoint system to protect against 50% attacks.
UI - Update the UI so that only checkpointed transactions are marked as 'final'
RPC - Update several commands so that exchanges can make use of the checkpoint system to be double spend proof.




1.5.4
Minor bugfix release.




1.5.3
Minor bugfix release.




1.5.2
Minor bugfix release.
CORE - Updated to new seed nodes.
UI - Fixed an issue with some external URIs not working on OSX machines.
CORE - Add the KGW fix to all platforms.




1.5.1
UI - Rebrand to Gulden, updated UI.
CORE - Implement a fix for KGW difficulty algorithm on 32 bit systems - linux only.




1.5.0
CORE- New updated codebase based on bitcoin 0.10/0.11
CORE - Impement a new difficulty adjustment algorithm named DELTA.<|MERGE_RESOLUTION|>--- conflicted
+++ resolved
@@ -1,4 +1,3 @@
-<<<<<<< HEAD
 2.2.0
 
 CORE - Extend recovery phrase with (optional) birth number.
@@ -9,7 +8,10 @@
 RPC - Add 'initialblockdownload', 'automatic_pruning' and 'prune_target_size' fields to 'getblockchaininfo' results
 RPC - Remove command 'getblocktemplate'
 RPC - Add 'fail_count' and 'action_nonce' data to 'getwitnessinfo' command.
-=======
+
+
+
+
 2.1.0.19
 
 UI - Introduce an 'open datadir' button to debug info window
@@ -32,7 +34,6 @@
 CORE - Improve the way total network hashrate is estimated (RPC: getnetworkhashps)
 RPC - New RPC command 'getminingrewardaddress'
 RPC - Improve the way human difficulty is displayed for SIGMA so that its more human friendly (not fractional)
->>>>>>> 6b113fec
 
 
 
