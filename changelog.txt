--- conflicted
+++ resolved
@@ -1,4 +1,3 @@
-<<<<<<< HEAD
 2.2.0
 
 CORE - Extend recovery phrase with (optional) birth number.
@@ -10,10 +9,7 @@
 
 
 
-2.1.0.21
-=======
 2.1.0.23
->>>>>>> b2787036
 
 CORE    - Update to V2 nocks API for IBAN transactions.
 RPC     - Improve 'resetdatadirpartial' and 'resetdatadirfull' functionality.
