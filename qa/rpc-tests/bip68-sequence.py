#!/usr/bin/env python3
# Copyright (c) 2014-2016 The Bitcoin Core developers
# Distributed under the MIT software license, see the accompanying
# file COPYING or http://www.opensource.org/licenses/mit-license.php.
"""Test BIP68 implementation."""

from test_framework.test_framework import BitcoinTestFramework
from test_framework.util import *
from test_framework.script import *
from test_framework.mininode import *
from test_framework.blocktools import *

SEQUENCE_LOCKTIME_DISABLE_FLAG = (1<<31)
SEQUENCE_LOCKTIME_TYPE_FLAG = (1<<22) # this means use time (0 means height)
SEQUENCE_LOCKTIME_GRANULARITY = 9 # this is a bit-shift
SEQUENCE_LOCKTIME_MASK = 0x0000ffff

# RPC error for non-BIP68 final transactions
NOT_FINAL_ERROR = "64: non-BIP68-final"

class BIP68Test(BitcoinTestFramework):
    def __init__(self):
        super().__init__()
        self.num_nodes = 2
        self.setup_clean_chain = False

    def setup_network(self):
        self.nodes = []
<<<<<<< HEAD
        self.nodes.append(start_node(0, self.options.tmpdir, ["-debug"]))
        self.nodes.append(start_node(1, self.options.tmpdir, ["-debug", "-acceptnonstdtxn=0"]))
=======
        self.nodes.append(start_node(0, self.options.tmpdir))
        self.nodes.append(start_node(1, self.options.tmpdir, ["-acceptnonstdtxn=0"]))
>>>>>>> c9bd0f64
        self.is_network_split = False
        self.relayfee = self.nodes[0].getnetworkinfo()["relayfee"]
        connect_nodes(self.nodes[0], 1)

    def run_test(self):
        # Generate some coins
        self.nodes[0].generate(110)

        self.log.info("Running test disable flag")
        self.test_disable_flag()

        self.log.info("Running test sequence-lock-confirmed-inputs")
        self.test_sequence_lock_confirmed_inputs()

        self.log.info("Running test sequence-lock-unconfirmed-inputs")
        self.test_sequence_lock_unconfirmed_inputs()

        self.log.info("Running test BIP68 not consensus before versionbits activation")
        self.test_bip68_not_consensus()

        self.log.info("Activating BIP68 (and 112/113)")
        self.activateCSV()

        self.log.info("Verifying nVersion=2 transactions are standard.")
        self.log.info("Note that nVersion=2 transactions are always standard (independent of BIP68 activation status).")
        self.test_version2_relay()

        self.log.info("Passed")

    # Test that BIP68 is not in effect if tx version is 1, or if
    # the first sequence bit is set.
    def test_disable_flag(self):
        # Create some unconfirmed inputs
        new_addr = self.nodes[0].getnewaddress()
        self.nodes[0].sendtoaddress(new_addr, 2) # send 2 BTC

        utxos = self.nodes[0].listunspent(0, 0)
        assert(len(utxos) > 0)

        utxo = utxos[0]

        tx1 = CTransaction()
        value = int(satoshi_round(utxo["amount"] - self.relayfee)*COIN)

        # Check that the disable flag disables relative locktime.
        # If sequence locks were used, this would require 1 block for the
        # input to mature.
        sequence_value = SEQUENCE_LOCKTIME_DISABLE_FLAG | 1
        tx1.vin = [CTxIn(COutPoint(int(utxo["txid"], 16), utxo["vout"]), nSequence=sequence_value)] 
        tx1.vout = [CTxOut(value, CScript([b'a']))]

        tx1_signed = self.nodes[0].signrawtransaction(ToHex(tx1))["hex"]
        tx1_id = self.nodes[0].sendrawtransaction(tx1_signed)
        tx1_id = int(tx1_id, 16)

        # This transaction will enable sequence-locks, so this transaction should
        # fail
        tx2 = CTransaction()
        tx2.nVersion = 2
        sequence_value = sequence_value & 0x7fffffff
        tx2.vin = [CTxIn(COutPoint(tx1_id, 0), nSequence=sequence_value)]
        tx2.vout = [CTxOut(int(value-self.relayfee*COIN), CScript([b'a']))]
        tx2.rehash()

        assert_raises_jsonrpc(-26, NOT_FINAL_ERROR, self.nodes[0].sendrawtransaction, ToHex(tx2))

        # Setting the version back down to 1 should disable the sequence lock,
        # so this should be accepted.
        tx2.nVersion = 1

        self.nodes[0].sendrawtransaction(ToHex(tx2))

    # Calculate the median time past of a prior block ("confirmations" before
    # the current tip).
    def get_median_time_past(self, confirmations):
        block_hash = self.nodes[0].getblockhash(self.nodes[0].getblockcount()-confirmations)
        return self.nodes[0].getblockheader(block_hash)["mediantime"]

    # Test that sequence locks are respected for transactions spending confirmed inputs.
    def test_sequence_lock_confirmed_inputs(self):
        # Create lots of confirmed utxos, and use them to generate lots of random
        # transactions.
        max_outputs = 50
        addresses = []
        while len(addresses) < max_outputs:
            addresses.append(self.nodes[0].getnewaddress())
        while len(self.nodes[0].listunspent()) < 200:
            import random
            random.shuffle(addresses)
            num_outputs = random.randint(1, max_outputs)
            outputs = {}
            for i in range(num_outputs):
                outputs[addresses[i]] = random.randint(1, 20)*0.01
            self.nodes[0].sendmany("", outputs)
            self.nodes[0].generate(1)

        utxos = self.nodes[0].listunspent()

        # Try creating a lot of random transactions.
        # Each time, choose a random number of inputs, and randomly set
        # some of those inputs to be sequence locked (and randomly choose
        # between height/time locking). Small random chance of making the locks
        # all pass.
        for i in range(400):
            # Randomly choose up to 10 inputs
            num_inputs = random.randint(1, 10)
            random.shuffle(utxos)

            # Track whether any sequence locks used should fail
            should_pass = True
            
            # Track whether this transaction was built with sequence locks
            using_sequence_locks = False

            tx = CTransaction()
            tx.nVersion = 2
            value = 0
            for j in range(num_inputs):
                sequence_value = 0xfffffffe # this disables sequence locks

                # 50% chance we enable sequence locks
                if random.randint(0,1):
                    using_sequence_locks = True

                    # 10% of the time, make the input sequence value pass
                    input_will_pass = (random.randint(1,10) == 1)
                    sequence_value = utxos[j]["confirmations"]
                    if not input_will_pass:
                        sequence_value += 1
                        should_pass = False

                    # Figure out what the median-time-past was for the confirmed input
                    # Note that if an input has N confirmations, we're going back N blocks
                    # from the tip so that we're looking up MTP of the block
                    # PRIOR to the one the input appears in, as per the BIP68 spec.
                    orig_time = self.get_median_time_past(utxos[j]["confirmations"])
                    cur_time = self.get_median_time_past(0) # MTP of the tip

                    # can only timelock this input if it's not too old -- otherwise use height
                    can_time_lock = True
                    if ((cur_time - orig_time) >> SEQUENCE_LOCKTIME_GRANULARITY) >= SEQUENCE_LOCKTIME_MASK:
                        can_time_lock = False

                    # if time-lockable, then 50% chance we make this a time lock
                    if random.randint(0,1) and can_time_lock:
                        # Find first time-lock value that fails, or latest one that succeeds
                        time_delta = sequence_value << SEQUENCE_LOCKTIME_GRANULARITY
                        if input_will_pass and time_delta > cur_time - orig_time:
                            sequence_value = ((cur_time - orig_time) >> SEQUENCE_LOCKTIME_GRANULARITY)
                        elif (not input_will_pass and time_delta <= cur_time - orig_time):
                            sequence_value = ((cur_time - orig_time) >> SEQUENCE_LOCKTIME_GRANULARITY)+1
                        sequence_value |= SEQUENCE_LOCKTIME_TYPE_FLAG
                tx.vin.append(CTxIn(COutPoint(int(utxos[j]["txid"], 16), utxos[j]["vout"]), nSequence=sequence_value))
                value += utxos[j]["amount"]*COIN
            # Overestimate the size of the tx - signatures should be less than 120 bytes, and leave 50 for the output
            tx_size = len(ToHex(tx))//2 + 120*num_inputs + 50
            tx.vout.append(CTxOut(int(value-self.relayfee*tx_size*COIN/1000), CScript([b'a'])))
            rawtx = self.nodes[0].signrawtransaction(ToHex(tx))["hex"]

            if (using_sequence_locks and not should_pass):
                # This transaction should be rejected
                assert_raises_jsonrpc(-26, NOT_FINAL_ERROR, self.nodes[0].sendrawtransaction, rawtx)
            else:
                # This raw transaction should be accepted
                self.nodes[0].sendrawtransaction(rawtx)
                utxos = self.nodes[0].listunspent()

    # Test that sequence locks on unconfirmed inputs must have nSequence
    # height or time of 0 to be accepted.
    # Then test that BIP68-invalid transactions are removed from the mempool
    # after a reorg.
    def test_sequence_lock_unconfirmed_inputs(self):
        # Store height so we can easily reset the chain at the end of the test
        cur_height = self.nodes[0].getblockcount()

        # Create a mempool tx.
        txid = self.nodes[0].sendtoaddress(self.nodes[0].getnewaddress(), 2)
        tx1 = FromHex(CTransaction(), self.nodes[0].getrawtransaction(txid))
        tx1.rehash()

        # Anyone-can-spend mempool tx.
        # Sequence lock of 0 should pass.
        tx2 = CTransaction()
        tx2.nVersion = 2
        tx2.vin = [CTxIn(COutPoint(tx1.sha256, 0), nSequence=0)]
        tx2.vout = [CTxOut(int(tx1.vout[0].nValue - self.relayfee*COIN), CScript([b'a']))]
        tx2_raw = self.nodes[0].signrawtransaction(ToHex(tx2))["hex"]
        tx2 = FromHex(tx2, tx2_raw)
        tx2.rehash()

        self.nodes[0].sendrawtransaction(tx2_raw)

        # Create a spend of the 0th output of orig_tx with a sequence lock
        # of 1, and test what happens when submitting.
        # orig_tx.vout[0] must be an anyone-can-spend output
        def test_nonzero_locks(orig_tx, node, relayfee, use_height_lock):
            sequence_value = 1
            if not use_height_lock:
                sequence_value |= SEQUENCE_LOCKTIME_TYPE_FLAG

            tx = CTransaction()
            tx.nVersion = 2
            tx.vin = [CTxIn(COutPoint(orig_tx.sha256, 0), nSequence=sequence_value)]
            tx.vout = [CTxOut(int(orig_tx.vout[0].nValue - relayfee*COIN), CScript([b'a']))]
            tx.rehash()

            if (orig_tx.hash in node.getrawmempool()):
                # sendrawtransaction should fail if the tx is in the mempool
                assert_raises_jsonrpc(-26, NOT_FINAL_ERROR, node.sendrawtransaction, ToHex(tx))
            else:
                # sendrawtransaction should succeed if the tx is not in the mempool
                node.sendrawtransaction(ToHex(tx))

            return tx

        test_nonzero_locks(tx2, self.nodes[0], self.relayfee, use_height_lock=True)
        test_nonzero_locks(tx2, self.nodes[0], self.relayfee, use_height_lock=False)

        # Now mine some blocks, but make sure tx2 doesn't get mined.
        # Use prioritisetransaction to lower the effective feerate to 0
        self.nodes[0].prioritisetransaction(tx2.hash, int(-self.relayfee*COIN))
        cur_time = int(time.time())
        for i in range(10):
            self.nodes[0].setmocktime(cur_time + 600)
            self.nodes[0].generate(1)
            cur_time += 600

        assert(tx2.hash in self.nodes[0].getrawmempool())

        test_nonzero_locks(tx2, self.nodes[0], self.relayfee, use_height_lock=True)
        test_nonzero_locks(tx2, self.nodes[0], self.relayfee, use_height_lock=False)

        # Mine tx2, and then try again
        self.nodes[0].prioritisetransaction(tx2.hash, int(self.relayfee*COIN))

        # Advance the time on the node so that we can test timelocks
        self.nodes[0].setmocktime(cur_time+600)
        self.nodes[0].generate(1)
        assert(tx2.hash not in self.nodes[0].getrawmempool())

        # Now that tx2 is not in the mempool, a sequence locked spend should
        # succeed
        tx3 = test_nonzero_locks(tx2, self.nodes[0], self.relayfee, use_height_lock=False)
        assert(tx3.hash in self.nodes[0].getrawmempool())

        self.nodes[0].generate(1)
        assert(tx3.hash not in self.nodes[0].getrawmempool())

        # One more test, this time using height locks
        tx4 = test_nonzero_locks(tx3, self.nodes[0], self.relayfee, use_height_lock=True)
        assert(tx4.hash in self.nodes[0].getrawmempool())

        # Now try combining confirmed and unconfirmed inputs
        tx5 = test_nonzero_locks(tx4, self.nodes[0], self.relayfee, use_height_lock=True)
        assert(tx5.hash not in self.nodes[0].getrawmempool())

        utxos = self.nodes[0].listunspent()
        tx5.vin.append(CTxIn(COutPoint(int(utxos[0]["txid"], 16), utxos[0]["vout"]), nSequence=1))
        tx5.vout[0].nValue += int(utxos[0]["amount"]*COIN)
        raw_tx5 = self.nodes[0].signrawtransaction(ToHex(tx5))["hex"]

        assert_raises_jsonrpc(-26, NOT_FINAL_ERROR, self.nodes[0].sendrawtransaction, raw_tx5)

        # Test mempool-BIP68 consistency after reorg
        #
        # State of the transactions in the last blocks:
        # ... -> [ tx2 ] ->  [ tx3 ]
        #         tip-1        tip
        # And currently tx4 is in the mempool.
        #
        # If we invalidate the tip, tx3 should get added to the mempool, causing
        # tx4 to be removed (fails sequence-lock).
        self.nodes[0].invalidateblock(self.nodes[0].getbestblockhash())
        assert(tx4.hash not in self.nodes[0].getrawmempool())
        assert(tx3.hash in self.nodes[0].getrawmempool())

        # Now mine 2 empty blocks to reorg out the current tip (labeled tip-1 in
        # diagram above).
        # This would cause tx2 to be added back to the mempool, which in turn causes
        # tx3 to be removed.
        tip = int(self.nodes[0].getblockhash(self.nodes[0].getblockcount()-1), 16)
        height = self.nodes[0].getblockcount()
        for i in range(2):
            block = create_block(tip, create_coinbase(height), cur_time)
            block.nVersion = 3
            block.rehash()
            block.solve()
            tip = block.sha256
            height += 1
            self.nodes[0].submitblock(ToHex(block))
            cur_time += 1

        mempool = self.nodes[0].getrawmempool()
        assert(tx3.hash not in mempool)
        assert(tx2.hash in mempool)

        # Reset the chain and get rid of the mocktimed-blocks
        self.nodes[0].setmocktime(0)
        self.nodes[0].invalidateblock(self.nodes[0].getblockhash(cur_height+1))
        self.nodes[0].generate(10)

    # Make sure that BIP68 isn't being used to validate blocks, prior to
    # versionbits activation.  If more blocks are mined prior to this test
    # being run, then it's possible the test has activated the soft fork, and
    # this test should be moved to run earlier, or deleted.
    def test_bip68_not_consensus(self):
        assert(get_bip9_status(self.nodes[0], 'csv')['status'] != 'active')
        txid = self.nodes[0].sendtoaddress(self.nodes[0].getnewaddress(), 2)

        tx1 = FromHex(CTransaction(), self.nodes[0].getrawtransaction(txid))
        tx1.rehash()

        # Make an anyone-can-spend transaction
        tx2 = CTransaction()
        tx2.nVersion = 1
        tx2.vin = [CTxIn(COutPoint(tx1.sha256, 0), nSequence=0)]
        tx2.vout = [CTxOut(int(tx1.vout[0].nValue - self.relayfee*COIN), CScript([b'a']))]

        # sign tx2
        tx2_raw = self.nodes[0].signrawtransaction(ToHex(tx2))["hex"]
        tx2 = FromHex(tx2, tx2_raw)
        tx2.rehash()

        self.nodes[0].sendrawtransaction(ToHex(tx2))
        
        # Now make an invalid spend of tx2 according to BIP68
        sequence_value = 100 # 100 block relative locktime

        tx3 = CTransaction()
        tx3.nVersion = 2
        tx3.vin = [CTxIn(COutPoint(tx2.sha256, 0), nSequence=sequence_value)]
        tx3.vout = [CTxOut(int(tx2.vout[0].nValue - self.relayfee*COIN), CScript([b'a']))]
        tx3.rehash()

        assert_raises_jsonrpc(-26, NOT_FINAL_ERROR, self.nodes[0].sendrawtransaction, ToHex(tx3))

        # make a block that violates bip68; ensure that the tip updates
        tip = int(self.nodes[0].getbestblockhash(), 16)
        block = create_block(tip, create_coinbase(self.nodes[0].getblockcount()+1))
        block.nVersion = 3
        block.vtx.extend([tx1, tx2, tx3])
        block.hashMerkleRoot = block.calc_merkle_root()
        block.rehash()
        block.solve()

        self.nodes[0].submitblock(ToHex(block))
        assert_equal(self.nodes[0].getbestblockhash(), block.hash)

    def activateCSV(self):
        # activation should happen at block height 432 (3 periods)
        min_activation_height = 432
        height = self.nodes[0].getblockcount()
        assert(height < 432)
        self.nodes[0].generate(432-height)
        assert(get_bip9_status(self.nodes[0], 'csv')['status'] == 'active')
        sync_blocks(self.nodes)

    # Use self.nodes[1] to test that version 2 transactions are standard.
    def test_version2_relay(self):
        inputs = [ ]
        outputs = { self.nodes[1].getnewaddress() : 1.0 }
        rawtx = self.nodes[1].createrawtransaction(inputs, outputs)
        rawtxfund = self.nodes[1].fundrawtransaction(rawtx)['hex']
        tx = FromHex(CTransaction(), rawtxfund)
        tx.nVersion = 2
        tx_signed = self.nodes[1].signrawtransaction(ToHex(tx))["hex"]
        tx_id = self.nodes[1].sendrawtransaction(tx_signed)

if __name__ == '__main__':
    BIP68Test().main()<|MERGE_RESOLUTION|>--- conflicted
+++ resolved
@@ -26,13 +26,8 @@
 
     def setup_network(self):
         self.nodes = []
-<<<<<<< HEAD
-        self.nodes.append(start_node(0, self.options.tmpdir, ["-debug"]))
-        self.nodes.append(start_node(1, self.options.tmpdir, ["-debug", "-acceptnonstdtxn=0"]))
-=======
         self.nodes.append(start_node(0, self.options.tmpdir))
         self.nodes.append(start_node(1, self.options.tmpdir, ["-acceptnonstdtxn=0"]))
->>>>>>> c9bd0f64
         self.is_network_split = False
         self.relayfee = self.nodes[0].getnetworkinfo()["relayfee"]
         connect_nodes(self.nodes[0], 1)
