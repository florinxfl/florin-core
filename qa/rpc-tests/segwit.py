#!/usr/bin/env python3
# Copyright (c) 2016 The Bitcoin Core developers
# Distributed under the MIT software license, see the accompanying
# file COPYING or http://www.opensource.org/licenses/mit-license.php.

#
# Test the SegWit changeover logic
#

from test_framework.test_framework import BitcoinTestFramework
from test_framework.util import *
from test_framework.mininode import sha256, ripemd160, CTransaction, CTxIn, COutPoint, CTxOut
from test_framework.address import script_to_p2sh, key_to_p2pkh
from test_framework.script import CScript, OP_HASH160, OP_CHECKSIG, OP_0, hash160, OP_EQUAL, OP_DUP, OP_EQUALVERIFY, OP_1, OP_2, OP_CHECKMULTISIG
from io import BytesIO

NODE_0 = 0
NODE_1 = 1
NODE_2 = 2
WIT_V0 = 0
WIT_V1 = 1

def witness_script(version, pubkey):
    if (version == 0):
        pubkeyhash = bytes_to_hex_str(ripemd160(sha256(hex_str_to_bytes(pubkey))))
        pkscript = "0014" + pubkeyhash
    elif (version == 1):
        # 1-of-1 multisig
        scripthash = bytes_to_hex_str(sha256(hex_str_to_bytes("5121" + pubkey + "51ae")))
        pkscript = "0020" + scripthash
    else:
        assert("Wrong version" == "0 or 1")
    return pkscript

def addlength(script):
    scriptlen = format(len(script)//2, 'x')
    assert(len(scriptlen) == 2)
    return scriptlen + script

def create_witnessprogram(version, node, utxo, pubkey, encode_p2sh, amount):
    pkscript = witness_script(version, pubkey);
    if (encode_p2sh):
        p2sh_hash = bytes_to_hex_str(ripemd160(sha256(hex_str_to_bytes(pkscript))))
        pkscript = "a914"+p2sh_hash+"87"
    inputs = []
    outputs = {}
    inputs.append({ "txid" : utxo["txid"], "vout" : utxo["vout"]} )
    DUMMY_P2SH = "2MySexEGVzZpRgNQ1JdjdP5bRETznm3roQ2" # P2SH of "OP_1 OP_DROP"
    outputs[DUMMY_P2SH] = amount
    tx_to_witness = node.createrawtransaction(inputs,outputs)
    #replace dummy output with our own
    tx_to_witness = tx_to_witness[0:110] + addlength(pkscript) + tx_to_witness[-8:]
    return tx_to_witness

def send_to_witness(version, node, utxo, pubkey, encode_p2sh, amount, sign=True, insert_redeem_script=""):
    tx_to_witness = create_witnessprogram(version, node, utxo, pubkey, encode_p2sh, amount)
    if (sign):
        signed = node.signrawtransaction(tx_to_witness)
        assert("errors" not in signed or len(["errors"]) == 0)
        return node.sendrawtransaction(signed["hex"])
    else:
        if (insert_redeem_script):
            tx_to_witness = tx_to_witness[0:82] + addlength(insert_redeem_script) + tx_to_witness[84:]

    return node.sendrawtransaction(tx_to_witness)

def getutxo(txid):
    utxo = {}
    utxo["vout"] = 0
    utxo["txid"] = txid
    return utxo

def find_unspent(node, min_value):
    for utxo in node.listunspent():
        if utxo['amount'] >= min_value:
            return utxo

class SegWitTest(BitcoinTestFramework):

    def __init__(self):
        super().__init__()
        self.setup_clean_chain = True
        self.num_nodes = 3

    def setup_network(self):
        self.nodes = []
        self.nodes.append(start_node(0, self.options.tmpdir, ["-logtimemicros", "-debug", "-walletprematurewitness"]))
        self.nodes.append(start_node(1, self.options.tmpdir, ["-logtimemicros", "-debug", "-blockversion=4", "-promiscuousmempoolflags=517", "-prematurewitness", "-walletprematurewitness"]))
        self.nodes.append(start_node(2, self.options.tmpdir, ["-logtimemicros", "-debug", "-blockversion=536870915", "-promiscuousmempoolflags=517", "-prematurewitness", "-walletprematurewitness"]))
        connect_nodes(self.nodes[1], 0)
        connect_nodes(self.nodes[2], 1)
        connect_nodes(self.nodes[0], 2)
        self.is_network_split = False
        self.sync_all()

    def success_mine(self, node, txid, sign, redeem_script=""):
        send_to_witness(1, node, getutxo(txid), self.pubkey[0], False, Decimal("49.998"), sign, redeem_script)
        block = node.generate(1)
        assert_equal(len(node.getblock(block[0])["tx"]), 2)
        sync_blocks(self.nodes)

    def skip_mine(self, node, txid, sign, redeem_script=""):
        send_to_witness(1, node, getutxo(txid), self.pubkey[0], False, Decimal("49.998"), sign, redeem_script)
        block = node.generate(1)
        assert_equal(len(node.getblock(block[0])["tx"]), 1)
        sync_blocks(self.nodes)

    def fail_accept(self, node, txid, sign, redeem_script=""):
        try:
            send_to_witness(1, node, getutxo(txid), self.pubkey[0], False, Decimal("49.998"), sign, redeem_script)
        except JSONRPCException as exp:
            assert(exp.error["code"] == -26)
        else:
            raise AssertionError("Tx should not have been accepted")

    def fail_mine(self, node, txid, sign, redeem_script=""):
        send_to_witness(1, node, getutxo(txid), self.pubkey[0], False, Decimal("49.998"), sign, redeem_script)
        try:
            node.generate(1)
        except JSONRPCException as exp:
            assert(exp.error["code"] == -1)
        else:
            raise AssertionError("Created valid block when TestBlockValidity should have failed")
        sync_blocks(self.nodes)

    def run_test(self):
        self.nodes[0].generate(161) #block 161

        print("Verify sigops are counted in GBT with pre-BIP141 rules before the fork")
        txid = self.nodes[0].sendtoaddress(self.nodes[0].getnewaddress(), 1)
        tmpl = self.nodes[0].getblocktemplate({})
        assert(tmpl['sigoplimit'] == 20000)
        assert(tmpl['transactions'][0]['hash'] == txid)
        assert(tmpl['transactions'][0]['sigops'] == 2)
        tmpl = self.nodes[0].getblocktemplate({'rules':['segwit']})
        assert(tmpl['sigoplimit'] == 20000)
        assert(tmpl['transactions'][0]['hash'] == txid)
        assert(tmpl['transactions'][0]['sigops'] == 2)
        self.nodes[0].generate(1) #block 162

        balance_presetup = self.nodes[0].getbalance()
        self.pubkey = []
        p2sh_ids = [] # p2sh_ids[NODE][VER] is an array of txids that spend to a witness version VER pkscript to an address for NODE embedded in p2sh
        wit_ids = [] # wit_ids[NODE][VER] is an array of txids that spend to a witness version VER pkscript to an address for NODE via bare witness
        for i in range(3):
            newaddress = self.nodes[i].getnewaddress()
            self.pubkey.append(self.nodes[i].validateaddress(newaddress)["pubkey"])
            multiaddress = self.nodes[i].addmultisigaddress(1, [self.pubkey[-1]])
            self.nodes[i].addwitnessaddress(newaddress)
            self.nodes[i].addwitnessaddress(multiaddress)
            p2sh_ids.append([])
            wit_ids.append([])
            for v in range(2):
                p2sh_ids[i].append([])
                wit_ids[i].append([])

        for i in range(5):
            for n in range(3):
                for v in range(2):
                    wit_ids[n][v].append(send_to_witness(v, self.nodes[0], find_unspent(self.nodes[0], 50), self.pubkey[n], False, Decimal("49.999")))
                    p2sh_ids[n][v].append(send_to_witness(v, self.nodes[0], find_unspent(self.nodes[0], 50), self.pubkey[n], True, Decimal("49.999")))

        self.nodes[0].generate(1) #block 163
        sync_blocks(self.nodes)

        # Make sure all nodes recognize the transactions as theirs
        assert_equal(self.nodes[0].getbalance(), balance_presetup - 60*50 + 20*Decimal("49.999") + 50)
        assert_equal(self.nodes[1].getbalance(), 20*Decimal("49.999"))
        assert_equal(self.nodes[2].getbalance(), 20*Decimal("49.999"))

        self.nodes[0].generate(260) #block 423
        sync_blocks(self.nodes)

        print("Verify default node can't accept any witness format txs before fork")
        # unsigned, no scriptsig
        self.fail_accept(self.nodes[0], wit_ids[NODE_0][WIT_V0][0], False)
        self.fail_accept(self.nodes[0], wit_ids[NODE_0][WIT_V1][0], False)
        self.fail_accept(self.nodes[0], p2sh_ids[NODE_0][WIT_V0][0], False)
        self.fail_accept(self.nodes[0], p2sh_ids[NODE_0][WIT_V1][0], False)
        # unsigned with redeem script
        self.fail_accept(self.nodes[0], p2sh_ids[NODE_0][WIT_V0][0], False, addlength(witness_script(0, self.pubkey[0])))
        self.fail_accept(self.nodes[0], p2sh_ids[NODE_0][WIT_V1][0], False, addlength(witness_script(1, self.pubkey[0])))
        # signed
        self.fail_accept(self.nodes[0], wit_ids[NODE_0][WIT_V0][0], True)
        self.fail_accept(self.nodes[0], wit_ids[NODE_0][WIT_V1][0], True)
        self.fail_accept(self.nodes[0], p2sh_ids[NODE_0][WIT_V0][0], True)
        self.fail_accept(self.nodes[0], p2sh_ids[NODE_0][WIT_V1][0], True)

        print("Verify witness txs are skipped for mining before the fork")
        self.skip_mine(self.nodes[2], wit_ids[NODE_2][WIT_V0][0], True) #block 424
        self.skip_mine(self.nodes[2], wit_ids[NODE_2][WIT_V1][0], True) #block 425
        self.skip_mine(self.nodes[2], p2sh_ids[NODE_2][WIT_V0][0], True) #block 426
        self.skip_mine(self.nodes[2], p2sh_ids[NODE_2][WIT_V1][0], True) #block 427

        # TODO: An old node would see these txs without witnesses and be able to mine them

        print("Verify unsigned bare witness txs in versionbits-setting blocks are valid before the fork")
        self.success_mine(self.nodes[2], wit_ids[NODE_2][WIT_V0][1], False) #block 428
        self.success_mine(self.nodes[2], wit_ids[NODE_2][WIT_V1][1], False) #block 429

        print("Verify unsigned p2sh witness txs without a redeem script are invalid")
        self.fail_accept(self.nodes[2], p2sh_ids[NODE_2][WIT_V0][1], False)
        self.fail_accept(self.nodes[2], p2sh_ids[NODE_2][WIT_V1][1], False)

        print("Verify unsigned p2sh witness txs with a redeem script in versionbits-settings blocks are valid before the fork")
        self.success_mine(self.nodes[2], p2sh_ids[NODE_2][WIT_V0][1], False, addlength(witness_script(0, self.pubkey[2]))) #block 430
        self.success_mine(self.nodes[2], p2sh_ids[NODE_2][WIT_V1][1], False, addlength(witness_script(1, self.pubkey[2]))) #block 431

        print("Verify previous witness txs skipped for mining can now be mined")
        assert_equal(len(self.nodes[2].getrawmempool()), 4)
        block = self.nodes[2].generate(1) #block 432 (first block with new rules; 432 = 144 * 3)
        sync_blocks(self.nodes)
        assert_equal(len(self.nodes[2].getrawmempool()), 0)
        assert_equal(len(self.nodes[2].getblock(block[0])["tx"]), 5)

        print("Verify witness txs without witness data are invalid after the fork")
        self.fail_mine(self.nodes[2], wit_ids[NODE_2][WIT_V0][2], False)
        self.fail_mine(self.nodes[2], wit_ids[NODE_2][WIT_V1][2], False)
        self.fail_mine(self.nodes[2], p2sh_ids[NODE_2][WIT_V0][2], False, addlength(witness_script(0, self.pubkey[2])))
        self.fail_mine(self.nodes[2], p2sh_ids[NODE_2][WIT_V1][2], False, addlength(witness_script(1, self.pubkey[2])))

        print("Verify default node can now use witness txs")
        self.success_mine(self.nodes[0], wit_ids[NODE_0][WIT_V0][0], True) #block 432
        self.success_mine(self.nodes[0], wit_ids[NODE_0][WIT_V1][0], True) #block 433
        self.success_mine(self.nodes[0], p2sh_ids[NODE_0][WIT_V0][0], True) #block 434
        self.success_mine(self.nodes[0], p2sh_ids[NODE_0][WIT_V1][0], True) #block 435

        print("Verify sigops are counted in GBT with BIP141 rules after the fork")
        txid = self.nodes[0].sendtoaddress(self.nodes[0].getnewaddress(), 1)
        tmpl = self.nodes[0].getblocktemplate({'rules':['segwit']})
        assert(tmpl['sigoplimit'] == 80000)
        assert(tmpl['transactions'][0]['txid'] == txid)
        assert(tmpl['transactions'][0]['sigops'] == 8)

        print("Verify non-segwit miners get a valid GBT response after the fork")
        send_to_witness(1, self.nodes[0], find_unspent(self.nodes[0], 50), self.pubkey[0], False, Decimal("49.998"))
        try:
            tmpl = self.nodes[0].getblocktemplate({})
            assert(len(tmpl['transactions']) == 1)  # Doesn't include witness tx
            assert(tmpl['sigoplimit'] == 20000)
            assert(tmpl['transactions'][0]['hash'] == txid)
            assert(tmpl['transactions'][0]['sigops'] == 2)
            assert(('!segwit' in tmpl['rules']) or ('segwit' not in tmpl['rules']))
        except JSONRPCException:
            # This is an acceptable outcome
            pass

<<<<<<< HEAD
=======
        print("Verify behaviour of importaddress, addwitnessaddress and listunspent")

        # Some public keys to be used later
        pubkeys = [
            "0363D44AABD0F1699138239DF2F042C3282C0671CC7A76826A55C8203D90E39242", # cPiM8Ub4heR9NBYmgVzJQiUH1if44GSBGiqaeJySuL2BKxubvgwb
            "02D3E626B3E616FC8662B489C123349FECBFC611E778E5BE739B257EAE4721E5BF", # cPpAdHaD6VoYbW78kveN2bsvb45Q7G5PhaPApVUGwvF8VQ9brD97
            "04A47F2CBCEFFA7B9BCDA184E7D5668D3DA6F9079AD41E422FA5FD7B2D458F2538A62F5BD8EC85C2477F39650BD391EA6250207065B2A81DA8B009FC891E898F0E", # 91zqCU5B9sdWxzMt1ca3VzbtVm2YM6Hi5Rxn4UDtxEaN9C9nzXV
            "02A47F2CBCEFFA7B9BCDA184E7D5668D3DA6F9079AD41E422FA5FD7B2D458F2538", # cPQFjcVRpAUBG8BA9hzr2yEzHwKoMgLkJZBBtK9vJnvGJgMjzTbd
            "036722F784214129FEB9E8129D626324F3F6716555B603FFE8300BBCB882151228", # cQGtcm34xiLjB1v7bkRa4V3aAc9tS2UTuBZ1UnZGeSeNy627fN66
            "0266A8396EE936BF6D99D17920DB21C6C7B1AB14C639D5CD72B300297E416FD2EC", # cTW5mR5M45vHxXkeChZdtSPozrFwFgmEvTNnanCW6wrqwaCZ1X7K
            "0450A38BD7F0AC212FEBA77354A9B036A32E0F7C81FC4E0C5ADCA7C549C4505D2522458C2D9AE3CEFD684E039194B72C8A10F9CB9D4764AB26FCC2718D421D3B84", # 92h2XPssjBpsJN5CqSP7v9a7cf2kgDunBC6PDFwJHMACM1rrVBJ
        ]

        # Import a compressed key and an uncompressed key, generate some multisig addresses
        self.nodes[0].importprivkey("92e6XLo5jVAVwrQKPNTs93oQco8f8sDNBcpv73Dsrs397fQtFQn")
        uncompressed_spendable_address = ["mvozP4UwyGD2mGZU4D2eMvMLPB9WkMmMQu"]
        self.nodes[0].importprivkey("cNC8eQ5dg3mFAVePDX4ddmPYpPbw41r9bm2jd1nLJT77e6RrzTRR")
        compressed_spendable_address = ["mmWQubrDomqpgSYekvsU7HWEVjLFHAakLe"]
        assert ((self.nodes[0].validateaddress(uncompressed_spendable_address[0])['iscompressed'] == False))
        assert ((self.nodes[0].validateaddress(compressed_spendable_address[0])['iscompressed'] == True))

        self.nodes[0].importpubkey(pubkeys[0])
        compressed_solvable_address = [key_to_p2pkh(pubkeys[0])]
        self.nodes[0].importpubkey(pubkeys[1])
        compressed_solvable_address.append(key_to_p2pkh(pubkeys[1]))
        self.nodes[0].importpubkey(pubkeys[2])
        uncompressed_solvable_address = [key_to_p2pkh(pubkeys[2])]

        spendable_anytime = []                      # These outputs should be seen anytime after importprivkey and addmultisigaddress
        spendable_after_importaddress = []          # These outputs should be seen after importaddress
        solvable_after_importaddress = []           # These outputs should be seen after importaddress but not spendable
        unsolvable_after_importaddress = []         # These outputs should be unsolvable after importaddress
        solvable_anytime = []                       # These outputs should be solvable after importpubkey
        unseen_anytime = []                         # These outputs should never be seen

        uncompressed_spendable_address.append(self.nodes[0].addmultisigaddress(2, [uncompressed_spendable_address[0], compressed_spendable_address[0]]))
        uncompressed_spendable_address.append(self.nodes[0].addmultisigaddress(2, [uncompressed_spendable_address[0], uncompressed_spendable_address[0]]))
        compressed_spendable_address.append(self.nodes[0].addmultisigaddress(2, [compressed_spendable_address[0], compressed_spendable_address[0]]))
        uncompressed_solvable_address.append(self.nodes[0].addmultisigaddress(2, [compressed_spendable_address[0], uncompressed_solvable_address[0]]))
        compressed_solvable_address.append(self.nodes[0].addmultisigaddress(2, [compressed_spendable_address[0], compressed_solvable_address[0]]))
        compressed_solvable_address.append(self.nodes[0].addmultisigaddress(2, [compressed_solvable_address[0], compressed_solvable_address[1]]))
        unknown_address = ["mtKKyoHabkk6e4ppT7NaM7THqPUt7AzPrT", "2NDP3jLWAFT8NDAiUa9qiE6oBt2awmMq7Dx"]

        # Test multisig_without_privkey
        # We have 2 public keys without private keys, use addmultisigaddress to add to wallet.
        # Money sent to P2SH of multisig of this should only be seen after importaddress with the BASE58 P2SH address.

        multisig_without_privkey_address = self.nodes[0].addmultisigaddress(2, [pubkeys[3], pubkeys[4]])
        script = CScript([OP_2, hex_str_to_bytes(pubkeys[3]), hex_str_to_bytes(pubkeys[4]), OP_2, OP_CHECKMULTISIG])
        solvable_after_importaddress.append(CScript([OP_HASH160, hash160(script), OP_EQUAL]))

        for i in compressed_spendable_address:
            v = self.nodes[0].validateaddress(i)
            if (v['isscript']):
                [bare, p2sh, p2wsh, p2sh_p2wsh] = self.p2sh_address_to_script(v)
                # bare and p2sh multisig with compressed keys should always be spendable
                spendable_anytime.extend([bare, p2sh])
                # P2WSH and P2SH(P2WSH) multisig with compressed keys are spendable after direct importaddress
                spendable_after_importaddress.extend([p2wsh, p2sh_p2wsh])
            else:
                [p2wpkh, p2sh_p2wpkh, p2pk, p2pkh, p2sh_p2pk, p2sh_p2pkh, p2wsh_p2pk, p2wsh_p2pkh, p2sh_p2wsh_p2pk, p2sh_p2wsh_p2pkh] = self.p2pkh_address_to_script(v)
                # normal P2PKH and P2PK with compressed keys should always be spendable
                spendable_anytime.extend([p2pkh, p2pk])
                # P2SH_P2PK, P2SH_P2PKH, and witness with compressed keys are spendable after direct importaddress
                spendable_after_importaddress.extend([p2wpkh, p2sh_p2wpkh, p2sh_p2pk, p2sh_p2pkh, p2wsh_p2pk, p2wsh_p2pkh, p2sh_p2wsh_p2pk, p2sh_p2wsh_p2pkh])

        for i in uncompressed_spendable_address:
            v = self.nodes[0].validateaddress(i)
            if (v['isscript']):
                [bare, p2sh, p2wsh, p2sh_p2wsh] = self.p2sh_address_to_script(v)
                # bare and p2sh multisig with uncompressed keys should always be spendable
                spendable_anytime.extend([bare, p2sh])
                # P2WSH and P2SH(P2WSH) multisig with uncompressed keys are never seen
                unseen_anytime.extend([p2wsh, p2sh_p2wsh])
            else:
                [p2wpkh, p2sh_p2wpkh, p2pk, p2pkh, p2sh_p2pk, p2sh_p2pkh, p2wsh_p2pk, p2wsh_p2pkh, p2sh_p2wsh_p2pk, p2sh_p2wsh_p2pkh] = self.p2pkh_address_to_script(v)
                # normal P2PKH and P2PK with uncompressed keys should always be spendable
                spendable_anytime.extend([p2pkh, p2pk])
                # P2SH_P2PK and P2SH_P2PKH are spendable after direct importaddress
                spendable_after_importaddress.extend([p2sh_p2pk, p2sh_p2pkh])
                # witness with uncompressed keys are never seen
                unseen_anytime.extend([p2wpkh, p2sh_p2wpkh, p2wsh_p2pk, p2wsh_p2pkh, p2sh_p2wsh_p2pk, p2sh_p2wsh_p2pkh])

        for i in compressed_solvable_address:
            v = self.nodes[0].validateaddress(i)
            if (v['isscript']):
                # Multisig without private is not seen after addmultisigaddress, but seen after importaddress
                [bare, p2sh, p2wsh, p2sh_p2wsh] = self.p2sh_address_to_script(v)
                solvable_after_importaddress.extend([bare, p2sh, p2wsh, p2sh_p2wsh])
            else:
                [p2wpkh, p2sh_p2wpkh, p2pk, p2pkh, p2sh_p2pk, p2sh_p2pkh, p2wsh_p2pk, p2wsh_p2pkh, p2sh_p2wsh_p2pk, p2sh_p2wsh_p2pkh] = self.p2pkh_address_to_script(v)
                # normal P2PKH and P2PK with compressed keys should always be seen
                solvable_anytime.extend([p2pkh, p2pk])
                # P2SH_P2PK, P2SH_P2PKH, and witness with compressed keys are seen after direct importaddress
                solvable_after_importaddress.extend([p2wpkh, p2sh_p2wpkh, p2sh_p2pk, p2sh_p2pkh, p2wsh_p2pk, p2wsh_p2pkh, p2sh_p2wsh_p2pk, p2sh_p2wsh_p2pkh])

        for i in uncompressed_solvable_address:
            v = self.nodes[0].validateaddress(i)
            if (v['isscript']):
                [bare, p2sh, p2wsh, p2sh_p2wsh] = self.p2sh_address_to_script(v)
                # Base uncompressed multisig without private is not seen after addmultisigaddress, but seen after importaddress
                solvable_after_importaddress.extend([bare, p2sh])
                # P2WSH and P2SH(P2WSH) multisig with uncompressed keys are never seen
                unseen_anytime.extend([p2wsh, p2sh_p2wsh])
            else:
                [p2wpkh, p2sh_p2wpkh, p2pk, p2pkh, p2sh_p2pk, p2sh_p2pkh, p2wsh_p2pk, p2wsh_p2pkh, p2sh_p2wsh_p2pk, p2sh_p2wsh_p2pkh] = self.p2pkh_address_to_script(v)
                # normal P2PKH and P2PK with uncompressed keys should always be seen
                solvable_anytime.extend([p2pkh, p2pk])
                # P2SH_P2PK, P2SH_P2PKH with uncompressed keys are seen after direct importaddress
                solvable_after_importaddress.extend([p2sh_p2pk, p2sh_p2pkh])
                # witness with uncompressed keys are never seen
                unseen_anytime.extend([p2wpkh, p2sh_p2wpkh, p2wsh_p2pk, p2wsh_p2pkh, p2sh_p2wsh_p2pk, p2sh_p2wsh_p2pkh])

        op1 = CScript([OP_1])
        op0 = CScript([OP_0])
        # 2N7MGY19ti4KDMSzRfPAssP6Pxyuxoi6jLe is the P2SH(P2PKH) version of mjoE3sSrb8ByYEvgnC3Aox86u1CHnfJA4V
        unsolvable_address = ["mjoE3sSrb8ByYEvgnC3Aox86u1CHnfJA4V", "2N7MGY19ti4KDMSzRfPAssP6Pxyuxoi6jLe", script_to_p2sh(op1), script_to_p2sh(op0)]
        unsolvable_address_key = hex_str_to_bytes("02341AEC7587A51CDE5279E0630A531AEA2615A9F80B17E8D9376327BAEAA59E3D")
        unsolvablep2pkh = CScript([OP_DUP, OP_HASH160, hash160(unsolvable_address_key), OP_EQUALVERIFY, OP_CHECKSIG])
        unsolvablep2wshp2pkh = CScript([OP_0, sha256(unsolvablep2pkh)])
        p2shop0 = CScript([OP_HASH160, hash160(op0), OP_EQUAL])
        p2wshop1 = CScript([OP_0, sha256(op1)])
        unsolvable_after_importaddress.append(unsolvablep2pkh)
        unsolvable_after_importaddress.append(unsolvablep2wshp2pkh)
        unsolvable_after_importaddress.append(op1) # OP_1 will be imported as script
        unsolvable_after_importaddress.append(p2wshop1)
        unseen_anytime.append(op0) # OP_0 will be imported as P2SH address with no script provided
        unsolvable_after_importaddress.append(p2shop0)

        spendable_txid = []
        solvable_txid = []
        spendable_txid.append(self.mine_and_test_listunspent(spendable_anytime, 2))
        solvable_txid.append(self.mine_and_test_listunspent(solvable_anytime, 1))
        self.mine_and_test_listunspent(spendable_after_importaddress + solvable_after_importaddress + unseen_anytime + unsolvable_after_importaddress, 0)

        importlist = []
        for i in compressed_spendable_address + uncompressed_spendable_address + compressed_solvable_address + uncompressed_solvable_address:
            v = self.nodes[0].validateaddress(i)
            if (v['isscript']):
                bare = hex_str_to_bytes(v['hex'])
                importlist.append(bytes_to_hex_str(bare))
                importlist.append(bytes_to_hex_str(CScript([OP_0, sha256(bare)])))
            else:
                pubkey = hex_str_to_bytes(v['pubkey'])
                p2pk = CScript([pubkey, OP_CHECKSIG])
                p2pkh = CScript([OP_DUP, OP_HASH160, hash160(pubkey), OP_EQUALVERIFY, OP_CHECKSIG])
                importlist.append(bytes_to_hex_str(p2pk))
                importlist.append(bytes_to_hex_str(p2pkh))
                importlist.append(bytes_to_hex_str(CScript([OP_0, hash160(pubkey)])))
                importlist.append(bytes_to_hex_str(CScript([OP_0, sha256(p2pk)])))
                importlist.append(bytes_to_hex_str(CScript([OP_0, sha256(p2pkh)])))

        importlist.append(bytes_to_hex_str(unsolvablep2pkh))
        importlist.append(bytes_to_hex_str(unsolvablep2wshp2pkh))
        importlist.append(bytes_to_hex_str(op1))
        importlist.append(bytes_to_hex_str(p2wshop1))

        for i in importlist:
            try:
                self.nodes[0].importaddress(i,"",False,True)
            except JSONRPCException as exp:
                assert_equal(exp.error["message"], "The wallet already contains the private key for this address or script")

        self.nodes[0].importaddress(script_to_p2sh(op0)) # import OP_0 as address only
        self.nodes[0].importaddress(multisig_without_privkey_address) # Test multisig_without_privkey

        spendable_txid.append(self.mine_and_test_listunspent(spendable_anytime + spendable_after_importaddress, 2))
        solvable_txid.append(self.mine_and_test_listunspent(solvable_anytime + solvable_after_importaddress, 1))
        self.mine_and_test_listunspent(unsolvable_after_importaddress, 1)
        self.mine_and_test_listunspent(unseen_anytime, 0)

        # addwitnessaddress should refuse to return a witness address if an uncompressed key is used or the address is
        # not in the wallet
        # note that no witness address should be returned by unsolvable addresses
        # the multisig_without_privkey_address will fail because its keys were not added with importpubkey
        for i in uncompressed_spendable_address + uncompressed_solvable_address + unknown_address + unsolvable_address + [multisig_without_privkey_address]:
            try:
                self.nodes[0].addwitnessaddress(i)
            except JSONRPCException as exp:
                assert_equal(exp.error["message"], "Public key or redeemscript not known to wallet, or the key is uncompressed")
            else:
                assert(False)

        for i in compressed_spendable_address + compressed_solvable_address:
            witaddress = self.nodes[0].addwitnessaddress(i)
            # addwitnessaddress should return the same address if it is a known P2SH-witness address
            assert_equal(witaddress, self.nodes[0].addwitnessaddress(witaddress))

        spendable_txid.append(self.mine_and_test_listunspent(spendable_anytime + spendable_after_importaddress, 2))
        solvable_txid.append(self.mine_and_test_listunspent(solvable_anytime + solvable_after_importaddress, 1))
        self.mine_and_test_listunspent(unsolvable_after_importaddress, 1)
        self.mine_and_test_listunspent(unseen_anytime, 0)

        # Repeat some tests. This time we don't add witness scripts with importaddress
        # Import a compressed key and an uncompressed key, generate some multisig addresses
        self.nodes[0].importprivkey("927pw6RW8ZekycnXqBQ2JS5nPyo1yRfGNN8oq74HeddWSpafDJH")
        uncompressed_spendable_address = ["mguN2vNSCEUh6rJaXoAVwY3YZwZvEmf5xi"]
        self.nodes[0].importprivkey("cMcrXaaUC48ZKpcyydfFo8PxHAjpsYLhdsp6nmtB3E2ER9UUHWnw")
        compressed_spendable_address = ["n1UNmpmbVUJ9ytXYXiurmGPQ3TRrXqPWKL"]

        self.nodes[0].importpubkey(pubkeys[5])
        compressed_solvable_address = [key_to_p2pkh(pubkeys[5])]
        self.nodes[0].importpubkey(pubkeys[6])
        uncompressed_solvable_address = [key_to_p2pkh(pubkeys[6])]

        spendable_after_addwitnessaddress = []      # These outputs should be seen after importaddress
        solvable_after_addwitnessaddress=[]         # These outputs should be seen after importaddress but not spendable
        unseen_anytime = []                         # These outputs should never be seen

        uncompressed_spendable_address.append(self.nodes[0].addmultisigaddress(2, [uncompressed_spendable_address[0], compressed_spendable_address[0]]))
        uncompressed_spendable_address.append(self.nodes[0].addmultisigaddress(2, [uncompressed_spendable_address[0], uncompressed_spendable_address[0]]))
        compressed_spendable_address.append(self.nodes[0].addmultisigaddress(2, [compressed_spendable_address[0], compressed_spendable_address[0]]))
        uncompressed_solvable_address.append(self.nodes[0].addmultisigaddress(2, [compressed_solvable_address[0], uncompressed_solvable_address[0]]))
        compressed_solvable_address.append(self.nodes[0].addmultisigaddress(2, [compressed_spendable_address[0], compressed_solvable_address[0]]))

        premature_witaddress = []

        for i in compressed_spendable_address:
            v = self.nodes[0].validateaddress(i)
            if (v['isscript']):
                [bare, p2sh, p2wsh, p2sh_p2wsh] = self.p2sh_address_to_script(v)
                # P2WSH and P2SH(P2WSH) multisig with compressed keys are spendable after addwitnessaddress
                spendable_after_addwitnessaddress.extend([p2wsh, p2sh_p2wsh])
                premature_witaddress.append(script_to_p2sh(p2wsh))
            else:
                [p2wpkh, p2sh_p2wpkh, p2pk, p2pkh, p2sh_p2pk, p2sh_p2pkh, p2wsh_p2pk, p2wsh_p2pkh, p2sh_p2wsh_p2pk, p2sh_p2wsh_p2pkh] = self.p2pkh_address_to_script(v)
                # P2WPKH, P2SH_P2WPKH are spendable after addwitnessaddress
                spendable_after_addwitnessaddress.extend([p2wpkh, p2sh_p2wpkh])
                premature_witaddress.append(script_to_p2sh(p2wpkh))

        for i in uncompressed_spendable_address + uncompressed_solvable_address:
            v = self.nodes[0].validateaddress(i)
            if (v['isscript']):
                [bare, p2sh, p2wsh, p2sh_p2wsh] = self.p2sh_address_to_script(v)
                # P2WSH and P2SH(P2WSH) multisig with uncompressed keys are never seen
                unseen_anytime.extend([p2wsh, p2sh_p2wsh])
            else:
                [p2wpkh, p2sh_p2wpkh, p2pk, p2pkh, p2sh_p2pk, p2sh_p2pkh, p2wsh_p2pk, p2wsh_p2pkh, p2sh_p2wsh_p2pk, p2sh_p2wsh_p2pkh] = self.p2pkh_address_to_script(v)
                # P2WPKH, P2SH_P2WPKH with uncompressed keys are never seen
                unseen_anytime.extend([p2wpkh, p2sh_p2wpkh])

        for i in compressed_solvable_address:
            v = self.nodes[0].validateaddress(i)
            if (v['isscript']):
                # P2WSH multisig without private key are seen after addwitnessaddress
                [bare, p2sh, p2wsh, p2sh_p2wsh] = self.p2sh_address_to_script(v)
                solvable_after_addwitnessaddress.extend([p2wsh, p2sh_p2wsh])
                premature_witaddress.append(script_to_p2sh(p2wsh))
            else:
                [p2wpkh, p2sh_p2wpkh, p2pk, p2pkh, p2sh_p2pk, p2sh_p2pkh, p2wsh_p2pk, p2wsh_p2pkh, p2sh_p2wsh_p2pk, p2sh_p2wsh_p2pkh] = self.p2pkh_address_to_script(v)
                # P2SH_P2PK, P2SH_P2PKH with compressed keys are seen after addwitnessaddress
                solvable_after_addwitnessaddress.extend([p2wpkh, p2sh_p2wpkh])
                premature_witaddress.append(script_to_p2sh(p2wpkh))

        self.mine_and_test_listunspent(spendable_after_addwitnessaddress + solvable_after_addwitnessaddress + unseen_anytime, 0)

        # addwitnessaddress should refuse to return a witness address if an uncompressed key is used
        # note that a multisig address returned by addmultisigaddress is not solvable until it is added with importaddress
        # premature_witaddress are not accepted until the script is added with addwitnessaddress first
        for i in uncompressed_spendable_address + uncompressed_solvable_address + premature_witaddress + [compressed_solvable_address[1]]:
            try:
                self.nodes[0].addwitnessaddress(i)
            except JSONRPCException as exp:
                assert_equal(exp.error["message"], "Public key or redeemscript not known to wallet, or the key is uncompressed")
            else:
                assert(False)

        # after importaddress it should pass addwitnessaddress
        v = self.nodes[0].validateaddress(compressed_solvable_address[1])
        self.nodes[0].importaddress(v['hex'],"",False,True)
        for i in compressed_spendable_address + compressed_solvable_address + premature_witaddress:
            witaddress = self.nodes[0].addwitnessaddress(i)
            assert_equal(witaddress, self.nodes[0].addwitnessaddress(witaddress))

        spendable_txid.append(self.mine_and_test_listunspent(spendable_after_addwitnessaddress, 2))
        solvable_txid.append(self.mine_and_test_listunspent(solvable_after_addwitnessaddress, 1))
        self.mine_and_test_listunspent(unseen_anytime, 0)

        # Check that spendable outputs are really spendable
        self.create_and_mine_tx_from_txids(spendable_txid)

        # import all the private keys so solvable addresses become spendable
        self.nodes[0].importprivkey("cPiM8Ub4heR9NBYmgVzJQiUH1if44GSBGiqaeJySuL2BKxubvgwb")
        self.nodes[0].importprivkey("cPpAdHaD6VoYbW78kveN2bsvb45Q7G5PhaPApVUGwvF8VQ9brD97")
        self.nodes[0].importprivkey("91zqCU5B9sdWxzMt1ca3VzbtVm2YM6Hi5Rxn4UDtxEaN9C9nzXV")
        self.nodes[0].importprivkey("cPQFjcVRpAUBG8BA9hzr2yEzHwKoMgLkJZBBtK9vJnvGJgMjzTbd")
        self.nodes[0].importprivkey("cQGtcm34xiLjB1v7bkRa4V3aAc9tS2UTuBZ1UnZGeSeNy627fN66")
        self.nodes[0].importprivkey("cTW5mR5M45vHxXkeChZdtSPozrFwFgmEvTNnanCW6wrqwaCZ1X7K")
        self.create_and_mine_tx_from_txids(solvable_txid)

    def mine_and_test_listunspent(self, script_list, ismine):
        utxo = find_unspent(self.nodes[0], 50)
        tx = CTransaction()
        tx.vin.append(CTxIn(COutPoint(int('0x'+utxo['txid'],0), utxo['vout'])))
        for i in script_list:
            tx.vout.append(CTxOut(10000000, i))
        tx.rehash()
        signresults = self.nodes[0].signrawtransaction(bytes_to_hex_str(tx.serialize_without_witness()))['hex']
        txid = self.nodes[0].sendrawtransaction(signresults, True)
        self.nodes[0].generate(1)
        sync_blocks(self.nodes)
        watchcount = 0
        spendcount = 0
        for i in self.nodes[0].listunspent():
            if (i['txid'] == txid):
                watchcount += 1
                if (i['spendable'] == True):
                    spendcount += 1
        if (ismine == 2):
            assert_equal(spendcount, len(script_list))
        elif (ismine == 1):
            assert_equal(watchcount, len(script_list))
            assert_equal(spendcount, 0)
        else:
            assert_equal(watchcount, 0)
        return txid

    def p2sh_address_to_script(self,v):
        bare = CScript(hex_str_to_bytes(v['hex']))
        p2sh = CScript(hex_str_to_bytes(v['scriptPubKey']))
        p2wsh = CScript([OP_0, sha256(bare)])
        p2sh_p2wsh = CScript([OP_HASH160, hash160(p2wsh), OP_EQUAL])
        return([bare, p2sh, p2wsh, p2sh_p2wsh])

    def p2pkh_address_to_script(self,v):
        pubkey = hex_str_to_bytes(v['pubkey'])
        p2wpkh = CScript([OP_0, hash160(pubkey)])
        p2sh_p2wpkh = CScript([OP_HASH160, hash160(p2wpkh), OP_EQUAL])
        p2pk = CScript([pubkey, OP_CHECKSIG])
        p2pkh = CScript(hex_str_to_bytes(v['scriptPubKey']))
        p2sh_p2pk = CScript([OP_HASH160, hash160(p2pk), OP_EQUAL])
        p2sh_p2pkh = CScript([OP_HASH160, hash160(p2pkh), OP_EQUAL])
        p2wsh_p2pk = CScript([OP_0, sha256(p2pk)])
        p2wsh_p2pkh = CScript([OP_0, sha256(p2pkh)])
        p2sh_p2wsh_p2pk = CScript([OP_HASH160, hash160(p2wsh_p2pk), OP_EQUAL])
        p2sh_p2wsh_p2pkh = CScript([OP_HASH160, hash160(p2wsh_p2pkh), OP_EQUAL])
        return [p2wpkh, p2sh_p2wpkh, p2pk, p2pkh, p2sh_p2pk, p2sh_p2pkh, p2wsh_p2pk, p2wsh_p2pkh, p2sh_p2wsh_p2pk, p2sh_p2wsh_p2pkh]

    def create_and_mine_tx_from_txids(self, txids, success = True):
        tx = CTransaction()
        for i in txids:
            txtmp = CTransaction()
            txraw = self.nodes[0].getrawtransaction(i)
            f = BytesIO(hex_str_to_bytes(txraw))
            txtmp.deserialize(f)
            for j in range(len(txtmp.vout)):
                tx.vin.append(CTxIn(COutPoint(int('0x'+i,0), j)))
        tx.vout.append(CTxOut(0, CScript()))
        tx.rehash()
        signresults = self.nodes[0].signrawtransaction(bytes_to_hex_str(tx.serialize_without_witness()))['hex']
        self.nodes[0].sendrawtransaction(signresults, True)
        self.nodes[0].generate(1)
        sync_blocks(self.nodes)


>>>>>>> d74e352e
if __name__ == '__main__':
    SegWitTest().main()<|MERGE_RESOLUTION|>--- conflicted
+++ resolved
@@ -245,8 +245,6 @@
             # This is an acceptable outcome
             pass
 
-<<<<<<< HEAD
-=======
         print("Verify behaviour of importaddress, addwitnessaddress and listunspent")
 
         # Some public keys to be used later
@@ -602,6 +600,5 @@
         sync_blocks(self.nodes)
 
 
->>>>>>> d74e352e
 if __name__ == '__main__':
     SegWitTest().main()