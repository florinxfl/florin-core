--- conflicted
+++ resolved
@@ -59,19 +59,6 @@
         assert_equal(address_assert['iswatchonly'], True)
         assert_equal(address_assert['ismine'], False)
 
-<<<<<<< HEAD
-=======
-        self.log.info("Should not import an invalid address")
-        result = self.nodes[1].importmulti([{
-            "scriptPubKey": {
-                "address": "not valid address",
-            },
-            "timestamp": "now",
-        }])
-        assert_equal(result[0]['success'], False)
-        assert_equal(result[0]['error']['code'], -5)
-        assert_equal(result[0]['error']['message'], 'Invalid address')
->>>>>>> c9bd0f64
 
         # ScriptPubKey + internal
         self.log.info("Should import a scriptPubKey with internal flag")
@@ -368,31 +355,6 @@
         address_assert = self.nodes[1].validateaddress(address['address'])
         assert_equal(address_assert['iswatchonly'], False)
         assert_equal(address_assert['ismine'], False)
-<<<<<<< HEAD
-=======
-        assert_equal('timestamp' in address_assert, False)
-
-        # restart nodes to check for proper serialization/deserialization of watch only address
-        stop_nodes(self.nodes)
-        self.nodes = start_nodes(2, self.options.tmpdir)
-        address_assert = self.nodes[1].validateaddress(watchonly_address)
-        assert_equal(address_assert['iswatchonly'], True)
-        assert_equal(address_assert['ismine'], False)
-        assert_equal(address_assert['timestamp'], watchonly_timestamp);
-
-        # Bad or missing timestamps
-        self.log.info("Should throw on invalid or missing timestamp values")
-        assert_raises_message(JSONRPCException, 'Missing required timestamp field for key',
-            self.nodes[1].importmulti, [{
-                "scriptPubKey": address['scriptPubKey'],
-            }])
-        assert_raises_message(JSONRPCException, 'Expected number or "now" timestamp value for key. got type string',
-            self.nodes[1].importmulti, [{
-                "scriptPubKey": address['scriptPubKey'],
-                "timestamp": "",
-            }])
-
->>>>>>> c9bd0f64
 
 if __name__ == '__main__':
     ImportMultiTest ().main ()