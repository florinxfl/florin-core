// Copyright (c) 2009-2010 Satoshi Nakamoto
// Copyright (c) 2009-2015 The Bitcoin Core developers
// Distributed under the MIT software license, see the accompanying
// file COPYING or http://www.opensource.org/licenses/mit-license.php.
//
// File contains modifications by: The Gulden developers
// All modifications:
// Copyright (c) 2016 The Gulden developers
// Authored by: Malcolm MacLeod (mmacleod@webmail.co.za)
// Distributed under the GULDEN software license, see the accompanying
// file COPYING

#ifndef BITCOIN_NET_H
#define BITCOIN_NET_H

#include "addrdb.h"
#include "addrman.h"
#include "amount.h"
#include "bloom.h"
#include "compat.h"
#include "hash.h"
#include "limitedmap.h"
#include "netaddress.h"
#include "protocol.h"
#include "random.h"
#include "streams.h"
#include "sync.h"
#include "uint256.h"

#include <atomic>
#include <deque>
#include <stdint.h>
#include <memory>

#ifndef WIN32
#include <arpa/inet.h>
#endif

#include <boost/filesystem/path.hpp>
#include <boost/foreach.hpp>
#include <boost/signals2/signal.hpp>

class CAddrMan;
class CScheduler;
class CNode;

namespace boost {
    class thread_group;
} // namespace boost

/** Time between pings automatically sent out for latency probing and keepalive (in seconds). */
static const int PING_INTERVAL = 2 * 60;
/** Time after which to disconnect, after waiting for a ping response (or inactivity). */
static const int TIMEOUT_INTERVAL = 20 * 60;
/** Run the feeler connection loop once every 2 minutes or 120 seconds. **/
static const int FEELER_INTERVAL = 120;
/** The maximum number of entries in an 'inv' protocol message */
static const unsigned int MAX_INV_SZ = 50000;
/** The maximum number of new addresses to accumulate before announcing. */
static const unsigned int MAX_ADDR_TO_SEND = 1000;
/** Maximum length of incoming protocol messages (no message over 4 MB is currently acceptable). */
static const unsigned int MAX_PROTOCOL_MESSAGE_LENGTH = 4 * 1000 * 1000;
/** Maximum length of strSubVer in `version` message */
static const unsigned int MAX_SUBVERSION_LENGTH = 256;
/** Maximum number of outgoing nodes */
static const int MAX_OUTBOUND_CONNECTIONS = 8;
/** -listen default */
static const bool DEFAULT_LISTEN = true;
/** -upnp default */
#ifdef USE_UPNP
static const bool DEFAULT_UPNP = USE_UPNP;
#else
static const bool DEFAULT_UPNP = false;
#endif
/** The maximum number of entries in mapAskFor */
static const size_t MAPASKFOR_MAX_SZ = MAX_INV_SZ;
/** The maximum number of entries in setAskFor (larger due to getdata latency)*/
static const size_t SETASKFOR_MAX_SZ = 2 * MAX_INV_SZ;
/** The maximum number of peer connections to maintain. */
static const unsigned int DEFAULT_MAX_PEER_CONNECTIONS = 125;
/** The default for -maxuploadtarget. 0 = Unlimited */
static const uint64_t DEFAULT_MAX_UPLOAD_TARGET = 0;
/** The default timeframe for -maxuploadtarget. 1 day. */
static const uint64_t MAX_UPLOAD_TIMEFRAME = 60 * 60 * 24;
/** Default for blocks only*/
static const bool DEFAULT_BLOCKSONLY = false;

static const bool DEFAULT_FORCEDNSSEED = false;
static const size_t DEFAULT_MAXRECEIVEBUFFER = 5 * 1000;
static const size_t DEFAULT_MAXSENDBUFFER    = 1 * 1000;

static const ServiceFlags REQUIRED_SERVICES = NODE_NETWORK;

// NOTE: When adjusting this, update rpcnet:setban's help ("24h")
static const unsigned int DEFAULT_MISBEHAVING_BANTIME = 60 * 60 * 24;  // Default 24-hour ban

typedef int NodeId;

struct AddedNodeInfo
{
    std::string strAddedNode;
    CService resolvedAddress;
    bool fConnected;
    bool fInbound;
};

class CTransaction;
class CNodeStats;
class CClientUIInterface;

struct CSerializedNetMsg
{
    CSerializedNetMsg() = default;
    CSerializedNetMsg(CSerializedNetMsg&&) = default;
    CSerializedNetMsg& operator=(CSerializedNetMsg&&) = default;
    // No copying, only moves.
    CSerializedNetMsg(const CSerializedNetMsg& msg) = delete;
    CSerializedNetMsg& operator=(const CSerializedNetMsg&) = delete;

    std::vector<unsigned char> data;
    std::string command;
};


class CConnman
{
public:

    enum NumConnections {
        CONNECTIONS_NONE = 0,
        CONNECTIONS_IN = (1U << 0),
        CONNECTIONS_OUT = (1U << 1),
        CONNECTIONS_ALL = (CONNECTIONS_IN | CONNECTIONS_OUT),
    };

    struct Options
    {
        ServiceFlags nLocalServices = NODE_NONE;
        ServiceFlags nRelevantServices = NODE_NONE;
        int nMaxConnections = 0;
        int nMaxOutbound = 0;
        int nMaxFeeler = 0;
        int nBestHeight = 0;
        CClientUIInterface* uiInterface = nullptr;
        unsigned int nSendBufferMaxSize = 0;
        unsigned int nReceiveFloodSize = 0;
        uint64_t nMaxOutboundTimeframe = 0;
        uint64_t nMaxOutboundLimit = 0;
    };
    CConnman(uint64_t seed0, uint64_t seed1);
    ~CConnman();
    bool Start(boost::thread_group& threadGroup, CScheduler& scheduler, std::string& strNodeError, Options options);
    void Stop();
    bool BindListenPort(const CService &bindAddr, std::string& strError, bool fWhitelisted = false);
    bool GetNetworkActive() const { return fNetworkActive; };
    void SetNetworkActive(bool active);
    bool OpenNetworkConnection(const CAddress& addrConnect, bool fCountFailure, CSemaphoreGrant *grantOutbound = NULL, const char *strDest = NULL, bool fOneShot = false, bool fFeeler = false);
    bool CheckIncomingNonce(uint64_t nonce);

    bool ForNode(NodeId id, std::function<bool(CNode* pnode)> func);

    void PushMessage(CNode* pnode, CSerializedNetMsg&& msg);

    template<typename Callable>
    bool ForEachNodeContinueIf(Callable&& func)
    {
        LOCK(cs_vNodes);
        for (auto&& node : vNodes)
            if(!func(node))
                return false;
        return true;
    };

    template<typename Callable>
    bool ForEachNodeContinueIf(Callable&& func) const
    {
        LOCK(cs_vNodes);
        for (const auto& node : vNodes)
            if(!func(node))
                return false;
        return true;
    };

    template<typename Callable, typename CallableAfter>
    bool ForEachNodeContinueIfThen(Callable&& pre, CallableAfter&& post)
    {
        bool ret = true;
        LOCK(cs_vNodes);
        for (auto&& node : vNodes)
            if(!pre(node)) {
                ret = false;
                break;
            }
        post();
        return ret;
    };

    template<typename Callable, typename CallableAfter>
    bool ForEachNodeContinueIfThen(Callable&& pre, CallableAfter&& post) const
    {
        bool ret = true;
        LOCK(cs_vNodes);
        for (const auto& node : vNodes)
            if(!pre(node)) {
                ret = false;
                break;
            }
        post();
        return ret;
    };

    template<typename Callable>
    void ForEachNode(Callable&& func)
    {
        LOCK(cs_vNodes);
        for (auto&& node : vNodes)
            func(node);
    };

    template<typename Callable>
    void ForEachNode(Callable&& func) const
    {
        LOCK(cs_vNodes);
        for (const auto& node : vNodes)
            func(node);
    };

    template<typename Callable, typename CallableAfter>
    void ForEachNodeThen(Callable&& pre, CallableAfter&& post)
    {
        LOCK(cs_vNodes);
        for (auto&& node : vNodes)
            pre(node);
        post();
    };

    template<typename Callable, typename CallableAfter>
    void ForEachNodeThen(Callable&& pre, CallableAfter&& post) const
    {
        LOCK(cs_vNodes);
        for (const auto& node : vNodes)
            pre(node);
        post();
    };

    void RelayTransaction(const CTransaction& tx);

    // Addrman functions
    size_t GetAddressCount() const;
    void SetServices(const CService &addr, ServiceFlags nServices);
    void MarkAddressGood(const CAddress& addr);
    void AddNewAddress(const CAddress& addr, const CAddress& addrFrom, int64_t nTimePenalty = 0);
    void AddNewAddresses(const std::vector<CAddress>& vAddr, const CAddress& addrFrom, int64_t nTimePenalty = 0);
    std::vector<CAddress> GetAddresses();
    void AddressCurrentlyConnected(const CService& addr);

    // Denial-of-service detection/prevention
    // The idea is to detect peers that are behaving
    // badly and disconnect/ban them, but do it in a
    // one-coding-mistake-won't-shatter-the-entire-network
    // way.
    // IMPORTANT:  There should be nothing I can give a
    // node that it will forward on that will make that
    // node's peers drop it. If there is, an attacker
    // can isolate a node and/or try to split the network.
    // Dropping a node for sending stuff that is invalid
    // now but might be valid in a later version is also
    // dangerous, because it can cause a network split
    // between nodes running old code and nodes running
    // new code.
    void Ban(const CNetAddr& netAddr, const BanReason& reason, int64_t bantimeoffset = 0, bool sinceUnixEpoch = false);
    void Ban(const CSubNet& subNet, const BanReason& reason, int64_t bantimeoffset = 0, bool sinceUnixEpoch = false);
    void ClearBanned(); // needed for unit testing
    bool IsBanned(CNetAddr ip);
    bool IsBanned(CSubNet subnet);
    bool Unban(const CNetAddr &ip);
    bool Unban(const CSubNet &ip);
    void GetBanned(banmap_t &banmap);
    void SetBanned(const banmap_t &banmap);

    void AddOneShot(const std::string& strDest);

    bool AddNode(const std::string& node);
    bool RemoveAddedNode(const std::string& node);
    std::vector<AddedNodeInfo> GetAddedNodeInfo();

    size_t GetNodeCount(NumConnections num);
    void GetNodeStats(std::vector<CNodeStats>& vstats);
    bool DisconnectAddress(const CNetAddr& addr);
    bool DisconnectNode(const std::string& node);
    bool DisconnectNode(NodeId id);
    bool DisconnectSubnet(const CSubNet& subnet);

    unsigned int GetSendBufferSize() const;

    void AddWhitelistedRange(const CSubNet &subnet);

    ServiceFlags GetLocalServices() const;

    //!set the max outbound target in bytes
    void SetMaxOutboundTarget(uint64_t limit);
    uint64_t GetMaxOutboundTarget();

    //!set the timeframe for the max outbound target
    void SetMaxOutboundTimeframe(uint64_t timeframe);
    uint64_t GetMaxOutboundTimeframe();

    //!check if the outbound target is reached
    // if param historicalBlockServingLimit is set true, the function will
    // response true if the limit for serving historical blocks has been reached
    bool OutboundTargetReached(bool historicalBlockServingLimit);

    //!response the bytes left in the current max outbound cycle
    // in case of no limit, it will always response 0
    uint64_t GetOutboundTargetBytesLeft();

    //!response the time in second left in the current max outbound cycle
    // in case of no limit, it will always response 0
    uint64_t GetMaxOutboundTimeLeftInCycle();

    uint64_t GetTotalBytesRecv();
    uint64_t GetTotalBytesSent();

    void SetBestHeight(int height);
    int GetBestHeight() const;

    /** Get a unique deterministic randomizer. */
    CSipHasher GetDeterministicRandomizer(uint64_t id);

private:
    struct ListenSocket {
        SOCKET socket;
        bool whitelisted;

        ListenSocket(SOCKET socket_, bool whitelisted_) : socket(socket_), whitelisted(whitelisted_) {}
    };

    void ThreadOpenAddedConnections();
    void ProcessOneShot();
    void ThreadOpenConnections();
    void ThreadMessageHandler();
    void AcceptConnection(const ListenSocket& hListenSocket);
    void ThreadSocketHandler();
    void ThreadDNSAddressSeed();

    uint64_t CalculateKeyedNetGroup(const CAddress& ad);

    CNode* FindNode(const CNetAddr& ip);
    CNode* FindNode(const CSubNet& subNet);
    CNode* FindNode(const std::string& addrName);
    CNode* FindNode(const CService& addr);

    bool AttemptToEvictConnection();
    CNode* ConnectNode(CAddress addrConnect, const char *pszDest, bool fCountFailure);
    bool IsWhitelistedRange(const CNetAddr &addr);

    void DeleteNode(CNode* pnode);

    NodeId GetNewNodeId();

    //!check is the banlist has unwritten changes
    bool BannedSetIsDirty();
    //!set the "dirty" flag for the banlist
    void SetBannedSetDirty(bool dirty=true);
    //!clean unused entries (if bantime has expired)
    void SweepBanned();
    void DumpAddresses();
    void DumpData();
    void DumpBanlist();

    unsigned int GetReceiveFloodSize() const;

    // Network stats
    void RecordBytesRecv(uint64_t bytes);
    void RecordBytesSent(uint64_t bytes);

    // Network usage totals
    CCriticalSection cs_totalBytesRecv;
    CCriticalSection cs_totalBytesSent;
    uint64_t nTotalBytesRecv;
    uint64_t nTotalBytesSent;

    // outbound limit & stats
    uint64_t nMaxOutboundTotalBytesSentInCycle;
    uint64_t nMaxOutboundCycleStartTime;
    uint64_t nMaxOutboundLimit;
    uint64_t nMaxOutboundTimeframe;

    // Whitelisted ranges. Any node connecting from these is automatically
    // whitelisted (as well as those connecting to whitelisted binds).
    std::vector<CSubNet> vWhitelistedRange;
    CCriticalSection cs_vWhitelistedRange;

    unsigned int nSendBufferMaxSize;
    unsigned int nReceiveFloodSize;

    std::vector<ListenSocket> vhListenSocket;
    std::atomic<bool> fNetworkActive;
    banmap_t setBanned;
    CCriticalSection cs_setBanned;
    bool setBannedIsDirty;
    bool fAddressesInitialized;
    CAddrMan addrman;
    std::deque<std::string> vOneShots;
    CCriticalSection cs_vOneShots;
    std::vector<std::string> vAddedNodes;
    CCriticalSection cs_vAddedNodes;
    std::vector<CNode*> vNodes;
    std::list<CNode*> vNodesDisconnected;
    mutable CCriticalSection cs_vNodes;
    std::atomic<NodeId> nLastNodeId;
    boost::condition_variable messageHandlerCondition;

    /** Services this instance offers */
    ServiceFlags nLocalServices;

    /** Services this instance cares about */
    ServiceFlags nRelevantServices;

    CSemaphore *semOutbound;
    int nMaxConnections;
    int nMaxOutbound;
    int nMaxFeeler;
    std::atomic<int> nBestHeight;
    CClientUIInterface* clientInterface;

    /** SipHasher seeds for deterministic randomness */
    const uint64_t nSeed0, nSeed1;
};
extern std::unique_ptr<CConnman> g_connman;
void Discover(boost::thread_group& threadGroup);
void MapPort(bool fUseUPnP);
unsigned short GetListenPort();
bool BindListenPort(const CService &bindAddr, std::string& strError, bool fWhitelisted = false);
size_t SocketSendData(CNode *pnode);

struct CombinerAll
{
    typedef bool result_type;

    template<typename I>
    bool operator()(I first, I last) const
    {
        while (first != last) {
            if (!(*first)) return false;
            ++first;
        }
        return true;
    }
};

// Signals for message handling
struct CNodeSignals
{
    boost::signals2::signal<bool (CNode*, CConnman&), CombinerAll> ProcessMessages;
    boost::signals2::signal<bool (CNode*, CConnman&), CombinerAll> SendMessages;
    boost::signals2::signal<void (CNode*, CConnman&)> InitializeNode;
    boost::signals2::signal<void (NodeId, bool&)> FinalizeNode;
};


CNodeSignals& GetNodeSignals();


enum
{
    LOCAL_NONE,   // unknown
    LOCAL_IF,     // address a local interface listens on
    LOCAL_BIND,   // address explicit bound to
    LOCAL_UPNP,   // address reported by UPnP
    LOCAL_MANUAL, // address explicitly specified (-externalip=)

    LOCAL_MAX
};

bool IsPeerAddrLocalGood(CNode *pnode);
void AdvertiseLocal(CNode *pnode);
void SetLimited(enum Network net, bool fLimited = true);
bool IsLimited(enum Network net);
bool IsLimited(const CNetAddr& addr);
bool AddLocal(const CService& addr, int nScore = LOCAL_NONE);
bool AddLocal(const CNetAddr& addr, int nScore = LOCAL_NONE);
bool RemoveLocal(const CService& addr);
bool SeenLocal(const CService& addr);
bool IsLocal(const CService& addr);
bool GetLocal(CService &addr, const CNetAddr *paddrPeer = NULL);
bool IsReachable(enum Network net);
bool IsReachable(const CNetAddr &addr);
CAddress GetLocalAddress(const CNetAddr *paddrPeer, ServiceFlags nLocalServices);


extern bool fDiscover;
extern bool fListen;
extern bool fRelayTxes;

extern limitedmap<uint256, int64_t> mapAlreadyAskedFor;

/** Subversion as sent to the P2P network in `version` messages */
extern std::string strSubVersion;

struct LocalServiceInfo {
    int nScore;
    int nPort;
};

extern CCriticalSection cs_mapLocalHost;
extern std::map<CNetAddr, LocalServiceInfo> mapLocalHost;
typedef std::map<std::string, uint64_t> mapMsgCmdSize; //command, total bytes

class CNodeStats
{
public:
    NodeId nodeid;
    ServiceFlags nServices;
    bool fRelayTxes;
    int64_t nLastSend;
    int64_t nLastRecv;
    int64_t nTimeConnected;
    int64_t nTimeOffset;
    std::string addrName;
    int nVersion;
    std::string cleanSubVer;
    bool fInbound;
    int nStartingHeight;
    uint64_t nSendBytes;
    mapMsgCmdSize mapSendBytesPerMsgCmd;
    uint64_t nRecvBytes;
    mapMsgCmdSize mapRecvBytesPerMsgCmd;
    bool fWhitelisted;
    double dPingTime;
    double dPingWait;
    double dMinPing;
    std::string addrLocal;
    CAddress addr;
};




class CNetMessage {
private:
    mutable CHash256 hasher;
    mutable uint256 data_hash;
public:
    bool in_data;                   // parsing header (false) or data (true)

    CDataStream hdrbuf;             // partially received header
    CMessageHeader hdr;             // complete header
    unsigned int nHdrPos;

    CDataStream vRecv;              // received message data
    unsigned int nDataPos;

    int64_t nTime;                  // time (in microseconds) of message receipt.

    CNetMessage(const CMessageHeader::MessageStartChars& pchMessageStartIn, int nTypeIn, int nVersionIn) : hdrbuf(nTypeIn, nVersionIn), hdr(pchMessageStartIn), vRecv(nTypeIn, nVersionIn) {
        hdrbuf.resize(24);
        in_data = false;
        nHdrPos = 0;
        nDataPos = 0;
        nTime = 0;
    }

    bool complete() const
    {
        if (!in_data)
            return false;
        return (hdr.nMessageSize == nDataPos);
    }

    const uint256& GetMessageHash() const;

    void SetVersion(int nVersionIn)
    {
        hdrbuf.SetVersion(nVersionIn);
        vRecv.SetVersion(nVersionIn);
    }

    int readHeader(const char *pch, unsigned int nBytes);
    int readData(const char *pch, unsigned int nBytes);
};


/** Information about a peer */
class CNode
{
    friend class CConnman;
public:
    // socket
    ServiceFlags nServices;
    ServiceFlags nServicesExpected;
    SOCKET hSocket;
    size_t nSendSize; // total size of all vSendMsg entries
    size_t nSendOffset; // offset inside the first vSendMsg already sent
    uint64_t nSendBytes;
    std::deque<std::vector<unsigned char>> vSendMsg;
    CCriticalSection cs_vSend;

    std::deque<CInv> vRecvGetData;
    std::deque<CNetMessage> vRecvMsg;
    CCriticalSection cs_vRecvMsg;
    uint64_t nRecvBytes;
    int nRecvVersion;

    int64_t nLastSend;
    int64_t nLastRecv;
    int64_t nTimeConnected;
    int64_t nTimeOffset;
    const CAddress addr;
    std::string addrName;
    CService addrLocal;
    int nVersion;
    // strSubVer is whatever byte array we read from the wire. However, this field is intended
    // to be printed out, displayed to humans in various forms and so on. So we sanitize it and
    // store the sanitized version in cleanSubVer. The original should be used when dealing with
    // the network or wire types and the cleaned string used when displayed or logged.
    std::string strSubVer, cleanSubVer;
    bool fWhitelisted; // This peer can bypass DoS banning.
    bool fFeeler; // If true this node is being used as a short lived feeler.
    bool fOneShot;
    bool fClient;
    const bool fInbound;
<<<<<<< HEAD
    bool fNetworkNode;
=======
>>>>>>> 10ae7a7b
    bool fSuccessfullyConnected;
    std::atomic_bool fDisconnect;
    // We use fRelayTxes for two purposes -
    // a) it allows us to not relay tx invs before receiving the peer's version message
    // b) the peer may tell us in its version message that we should not relay tx invs
    //    unless it loads a bloom filter.
    bool fRelayTxes; //protected by cs_filter
    bool fSentAddr;
    CSemaphoreGrant grantOutbound;
    CCriticalSection cs_filter;
    CBloomFilter* pfilter;
    int nRefCount;
    const NodeId id;

    const uint64_t nKeyedNetGroup;
protected:

    mapMsgCmdSize mapSendBytesPerMsgCmd;
    mapMsgCmdSize mapRecvBytesPerMsgCmd;

public:
    uint256 hashContinue;
    int nStartingHeight;

    // flood relay
    std::vector<CAddress> vAddrToSend;
    CRollingBloomFilter addrKnown;
    bool fGetAddr;
    std::set<uint256> setKnown;
    uint256 hashCheckpointKnown;
    int64_t nNextAddrSend;
    int64_t nNextLocalAddrSend;

    // inventory based relay
    CRollingBloomFilter filterInventoryKnown;
    // Set of transaction ids we still have to announce.
    // They are sorted by the mempool before relay, so the order is not important.
    std::set<uint256> setInventoryTxToSend;
    // List of block ids we still have announce.
    // There is no final sorting before sending, as they are always sent immediately
    // and in the order requested.
    std::vector<uint256> vInventoryBlockToSend;
    CCriticalSection cs_inventory;
    std::set<uint256> setAskFor;
    std::multimap<int64_t, CInv> mapAskFor;
    int64_t nNextInvSend;
    // Used for headers announcements - unfiltered blocks to relay
    // Also protected by cs_inventory
    std::vector<uint256> vBlockHashesToAnnounce;
    // Used for BIP35 mempool sending, also protected by cs_inventory
    bool fSendMempool;

    // Last time a "MEMPOOL" request was serviced.
    std::atomic<int64_t> timeLastMempoolReq;

    // Block and TXN accept times
    std::atomic<int64_t> nLastBlockTime;
    std::atomic<int64_t> nLastTXTime;

    // Ping time measurement:
    // The pong reply we're expecting, or 0 if no pong expected.
    uint64_t nPingNonceSent;
    // Time (in usec) the last ping was sent, or 0 if no ping was ever sent.
    int64_t nPingUsecStart;
    // Last measured round-trip time.
    int64_t nPingUsecTime;
    // Best measured round-trip time.
    int64_t nMinPingUsecTime;
    // Whether a ping is requested.
    bool fPingQueued;
    // Minimum fee rate with which to filter inv's to this node
    CAmount minFeeFilter;
    CCriticalSection cs_feeFilter;
    CAmount lastSentFeeFilter;
    int64_t nextSendTimeFeeFilter;

    CNode(NodeId id, ServiceFlags nLocalServicesIn, int nMyStartingHeightIn, SOCKET hSocketIn, const CAddress &addrIn, uint64_t nKeyedNetGroupIn, uint64_t nLocalHostNonceIn, const std::string &addrNameIn = "", bool fInboundIn = false);
    ~CNode();

private:
    CNode(const CNode&);
    void operator=(const CNode&);


    const uint64_t nLocalHostNonce;
    // Services offered to this peer
    const ServiceFlags nLocalServices;
    const int nMyStartingHeight;
    int nSendVersion;
public:

    NodeId GetId() const {
      return id;
    }

    uint64_t GetLocalNonce() const {
      return nLocalHostNonce;
    }

    int GetMyStartingHeight() const {
      return nMyStartingHeight;
    }

    int GetRefCount()
    {
        assert(nRefCount >= 0);
        return nRefCount;
    }

    // requires LOCK(cs_vRecvMsg)
    unsigned int GetTotalRecvSize()
    {
        unsigned int total = 0;
        BOOST_FOREACH(const CNetMessage &msg, vRecvMsg)
            total += msg.vRecv.size() + 24;
        return total;
    }

    // requires LOCK(cs_vRecvMsg)
    bool ReceiveMsgBytes(const char *pch, unsigned int nBytes, bool& complete);

    // requires LOCK(cs_vRecvMsg)
    void SetRecvVersion(int nVersionIn)
    {
        nRecvVersion = nVersionIn;
        BOOST_FOREACH(CNetMessage &msg, vRecvMsg)
            msg.SetVersion(nVersionIn);
    }
    void SetSendVersion(int nVersionIn)
    {
        // Send version may only be changed in the version message, and
        // only one version message is allowed per session. We can therefore
        // treat this value as const and even atomic as long as it's only used
        // once the handshake is complete. Any attempt to set this twice is an
        // error.
        assert(nSendVersion == 0);
        nSendVersion = nVersionIn;
    }

    int GetSendVersion() const
    {
        // The send version should always be explicitly set to
        // INIT_PROTO_VERSION rather than using this value until the handshake
        // is complete.
        assert(nSendVersion != 0);
        return nSendVersion;
    }

    CNode* AddRef()
    {
        nRefCount++;
        return this;
    }

    void Release()
    {
        nRefCount--;
    }



    void AddAddressKnown(const CAddress& _addr)
    {
        addrKnown.insert(_addr.GetKey());
    }

    void PushAddress(const CAddress& _addr, FastRandomContext &insecure_rand)
    {
        // Known checking here is only to save space from duplicates.
        // SendMessages will filter it again for knowns that were added
        // after addresses were pushed.
        if (_addr.IsValid() && !addrKnown.contains(_addr.GetKey())) {
            if (vAddrToSend.size() >= MAX_ADDR_TO_SEND) {
                vAddrToSend[insecure_rand.rand32() % vAddrToSend.size()] = _addr;
            } else {
                vAddrToSend.push_back(_addr);
            }
        }
    }


    void AddInventoryKnown(const CInv& inv)
    {
        {
            LOCK(cs_inventory);
            filterInventoryKnown.insert(inv.hash);
        }
    }

    void PushInventory(const CInv& inv)
    {
        LOCK(cs_inventory);
        if (inv.type == MSG_TX) {
            if (!filterInventoryKnown.contains(inv.hash)) {
                setInventoryTxToSend.insert(inv.hash);
            }
        } else if (inv.type == MSG_BLOCK) {
            vInventoryBlockToSend.push_back(inv.hash);
        }
    }

    void PushBlockHash(const uint256 &hash)
    {
        LOCK(cs_inventory);
        vBlockHashesToAnnounce.push_back(hash);
    }

    void AskFor(const CInv& inv);

    void CloseSocketDisconnect();

    void copyStats(CNodeStats &stats);

    ServiceFlags GetLocalServices() const
    {
        return nLocalServices;
    }
};





/** Return a timestamp in the future (in microseconds) for exponentially distributed events. */
int64_t PoissonNextSend(int64_t nNow, int average_interval_seconds);

#endif // BITCOIN_NET_H<|MERGE_RESOLUTION|>--- conflicted
+++ resolved
@@ -620,10 +620,6 @@
     bool fOneShot;
     bool fClient;
     const bool fInbound;
-<<<<<<< HEAD
-    bool fNetworkNode;
-=======
->>>>>>> 10ae7a7b
     bool fSuccessfullyConnected;
     std::atomic_bool fDisconnect;
     // We use fRelayTxes for two purposes -
