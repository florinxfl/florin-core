// Copyright (c) 2009-2010 Satoshi Nakamoto
// Copyright (c) 2009-2016 The Bitcoin Core developers
// Distributed under the MIT software license, see the accompanying
// file COPYING or http://www.opensource.org/licenses/mit-license.php.
//
// File contains modifications by: The Gulden developers
// All modifications:
// Copyright (c) 2016-2017 The Gulden developers
// Authored by: Malcolm MacLeod (mmacleod@webmail.co.za)
// Distributed under the GULDEN software license, see the accompanying
// file COPYING

#if defined(HAVE_CONFIG_H)
#include "config/bitcoin-config.h"
#endif

#include "init.h"

#include "addrman.h"
#include "amount.h"
#include "chain.h"
#include "chainparams.h"
#include "checkpoints.h"
#include <Gulden/auto_checkpoints.h>
#include "compat/sanity.h"
#include "consensus/validation.h"
#include "httpserver.h"
#include "httprpc.h"
#include "key.h"
#include "validation.h"
#include "miner.h"
#include "netbase.h"
#include "net.h"
#include "net_processing.h"
#include "policy/policy.h"
#include "rpc/server.h"
#include "rpc/register.h"
#include "script/standard.h"
#include "script/sigcache.h"
#include "scheduler.h"
#include "timedata.h"
#include "txdb.h"
#include "txmempool.h"
#include "torcontrol.h"
#include "ui_interface.h"
#include "util.h"
#include "utilmoneystr.h"
#include "validationinterface.h"
#ifdef ENABLE_WALLET
#include "wallet/wallet.h"
#include "wallet/walletdb.h"
#endif
#include "warnings.h"
#include <stdint.h>
#include <stdio.h>
#include <memory>

#ifndef WIN32
#include <signal.h>
#endif

#include <boost/algorithm/string/classification.hpp>
#include <boost/algorithm/string/predicate.hpp>
#include <boost/algorithm/string/replace.hpp>
#include <boost/algorithm/string/split.hpp>
#include <boost/bind.hpp>
#include <boost/filesystem.hpp>
#include <boost/function.hpp>
#include <boost/interprocess/sync/file_lock.hpp>
#include <boost/thread.hpp>
#include <openssl/crypto.h>

#if ENABLE_ZMQ
#include "zmq/zmqnotificationinterface.h"
#endif

#include "util.h"

using namespace std;

bool fFeeEstimatesInitialized = false;
static const bool DEFAULT_PROXYRANDOMIZE = true;
static const bool DEFAULT_REST_ENABLE = false;
static const bool DEFAULT_DISABLE_SAFEMODE = false;
static const bool DEFAULT_STOPAFTERBLOCKIMPORT = false;

std::unique_ptr<CConnman> g_connman;
std::unique_ptr<PeerLogicValidation> peerLogic;

#if ENABLE_ZMQ
static CZMQNotificationInterface* pzmqNotificationInterface = NULL;
#endif

#ifdef WIN32
// Win32 LevelDB doesn't use filedescriptors, and the ones used for
// accessing block files don't count towards the fd_set size limit
// anyway.
#define MIN_CORE_FILEDESCRIPTORS 0
#else
#define MIN_CORE_FILEDESCRIPTORS 150
#endif

/** Used to pass flags to the Bind() function */
enum BindFlags {
    BF_NONE         = 0,
    BF_EXPLICIT     = (1U << 0),
    BF_REPORT_ERROR = (1U << 1),
    BF_WHITELIST    = (1U << 2),
};

static const char* FEE_ESTIMATES_FILENAME="fee_estimates.dat";

//////////////////////////////////////////////////////////////////////////////
//
// Shutdown
//

//
// Thread management and startup/shutdown:
//
// The network-processing threads are all part of a thread group
// created by AppInit() or the Qt main() function.
//
// A clean exit happens when StartShutdown() or the SIGTERM
// signal handler sets fRequestShutdown, which triggers
// the DetectShutdownThread(), which interrupts the main thread group.
// DetectShutdownThread() then exits, which causes AppInit() to
// continue (it .joins the shutdown thread).
// Shutdown() is then
// called to clean up database connections, and stop other
// threads that should only be stopped after the main network-processing
// threads have exited.
//
// Note that if running -daemon the parent process returns from AppInit2
// before adding any threads to the threadGroup, so .join_all() returns
// immediately and the parent exits from main().
//
// Shutdown for Qt is very similar, only it uses a QTimer to detect
// fRequestShutdown getting set, and then does the normal Qt
// shutdown thing.
//

std::atomic<bool> fRequestShutdown(false);
std::atomic<bool> fDumpMempoolLater(false);

void StartShutdown()
{
    fRequestShutdown = true;
}
bool ShutdownRequested()
{
    return fRequestShutdown;
}

/**
 * This is a minimally invasive approach to shutdown on LevelDB read errors from the
 * chainstate, while keeping user interface out of the common library, which is shared
 * between bitcoind, and bitcoin-qt and non-server tools.
*/
class CCoinsViewErrorCatcher : public CCoinsViewBacked
{
public:
    CCoinsViewErrorCatcher(CCoinsView* view) : CCoinsViewBacked(view) {}
    bool GetCoins(const uint256 &txid, CCoins &coins) const {
        try {
            return CCoinsViewBacked::GetCoins(txid, coins);
        } catch(const std::runtime_error& e) {
            uiInterface.ThreadSafeMessageBox(_("Error reading from database, shutting down."), "", CClientUIInterface::MSG_ERROR);
            LogPrintf("Error reading from database: %s\n", e.what());
            // Starting the shutdown sequence and returning false to the caller would be
            // interpreted as 'entry not found' (as opposed to unable to read data), and
            // could lead to invalid interpretation. Just exit immediately, as we can't
            // continue anyway, and all writes should be atomic.
            abort();
        }
    }
    // Writes do not need similar protection, as failure to write is handled by the caller.
};

static CCoinsViewDB *pcoinsdbview = NULL;
static CCoinsViewErrorCatcher *pcoinscatcher = NULL;
static std::unique_ptr<ECCVerifyHandle> globalVerifyHandle;

void Interrupt(boost::thread_group& threadGroup)
{
    InterruptHTTPServer();
    InterruptHTTPRPC();
    InterruptRPC();
    InterruptREST();
    InterruptTorControl();
    if (g_connman)
        g_connman->Interrupt();
    threadGroup.interrupt_all();
}

void Shutdown()
{
    fRequestShutdown = true;
    LogPrintf("%s: In progress...\n", __func__);
    static CCriticalSection cs_Shutdown;
    TRY_LOCK(cs_Shutdown, lockShutdown);
    if (!lockShutdown)
        return;

    /// Note: Shutdown() must be able to handle cases in which AppInit2() failed part of the way,
    /// for example if the data directory was found to be locked.
    /// Be sure that anything that writes files or flushes caches only does this if the respective
    /// module was initialized.
    RenameThread("Gulden-shutoff");
    mempool.AddTransactionsUpdated(1);

    StopHTTPRPC();
    StopREST();
    StopRPC();
    StopHTTPServer();
#ifdef ENABLE_WALLET
    if (pwalletMain)
        pwalletMain->Flush(false);
#endif
    GenerateBitcoins(false, 0, Params());
    MapPort(false);
    UnregisterValidationInterface(peerLogic.get());
    peerLogic.reset();
    g_connman.reset();

    StopTorControl();
    UnregisterNodeSignals(GetNodeSignals());
    if (fDumpMempoolLater)
        DumpMempool();

    if (fFeeEstimatesInitialized)
    {
        boost::filesystem::path est_path = GetDataDir() / FEE_ESTIMATES_FILENAME;
        CAutoFile est_fileout(fopen(est_path.string().c_str(), "wb"), SER_DISK, CLIENT_VERSION);
        if (!est_fileout.IsNull())
            mempool.WriteFeeEstimates(est_fileout);
        else
            LogPrintf("%s: Failed to write fee estimates to %s\n", __func__, est_path.string());
        fFeeEstimatesInitialized = false;
    }

    {
        LOCK(cs_main);
        if (pcoinsTip != NULL) {
            FlushStateToDisk();
        }
        delete pcoinsTip;
        pcoinsTip = NULL;
        delete pcoinscatcher;
        pcoinscatcher = NULL;
        delete pcoinsdbview;
        pcoinsdbview = NULL;
        delete pblocktree;
        pblocktree = NULL;
    }
#ifdef ENABLE_WALLET
    if (pwalletMain)
        pwalletMain->Flush(true);
#endif

#if ENABLE_ZMQ
    if (pzmqNotificationInterface) {
        UnregisterValidationInterface(pzmqNotificationInterface);
        delete pzmqNotificationInterface;
        pzmqNotificationInterface = NULL;
    }
#endif

#ifndef WIN32
    try {
        boost::filesystem::remove(GetPidFile());
    } catch (const boost::filesystem::filesystem_error& e) {
        LogPrintf("%s: Unable to remove pidfile: %s\n", __func__, e.what());
    }
#endif
    UnregisterAllValidationInterfaces();
#ifdef ENABLE_WALLET
    delete pwalletMain;
    pwalletMain = NULL;
#endif
    globalVerifyHandle.reset();
    ECC_Stop();
    LogPrintf("%s: done\n", __func__);
}

/**
 * Signal handlers are very limited in what they are allowed to do, so:
 */
void HandleSIGTERM(int)
{
    fRequestShutdown = true;
}

void HandleSIGHUP(int)
{
    fReopenDebugLog = true;
}

bool static Bind(CConnman& connman, const CService &addr, unsigned int flags) {
    if (!(flags & BF_EXPLICIT) && IsLimited(addr))
        return false;
    std::string strError;
    if (!connman.BindListenPort(addr, strError, (flags & BF_WHITELIST) != 0)) {
        if (flags & BF_REPORT_ERROR)
            return InitError(strError);
        return false;
    }
    return true;
}
void OnRPCStarted()
{
    uiInterface.NotifyBlockTip.connect(&RPCNotifyBlockChange);
}

void OnRPCStopped()
{
    uiInterface.NotifyBlockTip.disconnect(&RPCNotifyBlockChange);
    RPCNotifyBlockChange(false, nullptr);
    cvBlockChange.notify_all();
    LogPrint("rpc", "RPC stopped.\n");
}

void OnRPCPreCommand(const CRPCCommand& cmd)
{
    // Observe safe mode
    string strWarning = GetWarnings("rpc");
    if (strWarning != "" && !GetBoolArg("-disablesafemode", DEFAULT_DISABLE_SAFEMODE) &&
        !cmd.okSafeMode)
        throw JSONRPCError(RPC_FORBIDDEN_BY_SAFE_MODE, string("Safe mode: ") + strWarning);
}

std::string HelpMessage(HelpMessageMode mode)
{
    const bool showDebug = GetBoolArg("-help-debug", false);

    // When adding new options to the categories, please keep and ensure alphabetical ordering.
    // Do not translate _(...) -help-debug options, Many technical terms, and only a very small audience, so is unnecessary stress to translators.
    string strUsage = HelpMessageGroup(_("Options:"));
    strUsage += HelpMessageOpt("-?", _("Print this help message and exit"));
    strUsage += HelpMessageOpt("-version", _("Print version and exit"));
    strUsage += HelpMessageOpt("-alerts", strprintf(_("Receive and display P2P network alerts (default: %u)"), DEFAULT_ALERTS));
    strUsage += HelpMessageOpt("-alertnotify=<cmd>", _("Execute command when a relevant alert is received or we see a really long fork (%s in cmd is replaced by message)"));
    strUsage += HelpMessageOpt("-blocknotify=<cmd>", _("Execute command when the best block changes (%s in cmd is replaced by block hash)"));
    if (showDebug)
        strUsage += HelpMessageOpt("-blocksonly", strprintf(_("Whether to operate in a blocks only mode (default: %u)"), DEFAULT_BLOCKSONLY));
    strUsage +=HelpMessageOpt("-assumevalid=<hex>", strprintf(_("If this block is in the chain assume that it and its ancestors are valid and potentially skip their script verification (0 to verify all, default: %s, testnet: %s)"), Params(CBaseChainParams::MAIN).GetConsensus().defaultAssumeValid.GetHex(), Params(CBaseChainParams::TESTNET).GetConsensus().defaultAssumeValid.GetHex()));
    strUsage += HelpMessageOpt("-conf=<file>", strprintf(_("Specify configuration file (default: %s)"), BITCOIN_CONF_FILENAME));
    if (mode == HMM_BITCOIND)
    {
#if HAVE_DECL_DAEMON
        strUsage += HelpMessageOpt("-daemon", _("Run in the background as a daemon and accept commands"));
#endif
    }
    strUsage += HelpMessageOpt("-datadir=<dir>", _("Specify data directory"));
    strUsage += HelpMessageOpt("-dbcache=<n>", strprintf(_("Set database cache size in megabytes (%d to %d, default: %d)"), nMinDbCache, nMaxDbCache, nDefaultDbCache));
    if (showDebug)
        strUsage += HelpMessageOpt("-feefilter", strprintf("Tell other nodes to filter invs to us by our mempool min fee (default: %u)", DEFAULT_FEEFILTER));
    strUsage += HelpMessageOpt("-loadblock=<file>", _("Imports blocks from external blk000??.dat file on startup"));
    strUsage += HelpMessageOpt("-maxorphantx=<n>", strprintf(_("Keep at most <n> unconnectable transactions in memory (default: %u)"), DEFAULT_MAX_ORPHAN_TRANSACTIONS));
    strUsage += HelpMessageOpt("-maxmempool=<n>", strprintf(_("Keep the transaction memory pool below <n> megabytes (default: %u)"), DEFAULT_MAX_MEMPOOL_SIZE));
    strUsage += HelpMessageOpt("-mempoolexpiry=<n>", strprintf(_("Do not keep transactions in the mempool longer than <n> hours (default: %u)"), DEFAULT_MEMPOOL_EXPIRY));
    strUsage += HelpMessageOpt("-blockreconstructionextratxn=<n>", strprintf(_("Extra transactions to keep in memory for compact block reconstructions (default: %u)"), DEFAULT_BLOCK_RECONSTRUCTION_EXTRA_TXN));
    strUsage += HelpMessageOpt("-par=<n>", strprintf(_("Set the number of script verification threads (%u to %d, 0 = auto, <0 = leave that many cores free, default: %d)"),
        -GetNumCores(), MAX_SCRIPTCHECK_THREADS, DEFAULT_SCRIPTCHECK_THREADS));
#ifndef WIN32
    strUsage += HelpMessageOpt("-pid=<file>", strprintf(_("Specify pid file (default: %s)"), BITCOIN_PID_FILENAME));
#endif
    strUsage += HelpMessageOpt("-prune=<n>", strprintf(_("Reduce storage requirements by enabling pruning (deleting) of old blocks. This allows the pruneblockchain RPC to be called to delete specific blocks, and enables automatic pruning of old blocks if a target size in MiB is provided. This mode is incompatible with -txindex and -rescan. "
            "Warning: Reverting this setting requires re-downloading the entire blockchain. "
            "(default: 0 = disable pruning blocks, 1 = allow manual pruning via RPC, >%u = automatically prune block files to stay under the specified target size in MiB)"), MIN_DISK_SPACE_FOR_BLOCK_FILES / 1024 / 1024));
    strUsage += HelpMessageOpt("-reindex-chainstate", _("Rebuild chain state from the currently indexed blocks"));
    strUsage += HelpMessageOpt("-reindex", _("Rebuild chain state and block index from the blk*.dat files on disk"));
#ifndef WIN32
    strUsage += HelpMessageOpt("-sysperms", _("Create new files with system default permissions, instead of umask 077 (only effective with disabled wallet functionality)"));
#endif
    strUsage += HelpMessageOpt("-txindex", strprintf(_("Maintain a full transaction index, used by the getrawtransaction rpc call (default: %u)"), DEFAULT_TXINDEX));

    strUsage += HelpMessageGroup(_("Connection options:"));
    strUsage += HelpMessageOpt("-addnode=<ip>", _("Add a node to connect to and attempt to keep the connection open"));
    strUsage += HelpMessageOpt("-banscore=<n>", strprintf(_("Threshold for disconnecting misbehaving peers (default: %u)"), DEFAULT_BANSCORE_THRESHOLD));
    strUsage += HelpMessageOpt("-bantime=<n>", strprintf(_("Number of seconds to keep misbehaving peers from reconnecting (default: %u)"), DEFAULT_MISBEHAVING_BANTIME));
    strUsage += HelpMessageOpt("-bind=<addr>", _("Bind to given address and always listen on it. Use [host]:port notation for IPv6"));
    strUsage += HelpMessageOpt("-connect=<ip>", _("Connect only to the specified node(s); -noconnect or -connect=0 alone to disable automatic connections"));
    strUsage += HelpMessageOpt("-discover", _("Discover own IP addresses (default: 1 when listening and no -externalip or -proxy)"));
    strUsage += HelpMessageOpt("-dns", _("Allow DNS lookups for -addnode, -seednode and -connect") + " " + strprintf(_("(default: %u)"), DEFAULT_NAME_LOOKUP));
    strUsage += HelpMessageOpt("-dnsseed", _("Query for peer addresses via DNS lookup, if low on addresses (default: 1 unless -connect/-noconnect)"));
    strUsage += HelpMessageOpt("-externalip=<ip>", _("Specify your own public address"));
    strUsage += HelpMessageOpt("-forcednsseed", strprintf(_("Always query for peer addresses via DNS lookup (default: %u)"), DEFAULT_FORCEDNSSEED));
    strUsage += HelpMessageOpt("-listen", _("Accept connections from outside (default: 1 if no -proxy or -connect/-noconnect)"));
    strUsage += HelpMessageOpt("-listenonion", strprintf(_("Automatically create Tor hidden service (default: %d)"), DEFAULT_LISTEN_ONION));
    strUsage += HelpMessageOpt("-maxconnections=<n>", strprintf(_("Maintain at most <n> connections to peers (default: %u)"), DEFAULT_MAX_PEER_CONNECTIONS));
    strUsage += HelpMessageOpt("-maxreceivebuffer=<n>", strprintf(_("Maximum per-connection receive buffer, <n>*1000 bytes (default: %u)"), DEFAULT_MAXRECEIVEBUFFER));
    strUsage += HelpMessageOpt("-maxsendbuffer=<n>", strprintf(_("Maximum per-connection send buffer, <n>*1000 bytes (default: %u)"), DEFAULT_MAXSENDBUFFER));
    strUsage += HelpMessageOpt("-maxtimeadjustment", strprintf(_("Maximum allowed median peer time offset adjustment. Local perspective of time may be influenced by peers forward or backward by this amount. (default: %u seconds)"), DEFAULT_MAX_TIME_ADJUSTMENT));
    strUsage += HelpMessageOpt("-onion=<ip:port>", strprintf(_("Use separate SOCKS5 proxy to reach peers via Tor hidden services (default: %s)"), "-proxy"));
    strUsage += HelpMessageOpt("-onlynet=<net>", _("Only connect to nodes in network <net> (ipv4, ipv6 or onion)"));
    strUsage += HelpMessageOpt("-permitbaremultisig", strprintf(_("Relay non-P2SH multisig (default: %u)"), DEFAULT_PERMIT_BAREMULTISIG));
    strUsage += HelpMessageOpt("-peerbloomfilters", strprintf(_("Support filtering of blocks and transaction with bloom filters (default: %u)"), DEFAULT_PEERBLOOMFILTERS));
    strUsage += HelpMessageOpt("-port=<port>", strprintf(_("Listen for connections on <port> (default: %u or testnet: %u)"), Params(CBaseChainParams::MAIN).GetDefaultPort(), Params(CBaseChainParams::TESTNET).GetDefaultPort()));
    strUsage += HelpMessageOpt("-proxy=<ip:port>", _("Connect through SOCKS5 proxy"));
    strUsage += HelpMessageOpt("-proxyrandomize", strprintf(_("Randomize credentials for every proxy connection. This enables Tor stream isolation (default: %u)"), DEFAULT_PROXYRANDOMIZE));
    strUsage += HelpMessageOpt("-rpcserialversion", strprintf(_("Sets the serialization of raw transaction or block hex returned in non-verbose mode, non-segwit(0) or segwit(1) (default: %d)"), DEFAULT_RPC_SERIALIZE_VERSION));
    strUsage += HelpMessageOpt("-seednode=<ip>", _("Connect to a node to retrieve peer addresses, and disconnect"));
    strUsage += HelpMessageOpt("-timeout=<n>", strprintf(_("Specify connection timeout in milliseconds (minimum: 1, default: %d)"), DEFAULT_CONNECT_TIMEOUT));
    strUsage += HelpMessageOpt("-torcontrol=<ip>:<port>", strprintf(_("Tor control port to use if onion listening enabled (default: %s)"), DEFAULT_TOR_CONTROL));
    strUsage += HelpMessageOpt("-torpassword=<pass>", _("Tor control port password (default: empty)"));
#ifdef USE_UPNP
#if USE_UPNP
    strUsage += HelpMessageOpt("-upnp", _("Use UPnP to map the listening port (default: 1 when listening and no -proxy)"));
#else
    strUsage += HelpMessageOpt("-upnp", strprintf(_("Use UPnP to map the listening port (default: %u)"), 0));
#endif
#endif
    strUsage += HelpMessageOpt("-whitebind=<addr>", _("Bind to given address and whitelist peers connecting to it. Use [host]:port notation for IPv6"));
    strUsage += HelpMessageOpt("-whitelist=<IP address or network>", _("Whitelist peers connecting from the given IP address (e.g. 1.2.3.4) or CIDR notated network (e.g. 1.2.3.0/24). Can be specified multiple times.") +
        " " + _("Whitelisted peers cannot be DoS banned and their transactions are always relayed, even if they are already in the mempool, useful e.g. for a gateway"));
    strUsage += HelpMessageOpt("-whitelistrelay", strprintf(_("Accept relayed transactions received from whitelisted peers even when not relaying transactions (default: %d)"), DEFAULT_WHITELISTRELAY));
    strUsage += HelpMessageOpt("-whitelistforcerelay", strprintf(_("Force relay of transactions from whitelisted peers even if they violate local relay policy (default: %d)"), DEFAULT_WHITELISTFORCERELAY));
    strUsage += HelpMessageOpt("-maxuploadtarget=<n>", strprintf(_("Tries to keep outbound traffic under the given target (in MiB per 24h), 0 = no limit (default: %d)"), DEFAULT_MAX_UPLOAD_TARGET));

#ifdef ENABLE_WALLET
    strUsage += CWallet::GetWalletHelpString(showDebug);
#endif
    strUsage += HelpMessageOpt("-mininput=<amt>", _("When creating transactions, ignore inputs with value less than this (default: 0.0001)"));

#if ENABLE_ZMQ
    strUsage += HelpMessageGroup(_("ZeroMQ notification options:"));
    strUsage += HelpMessageOpt("-zmqpubhashblock=<address>", _("Enable publish hash block in <address>"));
    strUsage += HelpMessageOpt("-zmqpubhashtx=<address>", _("Enable publish hash transaction in <address>"));
    strUsage += HelpMessageOpt("-zmqpubrawblock=<address>", _("Enable publish raw block in <address>"));
    strUsage += HelpMessageOpt("-zmqpubrawtx=<address>", _("Enable publish raw transaction in <address>"));
#endif

    strUsage += HelpMessageGroup(_("Debugging/Testing options:"));
    strUsage += HelpMessageOpt("-uacomment=<cmt>", _("Append comment to the user agent string"));
    if (showDebug)
    {
        strUsage += HelpMessageOpt("-checkblocks=<n>", strprintf(_("How many blocks to check at startup (default: %u, 0 = all)"), DEFAULT_CHECKBLOCKS));
        strUsage += HelpMessageOpt("-checklevel=<n>", strprintf(_("How thorough the block verification of -checkblocks is (0-4, default: %u)"), DEFAULT_CHECKLEVEL));
        strUsage += HelpMessageOpt("-checkblockindex", strprintf("Do a full consistency check for mapBlockIndex, setBlockIndexCandidates, chainActive and mapBlocksUnlinked occasionally. Also sets -checkmempool (default: %u)", Params(CBaseChainParams::MAIN).DefaultConsistencyChecks()));
        strUsage += HelpMessageOpt("-checkmempool=<n>", strprintf("Run checks every <n> transactions (default: %u)", Params(CBaseChainParams::MAIN).DefaultConsistencyChecks()));
        strUsage += HelpMessageOpt("-checkpoints", strprintf("Disable expensive verification for known chain history (default: %u)", DEFAULT_CHECKPOINTS_ENABLED));
        strUsage += HelpMessageOpt("-disablesafemode", strprintf("Disable safemode, override a real safe mode event (default: %u)", DEFAULT_DISABLE_SAFEMODE));
        strUsage += HelpMessageOpt("-testsafemode", strprintf("Force safe mode (default: %u)", DEFAULT_TESTSAFEMODE));
        strUsage += HelpMessageOpt("-dropmessagestest=<n>", "Randomly drop 1 of every <n> network messages");
        strUsage += HelpMessageOpt("-fuzzmessagestest=<n>", "Randomly fuzz 1 of every <n> network messages");
        strUsage += HelpMessageOpt("-stopafterblockimport", strprintf("Stop running after importing blocks from disk (default: %u)", DEFAULT_STOPAFTERBLOCKIMPORT));
        strUsage += HelpMessageOpt("-limitancestorcount=<n>", strprintf("Do not accept transactions if number of in-mempool ancestors is <n> or more (default: %u)", DEFAULT_ANCESTOR_LIMIT));
        strUsage += HelpMessageOpt("-limitancestorsize=<n>", strprintf("Do not accept transactions whose size with all in-mempool ancestors exceeds <n> kilobytes (default: %u)", DEFAULT_ANCESTOR_SIZE_LIMIT));
        strUsage += HelpMessageOpt("-limitdescendantcount=<n>", strprintf("Do not accept transactions if any ancestor would have <n> or more in-mempool descendants (default: %u)", DEFAULT_DESCENDANT_LIMIT));
        strUsage += HelpMessageOpt("-limitdescendantsize=<n>", strprintf("Do not accept transactions if any ancestor would have more than <n> kilobytes of in-mempool descendants (default: %u).", DEFAULT_DESCENDANT_SIZE_LIMIT));
        strUsage += HelpMessageOpt("-bip9params=deployment:start:end", "Use given start/end times for specified BIP9 deployment (regtest-only)");
    }
    string debugCategories = "addrman, alert, bench, cmpctblock, coindb, db, http, libevent, lock, mempool, mempoolrej, net, proxy, prune, rand, reindex, rpc, selectcoins, tor, zmq"; // Don't translate these and qt below
    if (mode == HMM_BITCOIN_QT)
        debugCategories += ", qt";
    strUsage += HelpMessageOpt("-debug=<category>", strprintf(_("Output debugging information (default: %u, supplying <category> is optional)"), 0) + ". " +
        _("If <category> is not supplied or if <category> = 1, output all debugging information.") + _("<category> can be:") + " " + debugCategories + ".");
    if (showDebug)
        strUsage += HelpMessageOpt("-nodebug", "Turn off debugging messages, same as -debug=0");
    strUsage += HelpMessageOpt("-gen", strprintf(_("Generate coins (default: %u)"), DEFAULT_GENERATE));
    strUsage += HelpMessageOpt("-genproclimit=<n>", strprintf(_("Set the number of threads for coin generation if enabled (-1 = all cores, default: %d)"), DEFAULT_GENERATE_THREADS));
    strUsage += HelpMessageOpt("-help-debug", _("Show all debugging options (usage: --help -help-debug)"));
    strUsage += HelpMessageOpt("-logips", strprintf(_("Include IP addresses in debug output (default: %u)"), DEFAULT_LOGIPS));
    strUsage += HelpMessageOpt("-logtimestamps", strprintf(_("Prepend debug output with timestamp (default: %u)"), DEFAULT_LOGTIMESTAMPS));
    if (showDebug)
    {
        strUsage += HelpMessageOpt("-logtimemicros", strprintf("Add microsecond precision to debug timestamps (default: %u)", DEFAULT_LOGTIMEMICROS));
        strUsage += HelpMessageOpt("-mocktime=<n>", "Replace actual time with <n> seconds since epoch (default: 0)");
        strUsage += HelpMessageOpt("-limitfreerelay=<n>", strprintf("Continuously rate-limit free transactions to <n>*1000 bytes per minute (default: %u)", DEFAULT_LIMITFREERELAY));
        strUsage += HelpMessageOpt("-relaypriority", strprintf("Require high priority for relaying free or low-fee transactions (default: %u)", DEFAULT_RELAYPRIORITY));
        strUsage += HelpMessageOpt("-maxsigcachesize=<n>", strprintf("Limit size of signature cache to <n> MiB (default: %u)", DEFAULT_MAX_SIG_CACHE_SIZE));
        strUsage += HelpMessageOpt("-maxtipage=<n>", strprintf("Maximum tip age in seconds to consider node in initial block download (default: %u)", DEFAULT_MAX_TIP_AGE));
    }
    strUsage += HelpMessageOpt("-minrelaytxfee=<amt>", strprintf(_("Fees (in %s/kB) smaller than this are considered zero fee for relaying, mining and transaction creation (default: %s)"),
        CURRENCY_UNIT, FormatMoney(DEFAULT_MIN_RELAY_TX_FEE)));
    strUsage += HelpMessageOpt("-maxtxfee=<amt>", strprintf(_("Maximum total fees (in %s) to use in a single wallet transaction or raw transaction; setting this too low may abort large transactions (default: %s)"),
        CURRENCY_UNIT, FormatMoney(DEFAULT_TRANSACTION_MAXFEE)));
    strUsage += HelpMessageOpt("-printtoconsole", _("Send trace/debug info to console instead of debug.log file"));
    if (showDebug)
    {
        strUsage += HelpMessageOpt("-printpriority", strprintf("Log transaction priority and fee per kB when mining blocks (default: %u)", DEFAULT_PRINTPRIORITY));
    }
    strUsage += HelpMessageOpt("-shrinkdebugfile", _("Shrink debug.log file on client startup (default: 1 when no -debug)"));

    AppendParamsHelpMessages(strUsage, showDebug);

    strUsage += HelpMessageGroup(_("Node relay options:"));
    if (showDebug) {
        strUsage += HelpMessageOpt("-acceptnonstdtxn", strprintf("Relay and mine \"non-standard\" transactions (%sdefault: %u)", "testnet/regtest only; ", !Params(CBaseChainParams::TESTNET).RequireStandard()));
        strUsage += HelpMessageOpt("-incrementalrelayfee=<amt>", strprintf("Fee rate (in %s/kB) used to define cost of relay, used for mempool limiting and BIP 125 replacement. (default: %s)", CURRENCY_UNIT, FormatMoney(DEFAULT_INCREMENTAL_RELAY_FEE)));
        strUsage += HelpMessageOpt("-dustrelayfee=<amt>", strprintf("Fee rate (in %s/kB) used to defined dust, the value of an output such that it will cost about 1/3 of its value in fees at this fee rate to spend it. (default: %s)", CURRENCY_UNIT, FormatMoney(DUST_RELAY_TX_FEE)));
    }
    strUsage += HelpMessageOpt("-bytespersigop", strprintf(_("Equivalent bytes per sigop in transactions for relay and mining (default: %u)"), DEFAULT_BYTES_PER_SIGOP));
    strUsage += HelpMessageOpt("-datacarrier", strprintf(_("Relay and mine data carrier transactions (default: %u)"), DEFAULT_ACCEPT_DATACARRIER));
    strUsage += HelpMessageOpt("-datacarriersize", strprintf(_("Maximum size of data in data carrier transactions we relay and mine (default: %u)"), MAX_OP_RETURN_RELAY));
    strUsage += HelpMessageOpt("-mempoolreplacement", strprintf(_("Enable transaction replacement in the memory pool (default: %u)"), DEFAULT_ENABLE_REPLACEMENT));

    strUsage += HelpMessageGroup(_("Block creation options:"));
    strUsage += HelpMessageOpt("-blockmaxweight=<n>", strprintf(_("Set maximum BIP141 block weight (default: %d)"), DEFAULT_BLOCK_MAX_WEIGHT));
    strUsage += HelpMessageOpt("-blockmaxsize=<n>", strprintf(_("Set maximum block size in bytes (default: %d)"), DEFAULT_BLOCK_MAX_SIZE));
    strUsage += HelpMessageOpt("-blockprioritysize=<n>", strprintf(_("Set maximum size of high-priority/low-fee transactions in bytes (default: %d)"), DEFAULT_BLOCK_PRIORITY_SIZE));
<<<<<<< HEAD
    strUsage += HelpMessageOpt("-coinbasesignature=<signature>", _("Set a signature to add to the coinbase of any mined blocks."));
=======
    strUsage += HelpMessageOpt("-blockmintxfee=<amt>", strprintf(_("Set lowest fee rate (in %s/kB) for transactions to be included in block creation. (default: %s)"), CURRENCY_UNIT, FormatMoney(DEFAULT_BLOCK_MIN_TX_FEE)));
>>>>>>> bd92f248
    if (showDebug)
        strUsage += HelpMessageOpt("-blockversion=<n>", "Override block version to test forking scenarios");

    strUsage += HelpMessageGroup(_("RPC server options:"));
    strUsage += HelpMessageOpt("-server", _("Accept command line and JSON-RPC commands"));
    strUsage += HelpMessageOpt("-rest", strprintf(_("Accept public REST requests (default: %u)"), DEFAULT_REST_ENABLE));
    strUsage += HelpMessageOpt("-rpcbind=<addr>", _("Bind to given address to listen for JSON-RPC connections. Use [host]:port notation for IPv6. This option can be specified multiple times (default: bind to all interfaces)"));
    strUsage += HelpMessageOpt("-rpccookiefile=<loc>", _("Location of the auth cookie (default: data dir)"));
    strUsage += HelpMessageOpt("-rpcuser=<user>", _("Username for JSON-RPC connections"));
    strUsage += HelpMessageOpt("-rpcpassword=<pw>", _("Password for JSON-RPC connections"));
    strUsage += HelpMessageOpt("-rpcauth=<userpw>", _("Username and hashed password for JSON-RPC connections. The field <userpw> comes in the format: <USERNAME>:<SALT>$<HASH>. A canonical python script is included in share/rpcuser. The client then connects normally using the rpcuser=<USERNAME>/rpcpassword=<PASSWORD> pair of arguments. This option can be specified multiple times"));
    strUsage += HelpMessageOpt("-rpcport=<port>", strprintf(_("Listen for JSON-RPC connections on <port> (default: %u or testnet: %u)"), BaseParams(CBaseChainParams::MAIN).RPCPort(), BaseParams(CBaseChainParams::TESTNET).RPCPort()));
    strUsage += HelpMessageOpt("-rpcallowip=<ip>", _("Allow JSON-RPC connections from specified source. Valid for <ip> are a single IP (e.g. 1.2.3.4), a network/netmask (e.g. 1.2.3.4/255.255.255.0) or a network/CIDR (e.g. 1.2.3.4/24). This option can be specified multiple times"));
    strUsage += HelpMessageOpt("-rpcthreads=<n>", strprintf(_("Set the number of threads to service RPC calls (default: %d)"), DEFAULT_HTTP_THREADS));
    strUsage += HelpMessageOpt("-rpconlylistsecuredtransactions=<bool>", strprintf(_("When enabled RPC listtransactions command only returns transactions that have been secured by a checkpoint and therefore are safe from double spend (default: %u)"), true));
    
    if (showDebug) {
        strUsage += HelpMessageOpt("-rpcworkqueue=<n>", strprintf("Set the depth of the work queue to service RPC calls (default: %d)", DEFAULT_HTTP_WORKQUEUE));
        strUsage += HelpMessageOpt("-rpcservertimeout=<n>", strprintf("Timeout during HTTP requests (default: %d)", DEFAULT_HTTP_SERVER_TIMEOUT));
    }

    return strUsage;
}

std::string LicenseInfo()
{
    const std::string URL_WEBSITE = "Gulden.com";

    return CopyrightHolders(strprintf(_("Copyright (C) %i-%i"), 2009, COPYRIGHT_YEAR) + " ") + "\n" +
           "\n" +
           strprintf(_("Please contribute if you find %s useful. "
                       "Visit <%s> for further information about the software."),
               PACKAGE_NAME, URL_WEBSITE) +
           "\n" +
           "\n" +
           _("This is experimental software.") + "\n" +
           
           strprintf(_("This product includes software developed by the OpenSSL Project for use in the OpenSSL Toolkit %s and cryptographic software written by Eric Young and UPnP software written by Thomas Bernard."), "<https://www.openssl.org>") +
           "\n";
}

static void BlockNotifyCallback(bool initialSync, const CBlockIndex *pBlockIndex)
{
    if (initialSync || !pBlockIndex)
        return;

    std::string strCmd = GetArg("-blocknotify", "");

    boost::replace_all(strCmd, "%s", pBlockIndex->GetBlockHash().GetHex());
    boost::thread t(runCommand, strCmd); // thread runs free
}

static bool fHaveGenesis = false;
static boost::mutex cs_GenesisWait;
static CConditionVariable condvar_GenesisWait;

static void BlockNotifyGenesisWait(bool, const CBlockIndex *pBlockIndex)
{
    if (pBlockIndex != NULL) {
        {
            boost::unique_lock<boost::mutex> lock_GenesisWait(cs_GenesisWait);
            fHaveGenesis = true;
        }
        condvar_GenesisWait.notify_all();
    }
}

struct CImportingNow
{
    CImportingNow() {
        assert(fImporting == false);
        fImporting = true;
    }

    ~CImportingNow() {
        assert(fImporting == true);
        fImporting = false;
    }
};


// If we're using -prune with -reindex, then delete block files that will be ignored by the
// reindex.  Since reindexing works by starting at block file 0 and looping until a blockfile
// is missing, do the same here to delete any later block files after a gap.  Also delete all
// rev files since they'll be rewritten by the reindex anyway.  This ensures that vinfoBlockFile
// is in sync with what's actually on disk by the time we start downloading, so that pruning
// works correctly.
void CleanupBlockRevFiles()
{
    using namespace boost::filesystem;
    map<string, path> mapBlockFiles;

    // Glob all blk?????.dat and rev?????.dat files from the blocks directory.
    // Remove the rev files immediately and insert the blk file paths into an
    // ordered map keyed by block file index.
    LogPrintf("Removing unusable blk?????.dat and rev?????.dat files for -reindex with -prune\n");
    path blocksdir = GetDataDir() / "blocks";
    for (directory_iterator it(blocksdir); it != directory_iterator(); it++) {
        if (is_regular_file(*it) &&
            it->path().filename().string().length() == 12 &&
            it->path().filename().string().substr(8,4) == ".dat")
        {
            if (it->path().filename().string().substr(0,3) == "blk")
                mapBlockFiles[it->path().filename().string().substr(3,5)] = it->path();
            else if (it->path().filename().string().substr(0,3) == "rev")
                remove(it->path());
        }
    }

    // Remove all block files that aren't part of a contiguous set starting at
    // zero by walking the ordered map (keys are block file indices) by
    // keeping a separate counter.  Once we hit a gap (or if 0 doesn't exist)
    // start removing block files.
    int nContigCounter = 0;
    BOOST_FOREACH(const PAIRTYPE(string, path)& item, mapBlockFiles) {
        if (atoi(item.first) == nContigCounter) {
            nContigCounter++;
            continue;
        }
        remove(item.second);
    }
}

void ThreadImport(std::vector<boost::filesystem::path> vImportFiles)
{
    const CChainParams& chainparams = Params();
    RenameThread("Gulden-loadblk");

    {
    CImportingNow imp;

    // -reindex
    if (fReindex) {
        int nFile = 0;
        while (true) {
            CDiskBlockPos pos(nFile, 0);
            if (!boost::filesystem::exists(GetBlockPosFilename(pos, "blk")))
                break; // No block files left to reindex
            FILE *file = OpenBlockFile(pos, true);
            if (!file)
                break; // This error is logged in OpenBlockFile
            LogPrintf("Reindexing block file blk%05u.dat...\n", (unsigned int)nFile);
            LoadExternalBlockFile(chainparams, file, &pos);
            nFile++;
        }
        pblocktree->WriteReindexing(false);
        fReindex = false;
        LogPrintf("Reindexing finished\n");
        // To avoid ending up in a situation without genesis block, re-try initializing (no-op if reindexing worked):
        InitBlockIndex(chainparams);
    }

    // hardcoded $DATADIR/bootstrap.dat
    boost::filesystem::path pathBootstrap = GetDataDir() / "bootstrap.dat";
    if (boost::filesystem::exists(pathBootstrap)) {
        FILE *file = fopen(pathBootstrap.string().c_str(), "rb");
        if (file) {
            boost::filesystem::path pathBootstrapOld = GetDataDir() / "bootstrap.dat.old";
            LogPrintf("Importing bootstrap.dat...\n");
            LoadExternalBlockFile(chainparams, file);
            RenameOver(pathBootstrap, pathBootstrapOld);
        } else {
            LogPrintf("Warning: Could not open bootstrap file %s\n", pathBootstrap.string());
        }
    }

    // -loadblock=
    BOOST_FOREACH(const boost::filesystem::path& path, vImportFiles) {
        FILE *file = fopen(path.string().c_str(), "rb");
        if (file) {
            LogPrintf("Importing blocks file %s...\n", path.string());
            LoadExternalBlockFile(chainparams, file);
        } else {
            LogPrintf("Warning: Could not open blocks file %s\n", path.string());
        }
    }

    // scan for better chains in the block chain database, that are not yet connected in the active best chain
    CValidationState state;
    if (!ActivateBestChain(state, chainparams)) {
        LogPrintf("Failed to connect best block");
        StartShutdown();
    }

    if (GetBoolArg("-stopafterblockimport", DEFAULT_STOPAFTERBLOCKIMPORT)) {
        LogPrintf("Stopping after block import\n");
        StartShutdown();
    }
    } // End scope of CImportingNow
    LoadMempool();
    fDumpMempoolLater = !fRequestShutdown;
}

/** Sanity checks
 *  Ensure that Bitcoin is running in a usable environment with all
 *  necessary library support.
 */
bool InitSanityCheck(void)
{
    if(!ECC_InitSanityCheck()) {
        InitError("Elliptic curve cryptography sanity check failure. Aborting.");
        return false;
    }
    if (!glibc_sanity_test() || !glibcxx_sanity_test())
        return false;

    return true;
}

bool AppInitServers(boost::thread_group& threadGroup)
{
    RPCServer::OnStarted(&OnRPCStarted);
    RPCServer::OnStopped(&OnRPCStopped);
    RPCServer::OnPreCommand(&OnRPCPreCommand);
    if (!InitHTTPServer())
        return false;
    if (!StartRPC())
        return false;
    if (!StartHTTPRPC())
        return false;
    if (GetBoolArg("-rest", DEFAULT_REST_ENABLE) && !StartREST())
        return false;
    if (!StartHTTPServer())
        return false;
    return true;
}

// Parameter interaction based on rules
void InitParameterInteraction()
{
    // when specifying an explicit binding address, you want to listen on it
    // even when -connect or -proxy is specified
    if (IsArgSet("-bind")) {
        if (SoftSetBoolArg("-listen", true))
            LogPrintf("%s: parameter interaction: -bind set -> setting -listen=1\n", __func__);
    }
    if (IsArgSet("-whitebind")) {
        if (SoftSetBoolArg("-listen", true))
            LogPrintf("%s: parameter interaction: -whitebind set -> setting -listen=1\n", __func__);
    }

    if (mapMultiArgs.count("-connect") && mapMultiArgs.at("-connect").size() > 0) {
        // when only connecting to trusted nodes, do not seed via DNS, or listen by default
        if (SoftSetBoolArg("-dnsseed", false))
            LogPrintf("%s: parameter interaction: -connect set -> setting -dnsseed=0\n", __func__);
        if (SoftSetBoolArg("-listen", false))
            LogPrintf("%s: parameter interaction: -connect set -> setting -listen=0\n", __func__);
    }

    if (IsArgSet("-proxy")) {
        // to protect privacy, do not listen by default if a default proxy server is specified
        if (SoftSetBoolArg("-listen", false))
            LogPrintf("%s: parameter interaction: -proxy set -> setting -listen=0\n", __func__);
        // to protect privacy, do not use UPNP when a proxy is set. The user may still specify -listen=1
        // to listen locally, so don't rely on this happening through -listen below.
        if (SoftSetBoolArg("-upnp", false))
            LogPrintf("%s: parameter interaction: -proxy set -> setting -upnp=0\n", __func__);
        // to protect privacy, do not discover addresses by default
        if (SoftSetBoolArg("-discover", false))
            LogPrintf("%s: parameter interaction: -proxy set -> setting -discover=0\n", __func__);
    }

    if (!GetBoolArg("-listen", DEFAULT_LISTEN)) {
        // do not map ports or try to retrieve public IP when not listening (pointless)
        if (SoftSetBoolArg("-upnp", false))
            LogPrintf("%s: parameter interaction: -listen=0 -> setting -upnp=0\n", __func__);
        if (SoftSetBoolArg("-discover", false))
            LogPrintf("%s: parameter interaction: -listen=0 -> setting -discover=0\n", __func__);
        if (SoftSetBoolArg("-listenonion", false))
            LogPrintf("%s: parameter interaction: -listen=0 -> setting -listenonion=0\n", __func__);
    }

    if (IsArgSet("-externalip")) {
        // if an explicit public IP is specified, do not try to find others
        if (SoftSetBoolArg("-discover", false))
            LogPrintf("%s: parameter interaction: -externalip set -> setting -discover=0\n", __func__);
    }

    // disable whitelistrelay in blocksonly mode
    if (GetBoolArg("-blocksonly", DEFAULT_BLOCKSONLY)) {
        if (SoftSetBoolArg("-whitelistrelay", false))
            LogPrintf("%s: parameter interaction: -blocksonly=1 -> setting -whitelistrelay=0\n", __func__);
    }

    // Forcing relay from whitelisted hosts implies we will accept relays from them in the first place.
    if (GetBoolArg("-whitelistforcerelay", DEFAULT_WHITELISTFORCERELAY)) {
        if (SoftSetBoolArg("-whitelistrelay", true))
            LogPrintf("%s: parameter interaction: -whitelistforcerelay=1 -> setting -whitelistrelay=1\n", __func__);
    }
}

static std::string ResolveErrMsg(const char * const optname, const std::string& strBind)
{
    return strprintf(_("Cannot resolve -%s address: '%s'"), optname, strBind);
}

void InitLogging()
{
    fPrintToConsole = GetBoolArg("-printtoconsole", false);
    fLogTimestamps = GetBoolArg("-logtimestamps", DEFAULT_LOGTIMESTAMPS);
    fLogTimeMicros = GetBoolArg("-logtimemicros", DEFAULT_LOGTIMEMICROS);
    fLogIPs = GetBoolArg("-logips", DEFAULT_LOGIPS);

    LogPrintf("\n\n\n\n\n\n\n\n\n\n\n\n\n\n\n\n\n\n\n\n");
    LogPrintf("Bitcoin version %s\n", FormatFullVersion());
}

namespace { // Variables internal to initialization process only

ServiceFlags nRelevantServices = NODE_NETWORK;
int nMaxConnections;
int nUserMaxConnections;
int nFD;
ServiceFlags nLocalServices = NODE_NETWORK;

}

bool AppInitBasicSetup()
{
    // ********************************************************* Step 1: setup
#ifdef _MSC_VER
    // Turn off Microsoft heap dump noise
    _CrtSetReportMode(_CRT_WARN, _CRTDBG_MODE_FILE);
    _CrtSetReportFile(_CRT_WARN, CreateFileA("NUL", GENERIC_WRITE, 0, NULL, OPEN_EXISTING, 0, 0));
#endif
#if _MSC_VER >= 1400
    // Disable confusing "helpful" text message on abort, Ctrl-C
    _set_abort_behavior(0, _WRITE_ABORT_MSG | _CALL_REPORTFAULT);
#endif
#ifdef WIN32
    // Enable Data Execution Prevention (DEP)
    // Minimum supported OS versions: WinXP SP3, WinVista >= SP1, Win Server 2008
    // A failure is non-critical and needs no further attention!
#ifndef PROCESS_DEP_ENABLE
    // We define this here, because GCCs winbase.h limits this to _WIN32_WINNT >= 0x0601 (Windows 7),
    // which is not correct. Can be removed, when GCCs winbase.h is fixed!
#define PROCESS_DEP_ENABLE 0x00000001
#endif
    typedef BOOL (WINAPI *PSETPROCDEPPOL)(DWORD);
    PSETPROCDEPPOL setProcDEPPol = (PSETPROCDEPPOL)GetProcAddress(GetModuleHandleA("Kernel32.dll"), "SetProcessDEPPolicy");
    if (setProcDEPPol != NULL) setProcDEPPol(PROCESS_DEP_ENABLE);
#endif

    if (!SetupNetworking())
        return InitError("Initializing networking failed");

#ifndef WIN32
    if (!GetBoolArg("-sysperms", false)) {
        umask(077);
    }

    // Clean shutdown on SIGTERM
    struct sigaction sa;
    sa.sa_handler = HandleSIGTERM;
    sigemptyset(&sa.sa_mask);
    sa.sa_flags = 0;
    sigaction(SIGTERM, &sa, NULL);
    sigaction(SIGINT, &sa, NULL);

    // Reopen debug.log on SIGHUP
    struct sigaction sa_hup;
    sa_hup.sa_handler = HandleSIGHUP;
    sigemptyset(&sa_hup.sa_mask);
    sa_hup.sa_flags = 0;
    sigaction(SIGHUP, &sa_hup, NULL);

    // Ignore SIGPIPE, otherwise it will bring the daemon down if the client closes unexpectedly
    signal(SIGPIPE, SIG_IGN);
#endif
    return true;
}

bool AppInitParameterInteraction()
{
    const CChainParams& chainparams = Params();
    // ********************************************************* Step 2: parameter interactions

    // also see: InitParameterInteraction()

    // if using block pruning, then disallow txindex
    if (GetArg("-prune", 0)) {
        if (GetBoolArg("-txindex", DEFAULT_TXINDEX))
            return InitError(_("Prune mode is incompatible with -txindex."));
    }

    // Make sure enough file descriptors are available
    int nBind = std::max(
                (mapMultiArgs.count("-bind") ? mapMultiArgs.at("-bind").size() : 0) +
                (mapMultiArgs.count("-whitebind") ? mapMultiArgs.at("-whitebind").size() : 0), size_t(1));
    nUserMaxConnections = GetArg("-maxconnections", DEFAULT_MAX_PEER_CONNECTIONS);
    nMaxConnections = std::max(nUserMaxConnections, 0);

    // Trim requested connection counts, to fit into system limitations
    nMaxConnections = std::max(std::min(nMaxConnections, (int)(FD_SETSIZE - nBind - MIN_CORE_FILEDESCRIPTORS - MAX_ADDNODE_CONNECTIONS)), 0);
    nFD = RaiseFileDescriptorLimit(nMaxConnections + MIN_CORE_FILEDESCRIPTORS + MAX_ADDNODE_CONNECTIONS);
    if (nFD < MIN_CORE_FILEDESCRIPTORS)
        return InitError(_("Not enough file descriptors available."));
    nMaxConnections = std::min(nFD - MIN_CORE_FILEDESCRIPTORS - MAX_ADDNODE_CONNECTIONS, nMaxConnections);

    if (nMaxConnections < nUserMaxConnections)
        InitWarning(strprintf(_("Reducing -maxconnections from %d to %d, because of system limitations."), nUserMaxConnections, nMaxConnections));

    // ********************************************************* Step 3: parameter-to-internal-flags

    fDebug = mapMultiArgs.count("-debug");
    // Special-case: if -debug=0/-nodebug is set, turn off debugging messages
    if (fDebug) {
        const vector<string>& categories = mapMultiArgs.at("-debug");
        if (GetBoolArg("-nodebug", false) || find(categories.begin(), categories.end(), string("0")) != categories.end())
            fDebug = false;
    }

    // Check for -debugnet
    if (GetBoolArg("-debugnet", false))
        InitWarning(_("Unsupported argument -debugnet ignored, use -debug=net."));
    // Check for -socks - as this is a privacy risk to continue, exit here
    if (IsArgSet("-socks"))
        return InitError(_("Unsupported argument -socks found. Setting SOCKS version isn't possible anymore, only SOCKS5 proxies are supported."));
    // Check for -tor - as this is a privacy risk to continue, exit here
    if (GetBoolArg("-tor", false))
        return InitError(_("Unsupported argument -tor found, use -onion."));

    if (GetBoolArg("-benchmark", false))
        InitWarning(_("Unsupported argument -benchmark ignored, use -debug=bench."));

    if (GetBoolArg("-whitelistalwaysrelay", false))
        InitWarning(_("Unsupported argument -whitelistalwaysrelay ignored, use -whitelistrelay and/or -whitelistforcerelay."));

    if (IsArgSet("-blockminsize"))
        InitWarning("Unsupported argument -blockminsize ignored.");

    // Checkmempool and checkblockindex default to true in regtest mode
    int ratio = std::min<int>(std::max<int>(GetArg("-checkmempool", chainparams.DefaultConsistencyChecks() ? 1 : 0), 0), 1000000);
    if (ratio != 0) {
        mempool.setSanityCheck(1.0 / ratio);
    }
    fCheckBlockIndex = GetBoolArg("-checkblockindex", chainparams.DefaultConsistencyChecks());
    fCheckpointsEnabled = GetBoolArg("-checkpoints", DEFAULT_CHECKPOINTS_ENABLED);

    hashAssumeValid = uint256S(GetArg("-assumevalid", chainparams.GetConsensus().defaultAssumeValid.GetHex()));
    if (!hashAssumeValid.IsNull())
        LogPrintf("Assuming ancestors of block %s have valid signatures.\n", hashAssumeValid.GetHex());
    else
        LogPrintf("Validating signatures for all blocks.\n");

    // mempool limits
    int64_t nMempoolSizeMax = GetArg("-maxmempool", DEFAULT_MAX_MEMPOOL_SIZE) * 1000000;
    int64_t nMempoolSizeMin = GetArg("-limitdescendantsize", DEFAULT_DESCENDANT_SIZE_LIMIT) * 1000 * 40;
    if (nMempoolSizeMax < 0 || nMempoolSizeMax < nMempoolSizeMin)
        return InitError(strprintf(_("-maxmempool must be at least %d MB"), std::ceil(nMempoolSizeMin / 1000000.0)));
    // incremental relay fee sets the minimimum feerate increase necessary for BIP 125 replacement in the mempool
    // and the amount the mempool min fee increases above the feerate of txs evicted due to mempool limiting.
    if (IsArgSet("-incrementalrelayfee"))
    {
        CAmount n = 0;
        if (!ParseMoney(GetArg("-incrementalrelayfee", ""), n))
            return InitError(AmountErrMsg("incrementalrelayfee", GetArg("-incrementalrelayfee", "")));
        incrementalRelayFee = CFeeRate(n);
    }

    // -par=0 means autodetect, but nScriptCheckThreads==0 means no concurrency
    nScriptCheckThreads = GetArg("-par", DEFAULT_SCRIPTCHECK_THREADS);
    if (nScriptCheckThreads <= 0)
        nScriptCheckThreads += GetNumCores();
    if (nScriptCheckThreads <= 1)
        nScriptCheckThreads = 0;
    else if (nScriptCheckThreads > MAX_SCRIPTCHECK_THREADS)
        nScriptCheckThreads = MAX_SCRIPTCHECK_THREADS;

    // block pruning; get the amount of disk space (in MiB) to allot for block & undo files
    int64_t nPruneArg = GetArg("-prune", 0);
    if (nPruneArg < 0) {
        return InitError(_("Prune cannot be configured with a negative value."));
    }
    nPruneTarget = (uint64_t) nPruneArg * 1024 * 1024;
    if (nPruneArg == 1) {  // manual pruning: -prune=1
        LogPrintf("Block pruning enabled.  Use RPC call pruneblockchain(height) to manually prune block and undo files.\n");
        nPruneTarget = std::numeric_limits<uint64_t>::max();
        fPruneMode = true;
    } else if (nPruneTarget) {
        if (nPruneTarget < MIN_DISK_SPACE_FOR_BLOCK_FILES) {
            return InitError(strprintf(_("Prune configured below the minimum of %d MiB.  Please use a higher number."), MIN_DISK_SPACE_FOR_BLOCK_FILES / 1024 / 1024));
        }
        LogPrintf("Prune configured to target %uMiB on disk for block and undo files.\n", nPruneTarget / 1024 / 1024);
        fPruneMode = true;
    }

    RegisterAllCoreRPCCommands(tableRPC);
#ifdef ENABLE_WALLET
    RegisterWalletRPCCommands(tableRPC);
#endif

    nConnectTimeout = GetArg("-timeout", DEFAULT_CONNECT_TIMEOUT);
    if (nConnectTimeout <= 0)
        nConnectTimeout = DEFAULT_CONNECT_TIMEOUT;

    // Fee-per-kilobyte amount considered the same as "free"
    // If you are mining, be careful setting this:
    // if you set it to zero then
    // a transaction spammer can cheaply fill blocks using
    // 1-satoshi-fee transactions. It should be set above the real
    // cost to you of processing a transaction.
    if (IsArgSet("-minrelaytxfee"))
    {
        CAmount n = 0;
        if (!ParseMoney(GetArg("-minrelaytxfee", ""), n) || 0 == n)
            return InitError(AmountErrMsg("minrelaytxfee", GetArg("-minrelaytxfee", "")));
        // High fee check is done afterward in CWallet::ParameterInteraction()
        ::minRelayTxFee = CFeeRate(n);
    } else if (incrementalRelayFee > ::minRelayTxFee) {
        // Allow only setting incrementalRelayFee to control both
        ::minRelayTxFee = incrementalRelayFee;
        LogPrintf("Increasing minrelaytxfee to %s to match incrementalrelayfee\n",::minRelayTxFee.ToString());
    }

    // Sanity check argument for min fee for including tx in block
    // TODO: Harmonize which arguments need sanity checking and where that happens
    if (IsArgSet("-blockmintxfee"))
    {
        CAmount n = 0;
        if (!ParseMoney(GetArg("-blockmintxfee", ""), n))
            return InitError(AmountErrMsg("blockmintxfee", GetArg("-blockmintxfee", "")));
    }

    // Feerate used to define dust.  Shouldn't be changed lightly as old
    // implementations may inadvertently create non-standard transactions
    if (IsArgSet("-dustrelayfee"))
    {
        CAmount n = 0;
        if (!ParseMoney(GetArg("-dustrelayfee", ""), n) || 0 == n)
            return InitError(AmountErrMsg("dustrelayfee", GetArg("-dustrelayfee", "")));
        dustRelayFee = CFeeRate(n);
    }

    fRequireStandard = !GetBoolArg("-acceptnonstdtxn", !chainparams.RequireStandard());
    if (chainparams.RequireStandard() && !fRequireStandard)
        return InitError(strprintf("acceptnonstdtxn is not currently supported for %s chain", chainparams.NetworkIDString()));
    nBytesPerSigOp = GetArg("-bytespersigop", nBytesPerSigOp);

#ifdef ENABLE_WALLET
    if (!CWallet::ParameterInteraction())
        return false;
#endif
    //Gulden - generate private/public key pair for alert or checkpoint system
    if (IsArgSet("-genkeypair"))
    {
        CKey key;
        key.MakeNewKey(false);

        CPrivKey vchPrivKey = key.GetPrivKey();
        printf("PrivateKey %s\n", HexStr<CPrivKey::iterator>(vchPrivKey.begin(), vchPrivKey.end()).c_str());
	CPubKey vchPubKey = key.GetPubKey();
	vchPubKey.Decompress();
        printf("PublicKey %s\n", HexStr(vchPubKey.begin(), vchPubKey.end()).c_str());
    }


    fIsBareMultisigStd = GetBoolArg("-permitbaremultisig", DEFAULT_PERMIT_BAREMULTISIG);
    fAcceptDatacarrier = GetBoolArg("-datacarrier", DEFAULT_ACCEPT_DATACARRIER);
    nMaxDatacarrierBytes = GetArg("-datacarriersize", nMaxDatacarrierBytes);

    fAlerts = GetBoolArg("-alerts", DEFAULT_ALERTS);

    // Option to startup with mocktime set (used for regression testing):
    SetMockTime(GetArg("-mocktime", 0)); // SetMockTime(0) is a no-op

    if (GetBoolArg("-peerbloomfilters", DEFAULT_PEERBLOOMFILTERS))
        nLocalServices = ServiceFlags(nLocalServices | NODE_BLOOM);

    if (GetArg("-rpcserialversion", DEFAULT_RPC_SERIALIZE_VERSION) < 0)
        return InitError("rpcserialversion must be non-negative.");

    if (GetArg("-rpcserialversion", DEFAULT_RPC_SERIALIZE_VERSION) > 1)
        return InitError("unknown rpcserialversion requested.");

    nMaxTipAge = GetArg("-maxtipage", DEFAULT_MAX_TIP_AGE);

    fEnableReplacement = GetBoolArg("-mempoolreplacement", DEFAULT_ENABLE_REPLACEMENT);
    if ((!fEnableReplacement) && IsArgSet("-mempoolreplacement")) {
        // Minimal effort at forwards compatibility
        std::string strReplacementModeList = GetArg("-mempoolreplacement", "");  // default is impossible
        std::vector<std::string> vstrReplacementModes;
        boost::split(vstrReplacementModes, strReplacementModeList, boost::is_any_of(","));
        fEnableReplacement = (std::find(vstrReplacementModes.begin(), vstrReplacementModes.end(), "fee") != vstrReplacementModes.end());
    }

    if (mapMultiArgs.count("-bip9params")) {
        // Allow overriding BIP9 parameters for testing
        if (!chainparams.MineBlocksOnDemand()) {
            return InitError("BIP9 parameters may only be overridden on regtest.");
        }
        const vector<string>& deployments = mapMultiArgs.at("-bip9params");
        for (auto i : deployments) {
            std::vector<std::string> vDeploymentParams;
            boost::split(vDeploymentParams, i, boost::is_any_of(":"));
            if (vDeploymentParams.size() != 3) {
                return InitError("BIP9 parameters malformed, expecting deployment:start:end");
            }
            int64_t nStartTime, nTimeout;
            if (!ParseInt64(vDeploymentParams[1], &nStartTime)) {
                return InitError(strprintf("Invalid nStartTime (%s)", vDeploymentParams[1]));
            }
            if (!ParseInt64(vDeploymentParams[2], &nTimeout)) {
                return InitError(strprintf("Invalid nTimeout (%s)", vDeploymentParams[2]));
            }
            bool found = false;
            for (int j=0; j<(int)Consensus::MAX_VERSION_BITS_DEPLOYMENTS; ++j)
            {
                if (vDeploymentParams[0].compare(VersionBitsDeploymentInfo[j].name) == 0) {
                    UpdateRegtestBIP9Parameters(Consensus::DeploymentPos(j), nStartTime, nTimeout);
                    found = true;
                    LogPrintf("Setting BIP9 activation parameters for %s to start=%ld, timeout=%ld\n", vDeploymentParams[0], nStartTime, nTimeout);
                    break;
                }
            }
            if (!found) {
                return InitError(strprintf("Invalid deployment (%s)", vDeploymentParams[0]));
            }
        }
    }
    return true;
}

static bool LockDataDirectory(bool probeOnly)
{
    std::string strDataDir = GetDataDir().string();

    // Make sure only a single Bitcoin process is using the data directory.
    /* (GULDEN) - we do this elsewhere (MERGE) look into this again.
    boost::filesystem::path pathLockFile = GetDataDir() / ".lock";
    FILE* file = fopen(pathLockFile.string().c_str(), "a"); // empty lock file; created if it doesn't exist.
    if (file) fclose(file);

    try {
        static boost::interprocess::file_lock lock(pathLockFile.string().c_str());
        if (!lock.try_lock()) {
            return InitError(strprintf(_("Cannot obtain a lock on data directory %s. %s is probably already running."), strDataDir, _(PACKAGE_NAME)));
        }
        if (probeOnly) {
            lock.unlock();
        }
    } catch(const boost::interprocess::interprocess_exception& e) {
        return InitError(strprintf(_("Cannot obtain a lock on data directory %s. %s is probably already running.") + " %s.", strDataDir, _(PACKAGE_NAME), e.what()));
    }*/
    return true;
}

bool AppInitSanityChecks()
{
    // ********************************************************* Step 4: sanity checks

    // Initialize elliptic curve code
    ECC_Start();
    globalVerifyHandle.reset(new ECCVerifyHandle());

    // Sanity check
    if (!InitSanityCheck())
        return InitError(strprintf(_("Initialization sanity check failed. %s is shutting down."), _(PACKAGE_NAME)));

    // Probe the data directory lock to give an early error message, if possible
    return LockDataDirectory(true);
}

bool AppInitMain(boost::thread_group& threadGroup, CScheduler& scheduler)
{
    const CChainParams& chainparams = Params();
    // ********************************************************* Step 4a: application initialization
    // After daemonization get the data directory lock again and hold on to it until exit
    // This creates a slight window for a race condition to happen, however this condition is harmless: it
    // will at most make us exit without printing a message to console.
    if (!LockDataDirectory(false)) {
        // Detailed error printed inside LockDataDirectory
        return false;
    }
#ifndef WIN32
    CreatePidFile(GetPidFile(), getpid());
#endif
    if (GetBoolArg("-shrinkdebugfile", !fDebug))
        ShrinkDebugFile();

    if (fPrintToDebugLog)
        OpenDebugLog();

    if (!fLogTimestamps)
        LogPrintf("Startup time: %s\n", DateTimeStrFormat("%Y-%m-%d %H:%M:%S", GetTime()));
    LogPrintf("Default data directory %s\n", GetDefaultDataDir().string());
    LogPrintf("Using data directory %s\n", GetDataDir().string());
    LogPrintf("Using config file %s\n", GetConfigFile(GetArg("-conf", BITCOIN_CONF_FILENAME)).string());
    LogPrintf("Using at most %i automatic connections (%i file descriptors available)\n", nMaxConnections, nFD);

    InitSignatureCache();

    LogPrintf("Using %u threads for script verification\n", nScriptCheckThreads);
    if (nScriptCheckThreads) {
        for (int i=0; i<nScriptCheckThreads-1; i++)
            threadGroup.create_thread(&ThreadScriptCheck);
    }
    
    //Gulden - private key for checkpoint system.
    if (IsArgSet("-checkpointkey"))
    {
        std::string sKey=GetArg("-checkpointkey", "");
        if (!Checkpoints::SetCheckpointPrivKey(sKey))
            return InitError(_("Unable to sign checkpoint, wrong checkpointkey?\n"));
        else
            LogPrintf("Checkpoint server enabled\n");
    }

#ifdef ENABLE_WALLET
    // InitRPCMining is needed here so getblocktemplate in the GUI debug console works properly.
    InitRPCMining();
#endif
    // Start the lightweight task scheduler thread
    CScheduler::Function serviceLoop = boost::bind(&CScheduler::serviceQueue, &scheduler);
    threadGroup.create_thread(boost::bind(&TraceThread<CScheduler::Function>, "scheduler", serviceLoop));

    /* Start the RPC server already.  It will be started in "warmup" mode
     * and not really process calls already (but it will signify connections
     * that the server is there and will be ready later).  Warmup mode will
     * be disabled when initialisation is finished.
     */
    if (GetBoolArg("-server", false))
    {
        uiInterface.InitMessage.connect(SetRPCWarmupStatus);
        if (!AppInitServers(threadGroup))
            return InitError(_("Unable to start HTTP server. See debug log for details."));
    }

    int64_t nStart;

#if defined(USE_SSE2)
    scrypt_detect_sse2();
#endif

    // ********************************************************* Step 5: verify wallet database integrity
#ifdef ENABLE_WALLET
    if (!CWallet::Verify())
        return false;
#endif
    
    StartShadowPoolManagerThread(threadGroup);
    // ********************************************************* Step 6: network initialization
    // Note that we absolutely cannot open any actual connections
    // until the very end ("start node") as the UTXO/block state
    // is not yet setup and may end up being set up twice if we
    // need to reindex later.

    assert(!g_connman);
    g_connman = std::unique_ptr<CConnman>(new CConnman(GetRand(std::numeric_limits<uint64_t>::max()), GetRand(std::numeric_limits<uint64_t>::max())));
    CConnman& connman = *g_connman;

    peerLogic.reset(new PeerLogicValidation(&connman));
    RegisterValidationInterface(peerLogic.get());
    RegisterNodeSignals(GetNodeSignals());

    // sanitize comments per BIP-0014, format user agent and check total size
    std::vector<string> uacomments;
    if (mapMultiArgs.count("-uacomment")) {
        BOOST_FOREACH(string cmt, mapMultiArgs.at("-uacomment"))
        {
            if (cmt != SanitizeString(cmt, SAFE_CHARS_UA_COMMENT))
                return InitError(strprintf(_("User Agent comment (%s) contains unsafe characters."), cmt));
            uacomments.push_back(cmt);
        }
    }
    strSubVersion = FormatSubVersion(CLIENT_NAME, CLIENT_VERSION, uacomments);
    if (strSubVersion.size() > MAX_SUBVERSION_LENGTH) {
        return InitError(strprintf(_("Total length of network version string (%i) exceeds maximum length (%i). Reduce the number or size of uacomments."),
            strSubVersion.size(), MAX_SUBVERSION_LENGTH));
    }

    if (mapMultiArgs.count("-onlynet")) {
        std::set<enum Network> nets;
        BOOST_FOREACH(const std::string& snet, mapMultiArgs.at("-onlynet")) {
            enum Network net = ParseNetwork(snet);
            if (net == NET_UNROUTABLE)
                return InitError(strprintf(_("Unknown network specified in -onlynet: '%s'"), snet));
            nets.insert(net);
        }
        for (int n = 0; n < NET_MAX; n++) {
            enum Network net = (enum Network)n;
            if (!nets.count(net))
                SetLimited(net);
        }
    }

    if (mapMultiArgs.count("-whitelist")) {
        BOOST_FOREACH(const std::string& net, mapMultiArgs.at("-whitelist")) {
            CSubNet subnet;
            LookupSubNet(net.c_str(), subnet);
            if (!subnet.IsValid())
                return InitError(strprintf(_("Invalid netmask specified in -whitelist: '%s'"), net));
            connman.AddWhitelistedRange(subnet);
        }
    }

    bool proxyRandomize = GetBoolArg("-proxyrandomize", DEFAULT_PROXYRANDOMIZE);
    // -proxy sets a proxy for all outgoing network traffic
    // -noproxy (or -proxy=0) as well as the empty string can be used to not set a proxy, this is the default
    std::string proxyArg = GetArg("-proxy", "");
    SetLimited(NET_TOR);
    if (proxyArg != "" && proxyArg != "0") {
        CService resolved(LookupNumeric(proxyArg.c_str(), 9050));
        proxyType addrProxy = proxyType(resolved, proxyRandomize);
        if (!addrProxy.IsValid())
            return InitError(strprintf(_("Invalid -proxy address: '%s'"), proxyArg));

        SetProxy(NET_IPV4, addrProxy);
        SetProxy(NET_IPV6, addrProxy);
        SetProxy(NET_TOR, addrProxy);
        SetNameProxy(addrProxy);
        SetLimited(NET_TOR, false); // by default, -proxy sets onion as reachable, unless -noonion later
    }

    // -onion can be used to set only a proxy for .onion, or override normal proxy for .onion addresses
    // -noonion (or -onion=0) disables connecting to .onion entirely
    // An empty string is used to not override the onion proxy (in which case it defaults to -proxy set above, or none)
    std::string onionArg = GetArg("-onion", "");
    if (onionArg != "") {
        if (onionArg == "0") { // Handle -noonion/-onion=0
            SetLimited(NET_TOR); // set onions as unreachable
        } else {
            CService resolved(LookupNumeric(onionArg.c_str(), 9050));
            proxyType addrOnion = proxyType(resolved, proxyRandomize);
            if (!addrOnion.IsValid())
                return InitError(strprintf(_("Invalid -onion address: '%s'"), onionArg));
            SetProxy(NET_TOR, addrOnion);
            SetLimited(NET_TOR, false);
        }
    }

    // see Step 2: parameter interactions for more information about these
    fListen = GetBoolArg("-listen", DEFAULT_LISTEN);
    fDiscover = GetBoolArg("-discover", true);
    fNameLookup = GetBoolArg("-dns", DEFAULT_NAME_LOOKUP);
    fRelayTxes = !GetBoolArg("-blocksonly", DEFAULT_BLOCKSONLY);

    if (fListen) {
        bool fBound = false;
        if (mapMultiArgs.count("-bind")) {
            BOOST_FOREACH(const std::string& strBind, mapMultiArgs.at("-bind")) {
                CService addrBind;
                if (!Lookup(strBind.c_str(), addrBind, GetListenPort(), false))
                    return InitError(ResolveErrMsg("bind", strBind));
                fBound |= Bind(connman, addrBind, (BF_EXPLICIT | BF_REPORT_ERROR));
            }
        }
        if (mapMultiArgs.count("-whitebind")) {
            BOOST_FOREACH(const std::string& strBind, mapMultiArgs.at("-whitebind")) {
                CService addrBind;
                if (!Lookup(strBind.c_str(), addrBind, 0, false))
                    return InitError(ResolveErrMsg("whitebind", strBind));
                if (addrBind.GetPort() == 0)
                    return InitError(strprintf(_("Need to specify a port with -whitebind: '%s'"), strBind));
                fBound |= Bind(connman, addrBind, (BF_EXPLICIT | BF_REPORT_ERROR | BF_WHITELIST));
            }
        }
        if (!mapMultiArgs.count("-bind") && !mapMultiArgs.count("-whitebind")) {
            struct in_addr inaddr_any;
            inaddr_any.s_addr = INADDR_ANY;
            fBound |= Bind(connman, CService(in6addr_any, GetListenPort()), BF_NONE);
            fBound |= Bind(connman, CService(inaddr_any, GetListenPort()), !fBound ? BF_REPORT_ERROR : BF_NONE);
        }
        if (!fBound)
            return InitError(_("Failed to listen on any port. Use -listen=0 if you want this."));
    }

    if (mapMultiArgs.count("-externalip")) {
        BOOST_FOREACH(const std::string& strAddr, mapMultiArgs.at("-externalip")) {
            CService addrLocal;
            if (Lookup(strAddr.c_str(), addrLocal, GetListenPort(), fNameLookup) && addrLocal.IsValid())
                AddLocal(addrLocal, LOCAL_MANUAL);
            else
                return InitError(ResolveErrMsg("externalip", strAddr));
        }
    }

    if (mapMultiArgs.count("-seednode")) {
        BOOST_FOREACH(const std::string& strDest, mapMultiArgs.at("-seednode"))
            connman.AddOneShot(strDest);
    }

#if ENABLE_ZMQ
    pzmqNotificationInterface = CZMQNotificationInterface::Create();

    if (pzmqNotificationInterface) {
        RegisterValidationInterface(pzmqNotificationInterface);
    }
#endif
    uint64_t nMaxOutboundLimit = 0; //unlimited unless -maxuploadtarget is set
    uint64_t nMaxOutboundTimeframe = MAX_UPLOAD_TIMEFRAME;

    if (IsArgSet("-maxuploadtarget")) {
        nMaxOutboundLimit = GetArg("-maxuploadtarget", DEFAULT_MAX_UPLOAD_TARGET)*1024*1024;
    }

    // ********************************************************* Step 7: load block chain

    fReindex = GetBoolArg("-reindex", false);
    bool fReindexChainState = GetBoolArg("-reindex-chainstate", false);

    // Upgrading to 0.8; hard-link the old blknnnn.dat files into /blocks/
    boost::filesystem::path blocksDir = GetDataDir() / "blocks";
    if (!boost::filesystem::exists(blocksDir))
    {
        boost::filesystem::create_directories(blocksDir);
        bool linked = false;
        for (unsigned int i = 1; i < 10000; i++) {
            boost::filesystem::path source = GetDataDir() / strprintf("blk%04u.dat", i);
            if (!boost::filesystem::exists(source)) break;
            boost::filesystem::path dest = blocksDir / strprintf("blk%05u.dat", i-1);
            try {
                boost::filesystem::create_hard_link(source, dest);
                LogPrintf("Hardlinked %s -> %s\n", source.string(), dest.string());
                linked = true;
            } catch (const boost::filesystem::filesystem_error& e) {
                // Note: hardlink creation failing is not a disaster, it just means
                // blocks will get re-downloaded from peers.
                LogPrintf("Error hardlinking blk%04u.dat: %s\n", i, e.what());
                break;
            }
        }
        if (linked)
        {
            fReindex = true;
        }
    }

    // cache size calculations
    int64_t nTotalCache = (GetArg("-dbcache", nDefaultDbCache) << 20);
    nTotalCache = std::max(nTotalCache, nMinDbCache << 20); // total cache cannot be less than nMinDbCache
    nTotalCache = std::min(nTotalCache, nMaxDbCache << 20); // total cache cannot be greater than nMaxDbcache
    int64_t nBlockTreeDBCache = nTotalCache / 8;
    nBlockTreeDBCache = std::min(nBlockTreeDBCache, (GetBoolArg("-txindex", DEFAULT_TXINDEX) ? nMaxBlockDBAndTxIndexCache : nMaxBlockDBCache) << 20);
    nTotalCache -= nBlockTreeDBCache;
    int64_t nCoinDBCache = std::min(nTotalCache / 2, (nTotalCache / 4) + (1 << 23)); // use 25%-50% of the remainder for disk cache
    nCoinDBCache = std::min(nCoinDBCache, nMaxCoinsDBCache << 20); // cap total coins db cache
    nTotalCache -= nCoinDBCache;
    nCoinCacheUsage = nTotalCache; // the rest goes to in-memory cache
    int64_t nMempoolSizeMax = GetArg("-maxmempool", DEFAULT_MAX_MEMPOOL_SIZE) * 1000000;
    LogPrintf("Cache configuration:\n");
    LogPrintf("* Using %.1fMiB for block index database\n", nBlockTreeDBCache * (1.0 / 1024 / 1024));
    LogPrintf("* Using %.1fMiB for chain state database\n", nCoinDBCache * (1.0 / 1024 / 1024));
    LogPrintf("* Using %.1fMiB for in-memory UTXO set (plus up to %.1fMiB of unused mempool space)\n", nCoinCacheUsage * (1.0 / 1024 / 1024), nMempoolSizeMax * (1.0 / 1024 / 1024));

    bool fLoaded = false;
    while (!fLoaded) {
        bool fReset = fReindex;
        std::string strLoadError;

        uiInterface.InitMessage(_("Loading block index..."));

        nStart = GetTimeMillis();
        do {
            try {
                UnloadBlockIndex();
                delete pcoinsTip;
                delete pcoinsdbview;
                delete pcoinscatcher;
                delete pblocktree;

                pblocktree = new CBlockTreeDB(nBlockTreeDBCache, false, fReindex);
                pcoinsdbview = new CCoinsViewDB(nCoinDBCache, false, fReindex || fReindexChainState);
                pcoinscatcher = new CCoinsViewErrorCatcher(pcoinsdbview);
                pcoinsTip = new CCoinsViewCache(pcoinscatcher);

                if (fReindex) {
                    pblocktree->WriteReindexing(true);
                    //If we're reindexing in prune mode, wipe away unusable block files and all undo data files
                    if (fPruneMode)
                        CleanupBlockRevFiles();
                }

                if (!LoadBlockIndex(chainparams)) {
                    strLoadError = _("Error loading block database");
                    break;
                }

                // If the loaded chain has a wrong genesis, bail out immediately
                // (we're likely using a testnet datadir, or the other way around).
                if (!mapBlockIndex.empty() && mapBlockIndex.count(chainparams.GetConsensus().hashGenesisBlock) == 0)
                    return InitError(_("Incorrect or no genesis block found. Wrong datadir for network?"));

                // Initialize the block index (no-op if non-empty database was already loaded)
                if (!InitBlockIndex(chainparams)) {
                    strLoadError = _("Error initializing block database");
                    break;
                }

                // Check for changed -txindex state
                if (fTxIndex != GetBoolArg("-txindex", DEFAULT_TXINDEX)) {
                    strLoadError = _("You need to rebuild the database using -reindex-chainstate to change -txindex");
                    break;
                }

                // Check for changed -prune state.  What we are concerned about is a user who has pruned blocks
                // in the past, but is now trying to run unpruned.
                if (fHavePruned && !fPruneMode) {
                    strLoadError = _("You need to rebuild the database using -reindex to go back to unpruned mode.  This will redownload the entire blockchain");
                    break;
                }

                if (!fReindex && chainActive.Tip() != NULL) {
                    uiInterface.InitMessage(_("Rewinding blocks..."));
                    if (!RewindBlockIndex(chainparams)) {
                        strLoadError = _("Unable to rewind the database to a pre-fork state. You will need to redownload the blockchain");
                        break;
                    }
                }

                uiInterface.InitMessage(_("Verifying blocks..."));
                if (fHavePruned && GetArg("-checkblocks", DEFAULT_CHECKBLOCKS) > MIN_BLOCKS_TO_KEEP) {
                    LogPrintf("Prune: pruned datadir may not have more than %d blocks; only checking available blocks",
                        MIN_BLOCKS_TO_KEEP);
                }

                {
                    LOCK(cs_main);
                    CBlockIndex* tip = chainActive.Tip();
                    RPCNotifyBlockChange(true, tip);
                    if (tip && tip->nTime > GetAdjustedTime() + 2 * 60 * 60) {
                        strLoadError = _("The block database contains a block which appears to be from the future. "
                                "This may be due to your computer's date and time being set incorrectly. "
                                "Only rebuild the block database if you are sure that your computer's date and time are correct");
                        break;
                    }
                }

                if (!CVerifyDB().VerifyDB(chainparams, pcoinsdbview, GetArg("-checklevel", DEFAULT_CHECKLEVEL),
                              GetArg("-checkblocks", DEFAULT_CHECKBLOCKS))) {
                    strLoadError = _("Corrupted block database detected");
                    break;
                }
            } catch (const std::exception& e) {
                if (fDebug) LogPrintf("%s\n", e.what());
                strLoadError = _("Error opening block database");
                break;
            }

            fLoaded = true;
        } while(false);

        if (!fLoaded) {
            // first suggest a reindex
            if (!fReset) {
                bool fRet = uiInterface.ThreadSafeQuestion(
                    strLoadError + ".\n\n" + _("Do you want to rebuild the block database now?"),
                    strLoadError + ".\nPlease restart with -reindex or -reindex-chainstate to recover.",
                    "", CClientUIInterface::MSG_ERROR | CClientUIInterface::BTN_ABORT);
                if (fRet) {
                    fReindex = true;
                    fRequestShutdown = false;
                } else {
                    LogPrintf("Aborted block database rebuild. Exiting.\n");
                    return false;
                }
            } else {
                return InitError(strLoadError);
            }
        }
    }

    // As LoadBlockIndex can take several minutes, it's possible the user
    // requested to kill the GUI during the last operation. If so, exit.
    // As the program has not fully started yet, Shutdown() is possibly overkill.
    if (fRequestShutdown)
    {
        LogPrintf("Shutdown requested. Exiting.\n");
        return false;
    }
    LogPrintf(" block index %15dms\n", GetTimeMillis() - nStart);

    boost::filesystem::path est_path = GetDataDir() / FEE_ESTIMATES_FILENAME;
    CAutoFile est_filein(fopen(est_path.string().c_str(), "rb"), SER_DISK, CLIENT_VERSION);
    // Allowed to fail as this file IS missing on first startup.
    if (!est_filein.IsNull())
        mempool.ReadFeeEstimates(est_filein);
    fFeeEstimatesInitialized = true;

    // ********************************************************* Step 8: load wallet
#ifdef ENABLE_WALLET
    if (!CWallet::InitLoadWallet())
        return false;
#else
    LogPrintf("No wallet support compiled in!\n");
#endif

    // ********************************************************* Step 9: data directory maintenance

    // if pruning, unset the service bit and perform the initial blockstore prune
    // after any wallet rescanning has taken place.
    if (fPruneMode) {
        LogPrintf("Unsetting NODE_NETWORK on prune mode\n");
        nLocalServices = ServiceFlags(nLocalServices & ~NODE_NETWORK);
        if (!fReindex) {
            uiInterface.InitMessage(_("Pruning blockstore..."));
            PruneAndFlush();
        }
    }

    if (chainparams.GetConsensus().vDeployments[Consensus::DEPLOYMENT_SEGWIT].nTimeout != 0) {
        // Only advertize witness capabilities if they have a reasonable start time.
        // This allows us to have the code merged without a defined softfork, by setting its
        // end time to 0.
        // Note that setting NODE_WITNESS is never required: the only downside from not
        // doing so is that after activation, no upgraded nodes will fetch from you.
        nLocalServices = ServiceFlags(nLocalServices | NODE_WITNESS);
        // Only care about others providing witness capabilities if there is a softfork
        // defined.
        nRelevantServices = ServiceFlags(nRelevantServices | NODE_WITNESS);
    }

    // ********************************************************* Step 10: import blocks

    if (!CheckDiskSpace())
        return false;

    // Either install a handler to notify us when genesis activates, or set fHaveGenesis directly.
    // No locking, as this happens before any background thread is started.
    if (chainActive.Tip() == NULL) {
        uiInterface.NotifyBlockTip.connect(BlockNotifyGenesisWait);
    } else {
        fHaveGenesis = true;
    }

    if (IsArgSet("-blocknotify"))
        uiInterface.NotifyBlockTip.connect(BlockNotifyCallback);

    std::vector<boost::filesystem::path> vImportFiles;
    if (mapMultiArgs.count("-loadblock"))
    {
        BOOST_FOREACH(const std::string& strFile, mapMultiArgs.at("-loadblock"))
            vImportFiles.push_back(strFile);
    }

    threadGroup.create_thread(boost::bind(&ThreadImport, vImportFiles));

    // Wait for genesis block to be processed
    {
        boost::unique_lock<boost::mutex> lock(cs_GenesisWait);
        while (!fHaveGenesis) {
            condvar_GenesisWait.wait(lock);
        }
        uiInterface.NotifyBlockTip.disconnect(BlockNotifyGenesisWait);
    }

    // ********************************************************* Step 11: start node

    //// debug print
    LogPrintf("mapBlockIndex.size() = %u\n",   mapBlockIndex.size());
    LogPrintf("nBestHeight = %d\n",                   chainActive.Height());
    //LogPrintf("setKeyPoolExternal.size() = %u\n",      pwalletMain ? pwalletMain->setKeyPoolExternal.size() : 0);
    if (GetBoolArg("-listenonion", DEFAULT_LISTEN_ONION))
        StartTorControl(threadGroup, scheduler);

    Discover(threadGroup);

    // Map ports with UPnP
    MapPort(GetBoolArg("-upnp", DEFAULT_UPNP));

    std::string strNodeError;
    CConnman::Options connOptions;
    connOptions.nLocalServices = nLocalServices;
    connOptions.nRelevantServices = nRelevantServices;
    connOptions.nMaxConnections = nMaxConnections;
    connOptions.nMaxOutbound = std::min(MAX_OUTBOUND_CONNECTIONS, connOptions.nMaxConnections);
    connOptions.nMaxAddnode = MAX_ADDNODE_CONNECTIONS;
    connOptions.nMaxFeeler = 1;
    connOptions.nBestHeight = chainActive.Height();
    connOptions.uiInterface = &uiInterface;
    connOptions.nSendBufferMaxSize = 1000*GetArg("-maxsendbuffer", DEFAULT_MAXSENDBUFFER);
    connOptions.nReceiveFloodSize = 1000*GetArg("-maxreceivebuffer", DEFAULT_MAXRECEIVEBUFFER);

    connOptions.nMaxOutboundTimeframe = nMaxOutboundTimeframe;
    connOptions.nMaxOutboundLimit = nMaxOutboundLimit;

    if (!connman.Start(scheduler, strNodeError, connOptions))
        return InitError(strNodeError);


    // Generate coins in the background
    GenerateBitcoins(GetBoolArg("-gen", DEFAULT_GENERATE), GetArg("-genproclimit", DEFAULT_GENERATE_THREADS), chainparams);
    // ********************************************************* Step 12: finished

    SetRPCWarmupFinished();
    uiInterface.InitMessage(_("Done loading"));

#ifdef ENABLE_WALLET
    if (pwalletMain)
        pwalletMain->postInitProcess(threadGroup);
#endif

    return !fRequestShutdown;
}<|MERGE_RESOLUTION|>--- conflicted
+++ resolved
@@ -500,11 +500,8 @@
     strUsage += HelpMessageOpt("-blockmaxweight=<n>", strprintf(_("Set maximum BIP141 block weight (default: %d)"), DEFAULT_BLOCK_MAX_WEIGHT));
     strUsage += HelpMessageOpt("-blockmaxsize=<n>", strprintf(_("Set maximum block size in bytes (default: %d)"), DEFAULT_BLOCK_MAX_SIZE));
     strUsage += HelpMessageOpt("-blockprioritysize=<n>", strprintf(_("Set maximum size of high-priority/low-fee transactions in bytes (default: %d)"), DEFAULT_BLOCK_PRIORITY_SIZE));
-<<<<<<< HEAD
+    strUsage += HelpMessageOpt("-blockmintxfee=<amt>", strprintf(_("Set lowest fee rate (in %s/kB) for transactions to be included in block creation. (default: %s)"), CURRENCY_UNIT, FormatMoney(DEFAULT_BLOCK_MIN_TX_FEE)));
     strUsage += HelpMessageOpt("-coinbasesignature=<signature>", _("Set a signature to add to the coinbase of any mined blocks."));
-=======
-    strUsage += HelpMessageOpt("-blockmintxfee=<amt>", strprintf(_("Set lowest fee rate (in %s/kB) for transactions to be included in block creation. (default: %s)"), CURRENCY_UNIT, FormatMoney(DEFAULT_BLOCK_MIN_TX_FEE)));
->>>>>>> bd92f248
     if (showDebug)
         strUsage += HelpMessageOpt("-blockversion=<n>", "Override block version to test forking scenarios");
 
