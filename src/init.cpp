--- conflicted
+++ resolved
@@ -1153,13 +1153,8 @@
     std::string strDataDir = GetDataDir().string();
 
     // Make sure only a single Bitcoin process is using the data directory.
-<<<<<<< HEAD
     /* (GULDEN) - we do this elsewhere (MERGE) look into this again.
-    FILE* file = fopen(pathLockFile.string().c_str(), "a"); // empty lock file; created if it doesn't exist.
-=======
-    fs::path pathLockFile = GetDataDir() / ".lock";
     FILE* file = fsbridge::fopen(pathLockFile, "a"); // empty lock file; created if it doesn't exist.
->>>>>>> f110272d
     if (file) fclose(file);
 
     try {
