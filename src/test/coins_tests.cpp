// Copyright (c) 2014-2016 The Bitcoin Core developers
// Distributed under the MIT software license, see the accompanying
// file COPYING or http://www.opensource.org/licenses/mit-license.php.
//
// File contains modifications by: The Centure developers
// All modifications:
// Copyright (c) 2017-2022 The Centure developers
// Authored by: Malcolm MacLeod (mmacleod@gmx.com)
// Distributed under the Libre Chain License, see the accompanying
// file COPYING

#include "coins.h"
#include "script/standard.h"
#include "uint256.h"
#include "undo.h"
#include "util/strencodings.h"
#include "test/test.h"
#include "validation/validation.h"
#include "consensus/validation.h"

#include <vector>
#include <map>

#include <boost/test/unit_test.hpp>

int ApplyTxInUndo(CoinUndo&& undo, CCoinsViewCache& view, COutPoint out);
void UpdateCoins(const CTransaction& tx, CCoinsViewCache& inputs, CTxUndo &txundo, uint32_t nHeight, uint32_t nTxIndex);

//fixme: (PHASE5) Add additional tests for new segsig related coin features.

template <typename T>
T& operator<<(T& os, const COutPoint& op)
{
    os << op.ToString();
    return os;
}

namespace
{
//! equality test
bool operator==(const Coin &a, const Coin &b) {
    // Empty Coin objects are always equal.
    if (a.IsSpent() && b.IsSpent()) return true;
    return a.fCoinBase == b.fCoinBase &&
           a.nHeight == b.nHeight &&
           a.out == b.out;
}

class CCoinsViewTest : public CCoinsView
{
    uint256 hashBestBlock_;
    std::map<COutPoint, Coin> map_;

public:
    bool GetCoin(const COutPoint& outpoint, Coin& coin, COutPoint* pOutpointRet=nullptr) const override
    {
        std::map<COutPoint, Coin>::const_iterator it = map_.find(outpoint);
        if (it == map_.end()) {
            return false;
        }
        coin = it->second;
        if (coin.IsSpent() && InsecureRandBool() == 0) {
            // Randomly return false in case of an empty entry.
            return false;
        }
        return true;
    }

    bool HaveCoin(const COutPoint& outpoint) const override
    {
        Coin coin;
        return GetCoin(outpoint, coin);
    }

    uint256 GetBestBlock() const override { return hashBestBlock_; }

    bool BatchWrite(CCoinsMap& mapCoins, const uint256& hashBlock) override
    {
        for (CCoinsMap::iterator it = mapCoins.begin(); it != mapCoins.end(); ) {
            if (it->second.flags & CCoinsCacheEntry::DIRTY) {
                // Same optimization used in CCoinsViewDB is to only write dirty entries.
                map_[it->first] = it->second.coin;
                if (it->second.coin.IsSpent() && InsecureRandRange(3) == 0) {
                    // Randomly delete empty entries on write.
                    map_.erase(it->first);
                }
            }
            mapCoins.erase(it++);
        }
        if (!hashBlock.IsNull())
            hashBestBlock_ = hashBlock;
        return true;
    }
};

class CCoinsViewCacheTest : public CCoinsViewCache
{
public:
    CCoinsViewCacheTest(CCoinsView* _base) : CCoinsViewCache(_base) {}

    void SelfTest() const
    {
        // Manually recompute the dynamic usage of the whole data, and compare it.
        size_t ret = memusage::DynamicUsage(cacheCoins);
        size_t count = 0;
        for (CCoinsMap::iterator it = cacheCoins.begin(); it != cacheCoins.end(); it++) {
            ret += it->second.coin.DynamicMemoryUsage();
            ++count;
        }
        BOOST_CHECK_EQUAL(GetCacheSize(), count);
        BOOST_CHECK_EQUAL(DynamicMemoryUsage(), ret);
    }

    CCoinsMap& map() { return cacheCoins; }
    CCoinsRefMap& refmap() { return cacheCoinRefs; }
    size_t& usage() { return cachedCoinsUsage; }
};

}

BOOST_FIXTURE_TEST_SUITE(coins_tests, TestingSetup)

static const unsigned int NUM_SIMULATION_ITERATIONS = 40000;

// This is a large randomized insert/remove simulation test on a variable-size
// stack of caches on top of CCoinsViewTest.
//
// It will randomly create/update/delete Coin entries to a tip of caches, with
// txids picked from a limited list of random 256-bit hashes. Occasionally, a
// new tip is added to the stack of caches, or the tip is flushed and removed.
//
// During the process, booleans are kept to make sure that the randomized
// operation hits all branches.
BOOST_AUTO_TEST_CASE(coins_cache_simulation_test)
{
    // Various coverage trackers.
    bool removed_all_caches = false;
    bool reached_4_caches = false;
    bool added_an_entry = false;
    bool added_an_unspendable_entry = false;
    bool removed_an_entry = false;
    bool updated_an_entry = false;
    bool found_an_entry = false;
    bool missed_an_entry = false;
    bool uncached_an_entry = false;

    // A simple map to track what we expect the cache stack to represent.
    std::map<COutPoint, Coin> result;

    // The cache stack.
    CCoinsViewTest base; // A CCoinsViewTest at the bottom.
    std::vector<CCoinsViewCacheTest*> stack; // A stack of CCoinsViewCaches on top.
    stack.push_back(new CCoinsViewCacheTest(&base)); // Start with one cache.

    // Use a limited set of random transaction ids, so we do test overwriting entries.
    // Each tx id has to be associated with a unique block height and transaction index combination because of the index based utxo.
    // The transaction index used will simply be the index in the array of txids constructed below, and they will share the same block height.
    std::vector<uint256> txids;
    txids.resize(NUM_SIMULATION_ITERATIONS / 8);
    for (unsigned int i = 0; i < txids.size(); i++)
    {
        txids[i] = InsecureRand256();
    }

    for (unsigned int i = 0; i < NUM_SIMULATION_ITERATIONS; i++)
    {
        // Do a random modification.
        {
            uint32_t nTxIndex = InsecureRandRange(txids.size());
            uint256 txid = txids[nTxIndex]; // txid we're going to modify in this iteration.
            Coin& coin = result[COutPoint(txid, 0)];
            const Coin& entry = (InsecureRandRange(500) == 0) ? AccessByTxid(*stack.back(), txid) : stack.back()->AccessCoin(COutPoint(txid, 0));
            BOOST_CHECK(coin == entry);

            if (InsecureRandRange(5) == 0 || coin.IsSpent())
            {
                Coin newcoin;
                newcoin.out.nValue = InsecureRand32();
                newcoin.nTxIndex = nTxIndex;
                if (InsecureRandRange(16) == 0 && coin.IsSpent())
                {
                    newcoin.out.output.scriptPubKey.assign(1 + InsecureRandBits(6), OP_RETURN);
                    BOOST_CHECK(newcoin.out.output.scriptPubKey.IsUnspendable());
                    added_an_unspendable_entry = true;
                }
                else
                {
                    newcoin.out.output.scriptPubKey.assign(InsecureRandBits(6), 0); // Random sizes so we can test memory usage accounting
                    if (coin.IsSpent())
                    {
                        added_an_entry = true;
                    }
                    else
                    {
                        updated_an_entry = true;
                    }
                    
                    coin = newcoin;
                }
                stack.back()->AddCoin(COutPoint(txid, 0), std::move(newcoin), !coin.IsSpent() || InsecureRand32() & 1);
            }
            else
            {
                removed_an_entry = true;
                coin.Spend();
                stack.back()->SpendCoin(COutPoint(txid, 0));
            }
        }

        // One every 10 iterations, remove a random entry from the cache
        if (InsecureRandRange(10) == 0)
        {
            COutPoint out(txids[InsecureRand32() % txids.size()], 0);
            int cacheid = InsecureRand32() % stack.size();
            stack[cacheid]->Uncache(out);
            uncached_an_entry |= !stack[cacheid]->HaveCoinInCache(out);
        }

        // Once every 1000 iterations and at the end, verify the full cache.
        if (InsecureRandRange(1000) == 1 || i == NUM_SIMULATION_ITERATIONS - 1)
        {
            for (auto it = result.begin(); it != result.end(); it++)
            {
                bool have = stack.back()->HaveCoin(it->first);
                const Coin& coin = stack.back()->AccessCoin(it->first);
                BOOST_CHECK(have == !coin.IsSpent());
                BOOST_CHECK(coin == it->second);
                if (coin.IsSpent())
                {
                    missed_an_entry = true;
                }
                else
                {
                    BOOST_CHECK(stack.back()->HaveCoinInCache(it->first));
                    found_an_entry = true;
                }
            }
            for(const CCoinsViewCacheTest *test : stack)
            {
                test->SelfTest();
            }
        }

        if (InsecureRandRange(100) == 0)
        {
            // Every 100 iterations, flush an intermediate cache
            if (stack.size() > 1 && InsecureRandBool() == 0)
            {
                unsigned int flushIndex = InsecureRandRange(stack.size() - 1);
                stack[flushIndex]->Flush();
            }
        }
        if (InsecureRandRange(100) == 0)
        {
            // Every 100 iterations, change the cache stack.
            if (stack.size() > 0 && InsecureRandBool() == 0)
            {
                //Remove the top cache
                stack.back()->Flush();
                delete stack.back();
                stack.pop_back();
            }
            if (stack.size() == 0 || (stack.size() < 4 && InsecureRandBool()))
            {
                //Add a new cache
                CCoinsView* tip = &base;
                if (stack.size() > 0)
                {
                    tip = stack.back();
                }
                else
                {
                    removed_all_caches = true;
                }
                stack.push_back(new CCoinsViewCacheTest(tip));
                if (stack.size() == 4)
                {
                    reached_4_caches = true;
                }
            }
        }
    }

    // Clean up the stack.
    while (stack.size() > 0)
    {
        delete stack.back();
        stack.pop_back();
    }

    // Verify coverage.
    BOOST_CHECK(removed_all_caches);
    BOOST_CHECK(reached_4_caches);
    BOOST_CHECK(added_an_entry);
    BOOST_CHECK(added_an_unspendable_entry);
    BOOST_CHECK(removed_an_entry);
    BOOST_CHECK(updated_an_entry);
    BOOST_CHECK(found_an_entry);
    BOOST_CHECK(missed_an_entry);
    BOOST_CHECK(uncached_an_entry);
}

// Store of all necessary tx and undo data for next test
typedef std::map<COutPoint, std::tuple<CTransaction,CTxUndo,Coin>> UtxoData;
UtxoData utxoData;

UtxoData::iterator FindRandomFrom(const std::set<COutPoint> &utxoSet) {
    assert(utxoSet.size());
    auto utxoSetIt = utxoSet.lower_bound(COutPoint(InsecureRand256(), 0));
    if (utxoSetIt == utxoSet.end()) {
        utxoSetIt = utxoSet.begin();
    }
    auto utxoDataIt = utxoData.find(*utxoSetIt);
    assert(utxoDataIt != utxoData.end());
    return utxoDataIt;
}


// This test is similar to the previous test except the emphasis is on testing the functionality of UpdateCoins
// Random txs are created and UpdateCoins is used to update the cache stack
// In particular it is tested that spending a duplicate coinbase tx has the expected effect (the other duplicate is overwitten at all cache levels)
BOOST_AUTO_TEST_CASE(updatecoins_simulation_test)
{
    bool spent_a_duplicate_coinbase = false;
    // A simple map to track what we expect the cache stack to represent.
    std::map<COutPoint, Coin> result;
    
    // Keep a static height for every outpoint so that we don't trigger asserts on index based outpoints.
    std::map<std::string, uint32_t> heights;
    // Heights should not repeat.
    std::set<uint32_t> usedHeights;

    // The cache stack.
    CCoinsViewTest base; // A CCoinsViewTest at the bottom.
    std::vector<CCoinsViewCacheTest*> stack; // A stack of CCoinsViewCaches on top.
    stack.push_back(new CCoinsViewCacheTest(&base)); // Start with one cache.

    // Track the txids we've used in various sets
    std::set<COutPoint> coinbase_coins;
    std::set<COutPoint> disconnected_coins;
    std::set<COutPoint> duplicate_coins;
    std::set<COutPoint> utxoset;

    for (unsigned int i = 0; i < NUM_SIMULATION_ITERATIONS; i++)
    {
        uint32_t randiter = InsecureRand32();

        // 19/20 txs add a new transaction
        if (randiter % 20 < 19)
        {
            CMutableTransaction tx(TEST_DEFAULT_TX_VERSION);
            tx.vin.resize(1);
            tx.vout.resize(1);
            tx.vout[0].nValue = i; //Keep txs unique unless intended to duplicate
            tx.vout[0].output.scriptPubKey.assign(InsecureRand32() & 0x3F, 0); // Random sizes so we can test memory usage accounting
            Coin old_coin;

            // 2/20 times create a new coinbase
            if (randiter % 20 < 2 || coinbase_coins.size() < 10)
            {
                // 1/10 of those times create a duplicate coinbase
                if (InsecureRandRange(10) == 0 && coinbase_coins.size())
                {
                    auto utxod = FindRandomFrom(coinbase_coins);
                    // Reuse the exact same coinbase
                    tx = std::get<0>(utxod->second);
                    // shouldn't be available for reconnection if its been duplicated
                    disconnected_coins.erase(utxod->first);

                    duplicate_coins.insert(utxod->first);
                }
                else
                {
                    coinbase_coins.insert(COutPoint(tx.GetHash(), 0));
                }
                assert(CTransaction(tx).IsCoinBase());
            }

            // 17/20 times reconnect previous or add a regular tx
            else
            {

                COutPoint prevout;
                // 1/20 times reconnect a previously disconnected tx
                if (randiter % 20 == 2 && disconnected_coins.size())
                {
                    auto utxod = FindRandomFrom(disconnected_coins);
                    tx = std::get<0>(utxod->second);
                    prevout = tx.vin[0].GetPrevOut();
                    if (!CTransaction(tx).IsCoinBase() && !utxoset.count(prevout))
                    {
                        disconnected_coins.erase(utxod->first);
                        continue;
                    }

                    // If this tx is already IN the UTXO, then it must be a coinbase, and it must be a duplicate
                    if (utxoset.count(utxod->first))
                    {
                        assert(CTransaction(tx).IsCoinBase());
                        assert(duplicate_coins.count(utxod->first));
                    }
                    disconnected_coins.erase(utxod->first);
                }

                // 16/20 times create a regular tx
                else
                {
                    auto utxod = FindRandomFrom(utxoset);
                    prevout = utxod->first;

                    // Construct the tx to spend the coins of prevouthash
                    tx.vin[0].SetPrevOut(prevout);
                    assert(!CTransaction(tx).IsCoinBase());
                }
                // In this simple test coins only have two states, spent or unspent, save the unspent state to restore
                old_coin = result[prevout];
                // Update the expected result of prevouthash to know these coins are spent
                result[prevout].Clear();

                utxoset.erase(prevout);

                // The test is designed to ensure spending a duplicate coinbase will work properly
                // if that ever happens and not resurrect the previously overwritten coinbase
                if (duplicate_coins.count(prevout))
                {
                    spent_a_duplicate_coinbase = true;
                }

            }
            // Update the expected result to know about the new output coins
            assert(tx.vout.size() == 1);
            const COutPoint outpoint(tx.GetHash(), 0);
            
            // Always use the same height for the same coin (index based outpoints)
            uint32_t height;
            if (heights.find( outpoint.getTransactionHash().ToString()) == heights.end())
            {
                uint32_t newHeight;
                do
                {
                    newHeight = InsecureRand32()%900000;
                }
                while (usedHeights.find(newHeight) != usedHeights.end());
                heights[ outpoint.getTransactionHash().ToString()] = newHeight;
                usedHeights.insert(newHeight);
            }
            height = heights[outpoint.getTransactionHash().ToString()];
            
            result[outpoint] = Coin(tx.vout[0], height, 0, CTransaction(tx).IsCoinBase(), !IsOldTransactionVersion(tx.nVersion));

            // Call UpdateCoins on the top cache
            CTxUndo undo;
            UpdateCoins(tx, *(stack.back()), undo, height, 0);

            // Update the utxo set for future spends
            utxoset.insert(outpoint);

            // Track this tx and undo info to use later
            utxoData.emplace(outpoint, std::tuple(tx, undo, old_coin));
        }
        else if (utxoset.size())
        {
            //1/20 times undo a previous transaction
            auto utxod = FindRandomFrom(utxoset);

            CTransaction &tx = std::get<0>(utxod->second);
            CTxUndo &undo = std::get<1>(utxod->second);
            Coin &orig_coin = std::get<2>(utxod->second);

            // Update the expected result
            // Remove new outputs
            result[utxod->first].Clear();
            // If not coinbase restore prevout
            if (!tx.IsCoinBase())
            {
                result[tx.vin[0].GetPrevOut()] = orig_coin;
            }

            // Disconnect the tx from the current UTXO
            // See code in DisconnectBlock
            // remove outputs
            stack.back()->SpendCoin(utxod->first);
            // restore inputs
            if (!tx.IsCoinBase())
            {
                const COutPoint &out = tx.vin[0].GetPrevOut();
                CoinUndo coin = undo.vprevout[0];
                ApplyTxInUndo(std::move(coin), *(stack.back()), out);
            }
            // Store as a candidate for reconnection
            disconnected_coins.insert(utxod->first);

            // Update the utxoset
            utxoset.erase(utxod->first);
            if (!tx.IsCoinBase())
                utxoset.insert(tx.vin[0].GetPrevOut());
        }

        // Once every 1000 iterations and at the end, verify the full cache.
        if (InsecureRandRange(1000) == 1 || i == NUM_SIMULATION_ITERATIONS - 1)
        {
            for (auto it = result.begin(); it != result.end(); it++)
            {
                bool have = stack.back()->HaveCoin(it->first);
                const Coin& coin = stack.back()->AccessCoin(it->first);
                BOOST_CHECK(have == !coin.IsSpent());
                BOOST_CHECK(coin == it->second);
            }
        }

        // One every 10 iterations, remove a random entry from the cache
        if (utxoset.size() > 1 && InsecureRandRange(30) == 0)
        {
            stack[InsecureRand32() % stack.size()]->Uncache(FindRandomFrom(utxoset)->first);
        }
        if (disconnected_coins.size() > 1 && InsecureRandRange(30) == 0)
        {
            stack[InsecureRand32() % stack.size()]->Uncache(FindRandomFrom(disconnected_coins)->first);
        }
        if (duplicate_coins.size() > 1 && InsecureRandRange(30) == 0)
        {
            stack[InsecureRand32() % stack.size()]->Uncache(FindRandomFrom(duplicate_coins)->first);
        }

        if (InsecureRandRange(100) == 0)
        {
            // Every 100 iterations, flush an intermediate cache
            if (stack.size() > 1 && InsecureRandBool() == 0)
            {
                unsigned int flushIndex = InsecureRandRange(stack.size() - 1);
                stack[flushIndex]->Flush();
            }
        }
        if (InsecureRandRange(100) == 0)
        {
            // Every 100 iterations, change the cache stack.
            if (stack.size() > 0 && InsecureRandBool() == 0)
            {
                stack.back()->Flush();
                delete stack.back();
                stack.pop_back();
            }
            if (stack.size() == 0 || (stack.size() < 4 && InsecureRandBool()))
            {
                CCoinsView* tip = &base;
                if (stack.size() > 0)
                {
                    tip = stack.back();
                }
                stack.push_back(new CCoinsViewCacheTest(tip));
            }
        }
    }

    // Clean up the stack.
    while (stack.size() > 0)
    {
        delete stack.back();
        stack.pop_back();
    }

    // Verify coverage.
    BOOST_CHECK(spent_a_duplicate_coinbase);
}

<<<<<<< HEAD
// This test is similar to the previous test except the emphasis is on testing the functionality of index based outpoints
// In particular it is tested that when reorganising multiple times (multiple different transactions with the same index) that the index remains consistent
BOOST_AUTO_TEST_CASE(indexbased_simulation_test)
{
    fPrintToConsole = true;

    // A simple map to track what we expect the cache stack to represent.
    std::map<COutPoint, Coin> resultHashBased;
    std::map<COutPoint, COutPoint> resultIndexBased;
    uint64_t heightOffset = 100;
    uint64_t blockCount = 0;
    std::vector<std::vector<CTransaction>> blocks;
    std::vector<std::vector<CTransaction>> removedblocks;
    std::vector<std::vector<CTxUndo>> blockUndo;
    std::map<COutPoint, std::tuple<uint64_t, uint64_t, uint64_t>> allCoins;
    
    // The cache stack.
    CCoinsViewDB& base = *pcoinsdbview; //Proper coins view db as the base
    std::vector<CCoinsViewCacheTest*> stack; // A stack of CCoinsViewCaches on top.
    stack.push_back(new CCoinsViewCacheTest(&base)); // Start with one cache.
    
    // "Genesis" block
    {
        blockCount = 1;
        blocks.push_back(std::vector<CTransaction>());
        blockUndo.push_back(std::vector<CTxUndo>());
        
        CMutableTransaction tx(CTransaction::CURRENT_VERSION);
        tx.vin.resize(1);
        tx.vout.resize(100);
        for (int outputIndex=0; outputIndex<100; ++outputIndex)
        {
            tx.vout[outputIndex].nValue = outputIndex; //Keep txs unique unless intended to duplicate
            tx.vout[outputIndex].output.scriptPubKey.assign(InsecureRand32() & 0x3F, 0); // Random sizes so we can test memory usage accounting
        }        
        assert(CTransaction(tx).IsCoinBase());
        
        for (uint64_t outputIndex = 0; outputIndex < 100; ++outputIndex)
        {
            allCoins[COutPoint(tx.GetHash(), outputIndex)] = std::tuple(heightOffset+blockCount-1, 0, outputIndex);
        }
        
        // Call UpdateCoins on the top cache
        CTxUndo undo;
        UpdateCoins(tx, *(stack.back()), undo, heightOffset, 0);
        
        blocks[blockCount-1].push_back(tx);
        blockUndo[blockCount-1].push_back(undo);
    }
    
    #define DO_RECONNECT_TESTS
    #ifdef DO_RECONNECT_TESTS
    bool lastActionWasDisconnect=false;
    #endif
    for (unsigned int simStep = 0; simStep < NUM_SIMULATION_ITERATIONS; simStep++)
    {
        uint32_t randiter = InsecureRand32();

        // For first 100 iterations add a new block so we have something to work with that
        // After that 5/20 times, add a new "block"
        if (simStep<100 || randiter % 20 < 10)
        {
            //Simulate connecting a block
            ++blockCount;
            
            LogPrintf("Connect block [%d]\n", blockCount+heightOffset);
            blocks.push_back(std::vector<CTransaction>());
            blockUndo.push_back(std::vector<CTxUndo>());
            
            // Low chance event, reconnect the same block we just disconnected again
            #ifdef DO_RECONNECT_TESTS
            if (lastActionWasDisconnect && randiter % 100 < 5)
            {
                LogPrintf("reconnect block [%d]\n", blockCount+heightOffset);

                int txIndex = 0;
                for (const auto& removedTransaction : removedblocks.back())
                {
                    CTxUndo undo;
                    UpdateCoins(removedTransaction, *(stack.back()), undo, heightOffset+blockCount-1, txIndex);
                    
                    for (uint64_t inputIndex = 0; inputIndex < removedTransaction.vin.size(); ++inputIndex)
                    {
                        if (removedTransaction.vin[inputIndex].GetPrevOut().isHash)
                        {
                            allCoins.erase(allCoins.find(removedTransaction.vin[inputIndex].GetPrevOut()));
                        }
                        else
                        {
                            bool removed = false;
                            for (const auto& [hashOutPoint, indexOutPoint] : allCoins)
                            {
                                if (removedTransaction.vin[inputIndex].GetPrevOut() == COutPoint(std::get<0>(indexOutPoint), std::get<1>(indexOutPoint), std::get<2>(indexOutPoint)))
                                {
                                    allCoins.erase(allCoins.find(hashOutPoint));
                                    removed = true;
                                    break;
                                }
                            }
                            if (!removed)
                            {
                                assert(0);
                            }
                        }
                    }
                    
                    for (uint64_t outputIndex = 0; outputIndex < removedTransaction.vout.size(); ++outputIndex)
                    {
                        LogPrintf("Recreate output [%s] [%s]\n", COutPoint(removedTransaction.GetHash(), outputIndex).ToString(), COutPoint(heightOffset+blockCount-1, txIndex, outputIndex).ToString());
                        allCoins[COutPoint(removedTransaction.GetHash(), outputIndex)] = std::tuple(heightOffset+blockCount-1, txIndex, outputIndex);
                    }
                    
                    txIndex++;
                    blocks[blockCount-1].push_back(removedTransaction);
                    blockUndo[blockCount-1].push_back(undo);
                }
            }
            else
            #endif
            {    
                uint64_t numTransactions = (randiter % 3) + 1;
                for (uint64_t txIndex=0; txIndex < numTransactions; ++txIndex)
                {
                    // Randomly re-use a previously disconnected transaction instead of creating a new one
                    bool reusedPreviouslyDisconnectedTransaction=false;
                    #ifdef DO_RECONNECT_TESTS
                    if (lastActionWasDisconnect && randiter % 100 < 25)
                    {
                        lastActionWasDisconnect = false;
                        
                        uint64_t oldTxIndex = InsecureRand32() % removedblocks.back().size();
                        const auto& removedTransaction = removedblocks.back()[oldTxIndex];

                        bool stillHaveAllInputs=true;
                        for (uint64_t inputIndex = 0; inputIndex < removedTransaction.vin.size(); ++inputIndex)
                        {
                            if (removedTransaction.vin[inputIndex].GetPrevOut().isHash)
                            {
                                if (allCoins.find(removedTransaction.vin[inputIndex].GetPrevOut()) == allCoins.end())
                                {
                                    stillHaveAllInputs = false;
                                    break;
                                }
                                else
                                {
                                    bool found = false;
                                    for (const auto& [hashOutPoint, indexOutPoint] : allCoins)
                                    {
                                        if (removedTransaction.vin[inputIndex].GetPrevOut() == COutPoint(std::get<0>(indexOutPoint), std::get<1>(indexOutPoint), std::get<2>(indexOutPoint)))
                                        {
                                            found = true;
                                            break;
                                        }
                                    }
                                    if (!found)
                                    {
                                        stillHaveAllInputs = false;
                                        break;
                                    }
                                }
                            }
                        }
                        
                        if (stillHaveAllInputs)
                        {      
                            CTxUndo undo;
                            UpdateCoins(removedTransaction, *(stack.back()), undo, heightOffset+blockCount-1, txIndex);
                            for (uint64_t inputIndex = 0; inputIndex < removedTransaction.vin.size(); ++inputIndex)
                            {
                                if (removedTransaction.vin[inputIndex].GetPrevOut().isHash)
                                {
                                    allCoins.erase(allCoins.find(removedTransaction.vin[inputIndex].GetPrevOut()));
                                }
                                else
                                {
                                    bool removed = false;
                                    for (const auto& [hashOutPoint, indexOutPoint] : allCoins)
                                    {
                                        if (removedTransaction.vin[inputIndex].GetPrevOut() == COutPoint(std::get<0>(indexOutPoint), std::get<1>(indexOutPoint), std::get<2>(indexOutPoint)))
                                        {
                                            allCoins.erase(allCoins.find(hashOutPoint));
                                            removed = true;
                                            break;
                                        }
                                    }
                                    if (!removed)
                                    {
                                        assert(0);
                                    }
                                }
                            }
                            
                            for (uint64_t outputIndex = 0; outputIndex < removedTransaction.vout.size(); ++outputIndex)
                            {
                                LogPrintf("Recreate output [%s] [%s]\n", COutPoint(removedTransaction.GetHash(), outputIndex).ToString(), COutPoint(heightOffset+blockCount-1, txIndex, outputIndex).ToString());
                                allCoins[COutPoint(removedTransaction.GetHash(), outputIndex)] = std::tuple(heightOffset+blockCount-1, txIndex, outputIndex);
                            }
                            
                            blocks[blockCount-1].push_back(removedTransaction);
                            blockUndo[blockCount-1].push_back(undo);
                            reusedPreviouslyDisconnectedTransaction = true;
                        }
                    }
                    #endif
                    
                    if (!reusedPreviouslyDisconnectedTransaction)
                    {
                        uint64_t numInputs = (randiter % 3) + 1;
                        uint64_t numOutputs = (randiter % 3) + 1;

                        CMutableTransaction tx(CTransaction::CURRENT_VERSION);
                        tx.vin.resize(numInputs);
                        for (uint64_t inputIndex = 0; inputIndex < numInputs; ++inputIndex)
                        {
                            uint64_t selectedInput = InsecureRand32() % allCoins.size();
                            auto selectedCoinIter = allCoins.begin();
                            
                            // Prevent selection from same block we are in
                            while (true)
                            {
                                std::advance(selectedCoinIter, selectedInput);
                                if (std::get<0>(selectedCoinIter->second) != blockCount+heightOffset-1)
                                    break;  
                                selectedInput = InsecureRand32() % allCoins.size();
                                selectedCoinIter = allCoins.begin();
                            }
                            
                            // Use index based outpoints half the time, but only once we are a little bit into the simulation, so that we first rule out problems with regular inputs
                            bool indexBased = false;
                            if (simStep>400)
                                indexBased = (InsecureRand32() % 100) < 80;
                            
                            if (indexBased)
                            {
                                tx.vin[inputIndex] = CTxIn(COutPoint(std::get<0>(selectedCoinIter->second), std::get<1>(selectedCoinIter->second), std::get<2>(selectedCoinIter->second)), CScript(), 0, 0);
                                LogPrintf("Spend output as index input [%s] [%s]\n", COutPoint(std::get<0>(selectedCoinIter->second), std::get<1>(selectedCoinIter->second), std::get<2>(selectedCoinIter->second)).ToString(), selectedCoinIter->first.ToString());
                            }
                            else
                            {
                                tx.vin[inputIndex] = CTxIn(selectedCoinIter->first, CScript(), 0, 0);
                                LogPrintf("Spend output as hash input [%s] [%s]\n", selectedCoinIter->first.ToString(), COutPoint(std::get<0>(selectedCoinIter->second), std::get<1>(selectedCoinIter->second), std::get<2>(selectedCoinIter->second)).ToString());
                            }
                            allCoins.erase(selectedCoinIter);
                        }
                        tx.vout.resize(numOutputs);
                        for (uint64_t outputIndex = 0; outputIndex < numOutputs; ++outputIndex)
                        {
                            tx.vout[outputIndex].nValue = simStep; //Keep txs unique unless intended to duplicate
                            tx.vout[outputIndex].output.scriptPubKey.assign(InsecureRand32() & 0x3F, 0); // Random sizes so we can test memory usage accounting                    
                        }
                        assert(!CTransaction(tx).IsCoinBase());
                        
                        for (uint64_t outputIndex = 0; outputIndex < numOutputs; ++outputIndex)
                        {
                            LogPrintf("Create output [%s] [%s]\n", COutPoint(tx.GetHash(), outputIndex).ToString(), COutPoint(heightOffset+blockCount-1, txIndex, outputIndex).ToString());
                            allCoins[COutPoint(tx.GetHash(), outputIndex)] = std::tuple(heightOffset+blockCount-1, txIndex, outputIndex);
                        }
                        
                        // Call UpdateCoins on the top cache
                        CTxUndo undo;
                        UpdateCoins(tx, *(stack.back()), undo, heightOffset+blockCount-1, txIndex);
                        blocks[blockCount-1].push_back(tx);
                        blockUndo[blockCount-1].push_back(undo);
                    }
                }
            }
            
            #ifdef DO_RECONNECT_TESTS
            lastActionWasDisconnect = false;
            #endif
        }
        else if (randiter % 20 < 18)
        {
            //Simulate disconnecting a block
            LogPrintf("Disconnect block [%d]\n", blockCount+heightOffset);
            
            int txIndex=0;
            for (const auto& tx :  blocks[blockCount-1])
            {
                // Remove outputs
                int outputIndex=0;
                for (const auto& txOut : tx.vout)
                {
                    (unused)txOut;
                    LogPrintf("Spend output [%s]\n", COutPoint(tx.GetHash(), outputIndex).ToString());
                    allCoins.erase(allCoins.find(COutPoint(tx.GetHash(), outputIndex)));

                    stack.back()->SpendCoin(COutPoint(tx.GetHash(), outputIndex));
                    ++outputIndex;
                }
                
                // restore inputs
                if (!tx.IsCoinBase())
                {
                    CTxUndo &txundo = blockUndo[blockCount-1][txIndex];
                    for (int64_t j = tx.vin.size(); j-- > 0;)
                    {   
                        const COutPoint &out = tx.vin[j].GetPrevOut();
                        CoinUndo undo = txundo.vprevout[j];
                        
                        if (out.isHash)
                        {
                            assert(COutPoint(undo.prevhash, out.n) == out);
                            LogPrintf("Unspend hash input [%s] [%s]\n", out.ToString(), COutPoint((uint64_t)undo.nHeight, undo.nTxIndex, out.n).ToString());
                        }
                        else
                        {
                            LogPrintf("Unspend index input [%s] [%s]\n", COutPoint((uint64_t)undo.nHeight, undo.nTxIndex, out.n).ToString(), COutPoint(undo.prevhash, out.n).ToString());
                        }
                        //NB! We delibritely don't use "out" as the outpoint here as we always want it to be hash based.
                        allCoins[COutPoint(undo.prevhash, out.n)] = std::tuple((uint64_t)undo.nHeight, undo.nTxIndex, out.n);
                        
                        int res = ApplyTxInUndo(std::move(undo), *(stack.back()), out);
                        BOOST_CHECK (res != DISCONNECT_FAILED);
                    }
                }
                ++txIndex;
            }
            removedblocks.push_back(blocks[blockCount-1]);
            blocks.pop_back();
            blockUndo.pop_back();
            --blockCount;
            #ifdef DO_RECONNECT_TESTS
            lastActionWasDisconnect = true;
            #endif
        }
        
        if (InsecureRandRange(100) == 0)
        {
            // Every 100 iterations, flush an intermediate cache
            if (stack.size() > 1 && InsecureRandBool() == 0)
            {
                unsigned int flushIndex = InsecureRandRange(stack.size() - 1);
                stack[flushIndex]->Flush();
                LogPrintf("Flush cache [%d]\n", flushIndex);
            }
        }
        if (InsecureRandRange(100) == 0)
        {
            // Every 100 iterations, change the cache stack.
            if (stack.size() > 0 && InsecureRandBool() == 0)
            {
                //Remove the top cache
                stack.back()->Flush();
                delete stack.back();
                stack.pop_back();
                
                LogPrintf("Pop cache from stack\n");
            }
            if (stack.size() == 0 || (stack.size() < 4 && InsecureRandBool()))
            {
                LogPrintf("Add cache to stack\n");
                
                //Add a new cache
                CCoinsView* tip = &base;
                if (stack.size() > 0)
                {
                    tip = stack.back();
                }
                else
                {
                    //removed_all_caches = true;
                }
                stack.push_back(new CCoinsViewCacheTest(tip));
                if (stack.size() == 4)
                {
                    //reached_4_caches = true;
                }
            }
        }
        
        
        // For every iteration make sure our expected UTXO matches our real UTXO
        {
            std::map<COutPoint, Coin> utxoAllCoins;
            stack.back()->GetAllCoins(utxoAllCoins);
            
            std::vector<COutPoint> allCoinsL;
            for (const auto& [outPoint, coins] : utxoAllCoins)
            {
                (unused) coins;
                allCoinsL.push_back(outPoint);
            }
            std::vector<COutPoint> allCoinsR;
            for (const auto& [key, value] : allCoins)
            {
                (unused) value;
                allCoinsR.push_back(key);
            }
            BOOST_REQUIRE_EQUAL_COLLECTIONS(allCoinsL.begin(), allCoinsL.end(), allCoinsR.begin(), allCoinsR.end());
            
            std::map<COutPoint, Coin> utxoAllCoinsIndexBased;
            stack.back()->GetAllCoinsIndexBased(utxoAllCoinsIndexBased);
            
            std::vector<COutPoint> allCoinsIndexBasedUTXO;
            for (const auto& [outPoint, coins] : utxoAllCoinsIndexBased)
            {
                (unused) coins;
                allCoinsIndexBasedUTXO.push_back(outPoint);
            }
            std::vector<COutPoint> allCoinsIndexBasedTracked;
            for (const auto& [key, value] : allCoins)
            {
                (unused) value;
                allCoinsIndexBasedTracked.push_back(COutPoint(std::get<0>(value), std::get<1>(value), std::get<2>(value)));
            }
            std::sort(allCoinsIndexBasedTracked.begin(), allCoinsIndexBasedTracked.end());
            BOOST_REQUIRE_EQUAL_COLLECTIONS(allCoinsIndexBasedUTXO.begin(), allCoinsIndexBasedUTXO.end(), allCoinsIndexBasedTracked.begin(), allCoinsIndexBasedTracked.end());
            
            std::map<COutPoint, Coin> utxoAllCoinsIndexBasedDirect;
            // clear to prevent re-use of result of GetAllCoinsIndexBased() above, both GetAllCoinsIndexBased() and GetAllCoinsIndexBasedDirect() just add to the output argument
            // update 2022-03-10 disabled again, we now know in what way the GetAllCoinsIndexBased() is flawed adn want use this test besides it
            // utxoAllCoinsIndexBased.clear();
            stack.back()->GetAllCoinsIndexBasedDirect(utxoAllCoinsIndexBased);
            std::vector<COutPoint> allCoinsIndexBasedUTXODirect;
            for (const auto& [outPoint, coins] : utxoAllCoinsIndexBased)
            {
                allCoinsIndexBasedUTXODirect.push_back(outPoint);
            }
            BOOST_REQUIRE_EQUAL_COLLECTIONS(allCoinsIndexBasedUTXODirect.begin(), allCoinsIndexBasedUTXODirect.end(), allCoinsIndexBasedTracked.begin(), allCoinsIndexBasedTracked.end());
            
            //fetchcoin
            for (const auto& [key, value] : allCoins)
            {
                CDataStream CoinLStream(SER_DISK, CLIENT_VERSION);
                {
                    Coin CoinL;
                    stack.back()->GetCoin(key, CoinL);
                    CoinLStream << CoinL;
                }
                CDataStream CoinRStream(SER_DISK, CLIENT_VERSION);
                {
                    Coin CoinR;
                    stack.back()->GetCoin(COutPoint(std::get<0>(value), std::get<1>(value), std::get<2>(value)), CoinR);
                    CoinRStream << CoinR;
                }
                BOOST_CHECK_EQUAL(HexStr(CoinLStream.begin(), CoinLStream.end()), HexStr(CoinRStream.begin(), CoinRStream.end()));
            }
        }
    }
    
    // Clean up the stack.
    while (stack.size() > 0)
    {
        delete stack.back();
        stack.pop_back();
    }
}


=======
>>>>>>> 8b681bee
BOOST_AUTO_TEST_CASE(ccoins_serialization)
{
    // Good example
    CDataStream ss1(ParseHex("b0e57800005847f80d0000001976a914816115944e077fe7c803cfa57f29b36bf87c1d3588ac"), SER_DISK, CLIENT_VERSION);
    Coin cc1;
    ss1 >> cc1;
    BOOST_CHECK_EQUAL(cc1.fCoinBase, false);
    BOOST_CHECK(cc1.nHeight == 203998);
    BOOST_CHECK_EQUAL(cc1.out.nValue, 60000000000LL);
    BOOST_CHECK_EQUAL(HexStr(cc1.out.output.scriptPubKey), HexStr(GetScriptForDestination(CKeyID(uint160(ParseHex("816115944e077fe7c803cfa57f29b36bf87c1d35"))))));

    // Good example
    CDataStream ss2(ParseHex("9cc06d003daf0100000000001976a9148c988f1a4a4de2161e0f50aac7f17e7f9555caa488ac"), SER_DISK, CLIENT_VERSION);
    Coin cc2;
    ss2 >> cc2;
    BOOST_CHECK_EQUAL(cc2.fCoinBase, true);
    BOOST_CHECK_EQUAL(cc2.nHeight, 120891U);
    BOOST_CHECK_EQUAL(cc2.out.nValue, 110397);
    BOOST_CHECK_EQUAL(HexStr(cc2.out.output.scriptPubKey), HexStr(GetScriptForDestination(CKeyID(uint160(ParseHex("8c988f1a4a4de2161e0f50aac7f17e7f9555caa4"))))));    

    // Smallest possible example
    CDataStream ss3(ParseHex("00000000000000000000000"), SER_DISK, CLIENT_VERSION);
    Coin cc3;
    ss3 >> cc3;
    BOOST_CHECK_EQUAL(cc3.fCoinBase, false);
    BOOST_CHECK_EQUAL(cc3.nHeight, 0U);
    BOOST_CHECK_EQUAL(cc3.out.nValue, 0);
    BOOST_CHECK_EQUAL(cc3.out.output.scriptPubKey.size(), 0U);

    // scriptPubKey that ends beyond the end of the stream
    CDataStream ss4(ParseHex("00000007"), SER_DISK, CLIENT_VERSION);
    try {
        Coin cc4;
        ss4 >> cc4;
        BOOST_CHECK_MESSAGE(false, "We should have thrown");
    } catch (const std::ios_base::failure& e) {
    }

    // Very large scriptPubKey (3*10^9 bytes) past the end of the stream
    CDataStream tmp(SER_DISK, CLIENT_VERSION);
    uint64_t x = 3000000000ULL;
    tmp << VARINT(x);
    BOOST_CHECK_EQUAL(HexStr(tmp.begin(), tmp.end()), "8a95c0bb00");
    CDataStream ss5(ParseHex("00008a95c0bb00"), SER_DISK, CLIENT_VERSION);
    try {
        Coin cc5;
        ss5 >> cc5;
        BOOST_CHECK_MESSAGE(false, "We should have thrown");
    } catch (const std::ios_base::failure& e) {
    }
}


const static COutPoint OUTPOINT;
const static CAmount PRUNED = -1;
const static CAmount ABSENT = -2;
const static CAmount FAIL = -3;
const static CAmount VALUE1 = 100;
const static CAmount VALUE2 = 200;
const static CAmount VALUE3 = 300;
const static char DIRTY = CCoinsCacheEntry::DIRTY;
const static char FRESH = CCoinsCacheEntry::FRESH;
const static char NO_ENTRY = -1;

const static auto FLAGS = {char(0), FRESH, DIRTY, char(DIRTY | FRESH)};
const static auto CLEAN_FLAGS = {char(0), FRESH};
const static auto ABSENT_FLAGS = {NO_ENTRY};

void SetCoinsValue(CAmount value, Coin& coin)
{
    assert(value != ABSENT);
    coin.Clear();
    assert(coin.IsSpent());
    if (value != PRUNED) {
        coin.out.nValue = value;
        coin.nHeight = 1;
        assert(!coin.IsSpent());
    }
}

size_t InsertCoinsMapEntry(CCoinsMap& map, CCoinsRefMap& refmap, CAmount value, char flags)
{
    if (value == ABSENT) {
        assert(flags == NO_ENTRY);
        return 0;
    }
    assert(flags != NO_ENTRY);
    CCoinsCacheEntry entry;
    entry.flags = flags;
    SetCoinsValue(value, entry.coin);
    auto inserted = map.emplace(OUTPOINT, std::move(entry));
    assert(inserted.second);
    
    //Ensure that the "index based outpoint" coin map is also updated to match
    refmap[COutPoint(entry.coin.nHeight, entry.coin.nTxIndex, OUTPOINT.n)] = OUTPOINT;
    
    return inserted.first->second.coin.DynamicMemoryUsage();
}

void GetCoinsMapEntry(const CCoinsMap& map, CAmount& value, char& flags)
{
    auto it = map.find(OUTPOINT);
    if (it == map.end()) {
        value = ABSENT;
        flags = NO_ENTRY;
    } else {
        if (it->second.coin.IsSpent()) {
            value = PRUNED;
        } else {
            value = it->second.coin.out.nValue;
        }
        flags = it->second.flags;
        assert(flags != NO_ENTRY);
    }
}

void WriteCoinsViewEntry(CCoinsView& view, CAmount value, char flags)
{
    CCoinsMap map;
    CCoinsRefMap refmap;
    InsertCoinsMapEntry(map, refmap, value, flags);
    view.BatchWrite(map, {});
}

class SingleEntryCacheTest
{
public:
    SingleEntryCacheTest(CAmount base_value, CAmount cache_value, char cache_flags)
    {
        WriteCoinsViewEntry(base, base_value, base_value == ABSENT ? NO_ENTRY : DIRTY);
        cache.usage() += InsertCoinsMapEntry(cache.map(), cache.refmap(), cache_value, cache_flags);
    }

    CCoinsView root;
    CCoinsViewCacheTest base{&root};
    CCoinsViewCacheTest cache{&base};
};

void CheckAccessCoin(CAmount base_value, CAmount cache_value, CAmount expected_value, char cache_flags, char expected_flags)
{
    SingleEntryCacheTest test(base_value, cache_value, cache_flags);
    test.cache.AccessCoin(OUTPOINT);
    test.cache.SelfTest();

    CAmount result_value;
    char result_flags;
    GetCoinsMapEntry(test.cache.map(), result_value, result_flags);
    BOOST_CHECK_EQUAL(result_value, expected_value);
    BOOST_CHECK_EQUAL(result_flags, expected_flags);
}

BOOST_AUTO_TEST_CASE(ccoins_access)
{
    /* Check AccessCoin behavior, requesting a coin from a cache view layered on
     * top of a base view, and checking the resulting entry in the cache after
     * the access.
     *
     *               Base    Cache   Result  Cache        Result
     *               Value   Value   Value   Flags        Flags
     */
    CheckAccessCoin(ABSENT, ABSENT, ABSENT, NO_ENTRY   , NO_ENTRY   );
    CheckAccessCoin(ABSENT, PRUNED, PRUNED, 0          , 0          );
    CheckAccessCoin(ABSENT, PRUNED, PRUNED, FRESH      , FRESH      );
    CheckAccessCoin(ABSENT, PRUNED, PRUNED, DIRTY      , DIRTY      );
    CheckAccessCoin(ABSENT, PRUNED, PRUNED, DIRTY|FRESH, DIRTY|FRESH);
    CheckAccessCoin(ABSENT, VALUE2, VALUE2, 0          , 0          );
    CheckAccessCoin(ABSENT, VALUE2, VALUE2, FRESH      , FRESH      );
    CheckAccessCoin(ABSENT, VALUE2, VALUE2, DIRTY      , DIRTY      );
    CheckAccessCoin(ABSENT, VALUE2, VALUE2, DIRTY|FRESH, DIRTY|FRESH);
    CheckAccessCoin(PRUNED, ABSENT, PRUNED, NO_ENTRY   , FRESH      );
    CheckAccessCoin(PRUNED, PRUNED, PRUNED, 0          , 0          );
    CheckAccessCoin(PRUNED, PRUNED, PRUNED, FRESH      , FRESH      );
    CheckAccessCoin(PRUNED, PRUNED, PRUNED, DIRTY      , DIRTY      );
    CheckAccessCoin(PRUNED, PRUNED, PRUNED, DIRTY|FRESH, DIRTY|FRESH);
    CheckAccessCoin(PRUNED, VALUE2, VALUE2, 0          , 0          );
    CheckAccessCoin(PRUNED, VALUE2, VALUE2, FRESH      , FRESH      );
    CheckAccessCoin(PRUNED, VALUE2, VALUE2, DIRTY      , DIRTY      );
    CheckAccessCoin(PRUNED, VALUE2, VALUE2, DIRTY|FRESH, DIRTY|FRESH);
    CheckAccessCoin(VALUE1, ABSENT, VALUE1, NO_ENTRY   , 0          );
    CheckAccessCoin(VALUE1, PRUNED, PRUNED, 0          , 0          );
    CheckAccessCoin(VALUE1, PRUNED, PRUNED, FRESH      , FRESH      );
    CheckAccessCoin(VALUE1, PRUNED, PRUNED, DIRTY      , DIRTY      );
    CheckAccessCoin(VALUE1, PRUNED, PRUNED, DIRTY|FRESH, DIRTY|FRESH);
    CheckAccessCoin(VALUE1, VALUE2, VALUE2, 0          , 0          );
    CheckAccessCoin(VALUE1, VALUE2, VALUE2, FRESH      , FRESH      );
    CheckAccessCoin(VALUE1, VALUE2, VALUE2, DIRTY      , DIRTY      );
    CheckAccessCoin(VALUE1, VALUE2, VALUE2, DIRTY|FRESH, DIRTY|FRESH);
}

void CheckSpendCoins(CAmount base_value, CAmount cache_value, CAmount expected_value, char cache_flags, char expected_flags)
{
    SingleEntryCacheTest test(base_value, cache_value, cache_flags);
    test.cache.SpendCoin(OUTPOINT);
    test.cache.SelfTest();

    CAmount result_value;
    char result_flags;
    GetCoinsMapEntry(test.cache.map(), result_value, result_flags);
    BOOST_CHECK_EQUAL(result_value, expected_value);
    BOOST_CHECK_EQUAL(result_flags, expected_flags);
};

BOOST_AUTO_TEST_CASE(ccoins_spend)
{
    /* Check SpendCoin behavior, requesting a coin from a cache view layered on
     * top of a base view, spending, and then checking
     * the resulting entry in the cache after the modification.
     *
     *              Base    Cache   Result  Cache        Result
     *              Value   Value   Value   Flags        Flags
     */
    CheckSpendCoins(ABSENT, ABSENT, ABSENT, NO_ENTRY   , NO_ENTRY   );
    CheckSpendCoins(ABSENT, PRUNED, PRUNED, 0          , DIRTY      );
    CheckSpendCoins(ABSENT, PRUNED, ABSENT, FRESH      , NO_ENTRY   );
    CheckSpendCoins(ABSENT, PRUNED, PRUNED, DIRTY      , DIRTY      );
    CheckSpendCoins(ABSENT, PRUNED, ABSENT, DIRTY|FRESH, NO_ENTRY   );
    CheckSpendCoins(ABSENT, VALUE2, PRUNED, 0          , DIRTY      );
    CheckSpendCoins(ABSENT, VALUE2, ABSENT, FRESH      , NO_ENTRY   );
    CheckSpendCoins(ABSENT, VALUE2, PRUNED, DIRTY      , DIRTY      );
    CheckSpendCoins(ABSENT, VALUE2, ABSENT, DIRTY|FRESH, NO_ENTRY   );
    CheckSpendCoins(PRUNED, ABSENT, ABSENT, NO_ENTRY   , NO_ENTRY   );
    CheckSpendCoins(PRUNED, PRUNED, PRUNED, 0          , DIRTY      );
    CheckSpendCoins(PRUNED, PRUNED, ABSENT, FRESH      , NO_ENTRY   );
    CheckSpendCoins(PRUNED, PRUNED, PRUNED, DIRTY      , DIRTY      );
    CheckSpendCoins(PRUNED, PRUNED, ABSENT, DIRTY|FRESH, NO_ENTRY   );
    CheckSpendCoins(PRUNED, VALUE2, PRUNED, 0          , DIRTY      );
    CheckSpendCoins(PRUNED, VALUE2, ABSENT, FRESH      , NO_ENTRY   );
    CheckSpendCoins(PRUNED, VALUE2, PRUNED, DIRTY      , DIRTY      );
    CheckSpendCoins(PRUNED, VALUE2, ABSENT, DIRTY|FRESH, NO_ENTRY   );
    CheckSpendCoins(VALUE1, ABSENT, PRUNED, NO_ENTRY   , DIRTY      );
    CheckSpendCoins(VALUE1, PRUNED, PRUNED, 0          , DIRTY      );
    CheckSpendCoins(VALUE1, PRUNED, ABSENT, FRESH      , NO_ENTRY   );
    CheckSpendCoins(VALUE1, PRUNED, PRUNED, DIRTY      , DIRTY      );
    CheckSpendCoins(VALUE1, PRUNED, ABSENT, DIRTY|FRESH, NO_ENTRY   );
    CheckSpendCoins(VALUE1, VALUE2, PRUNED, 0          , DIRTY      );
    CheckSpendCoins(VALUE1, VALUE2, ABSENT, FRESH      , NO_ENTRY   );
    CheckSpendCoins(VALUE1, VALUE2, PRUNED, DIRTY      , DIRTY      );
    CheckSpendCoins(VALUE1, VALUE2, ABSENT, DIRTY|FRESH, NO_ENTRY   );
}

void CheckAddCoinBase(CAmount base_value, CAmount cache_value, CAmount modify_value, CAmount expected_value, char cache_flags, char expected_flags, bool coinbase)
{
    SingleEntryCacheTest test(base_value, cache_value, cache_flags);

    CAmount result_value;
    char result_flags;
    try {
        CTxOut output;
        output.nValue = modify_value;
        test.cache.AddCoin(OUTPOINT, Coin(std::move(output), 1, 0, coinbase, false), coinbase);
        test.cache.SelfTest();
        GetCoinsMapEntry(test.cache.map(), result_value, result_flags);
    } catch (std::logic_error& e) {
        result_value = FAIL;
        result_flags = NO_ENTRY;
    }

    BOOST_CHECK_EQUAL(result_value, expected_value);
    BOOST_CHECK_EQUAL(result_flags, expected_flags);
}

// Simple wrapper for CheckAddCoinBase function above that loops through
// different possible base_values, making sure each one gives the same results.
// This wrapper lets the coins_add test below be shorter and less repetitive,
// while still verifying that the CoinsViewCache::AddCoin implementation
// ignores base values.
template <typename... Args>
void CheckAddCoin(Args&&... args)
{
    for (CAmount base_value : {ABSENT, PRUNED, VALUE1})
        CheckAddCoinBase(base_value, std::forward<Args>(args)...);
}

BOOST_AUTO_TEST_CASE(ccoins_add)
{
    /* Check AddCoin behavior, requesting a new coin from a cache view,
     * writing a modification to the coin, and then checking the resulting
     * entry in the cache after the modification. Verify behavior with the
     * with the AddCoin potential_overwrite argument set to false, and to true.
     *
     *           Cache   Write   Result  Cache        Result       potential_overwrite
     *           Value   Value   Value   Flags        Flags
     */
    CheckAddCoin(ABSENT, VALUE3, VALUE3, NO_ENTRY   , DIRTY|FRESH, false);
    CheckAddCoin(ABSENT, VALUE3, VALUE3, NO_ENTRY   , DIRTY      , true );
    // Below tests pass in release mode, but trigger some debug mode asserts, so we disable them for now in debug mode
    #ifndef DEBUG_COINSCACHE_VALIDATE_INSERTS
    CheckAddCoin(PRUNED, VALUE3, VALUE3, 0          , DIRTY|FRESH, false);
    CheckAddCoin(PRUNED, VALUE3, VALUE3, 0          , DIRTY      , true );
    CheckAddCoin(PRUNED, VALUE3, VALUE3, FRESH      , DIRTY|FRESH, false);
    CheckAddCoin(PRUNED, VALUE3, VALUE3, FRESH      , DIRTY|FRESH, true );
    CheckAddCoin(PRUNED, VALUE3, VALUE3, DIRTY      , DIRTY      , false);
    CheckAddCoin(PRUNED, VALUE3, VALUE3, DIRTY      , DIRTY      , true );
    CheckAddCoin(PRUNED, VALUE3, VALUE3, DIRTY|FRESH, DIRTY|FRESH, false);
    CheckAddCoin(PRUNED, VALUE3, VALUE3, DIRTY|FRESH, DIRTY|FRESH, true );
    CheckAddCoin(VALUE2, VALUE3, FAIL  , 0          , NO_ENTRY   , false);
    CheckAddCoin(VALUE2, VALUE3, VALUE3, 0          , DIRTY      , true );
    CheckAddCoin(VALUE2, VALUE3, FAIL  , FRESH      , NO_ENTRY   , false);
    CheckAddCoin(VALUE2, VALUE3, VALUE3, FRESH      , DIRTY|FRESH, true );
    CheckAddCoin(VALUE2, VALUE3, FAIL  , DIRTY      , NO_ENTRY   , false);
    CheckAddCoin(VALUE2, VALUE3, VALUE3, DIRTY      , DIRTY      , true );
    CheckAddCoin(VALUE2, VALUE3, FAIL  , DIRTY|FRESH, NO_ENTRY   , false);
    CheckAddCoin(VALUE2, VALUE3, VALUE3, DIRTY|FRESH, DIRTY|FRESH, true );
    #endif
}

void CheckWriteCoins(CAmount parent_value, CAmount child_value, CAmount expected_value, char parent_flags, char child_flags, char expected_flags)
{
    SingleEntryCacheTest test(ABSENT, parent_value, parent_flags);

    CAmount result_value;
    char result_flags;
    try {
        WriteCoinsViewEntry(test.cache, child_value, child_flags);
        test.cache.SelfTest();
        GetCoinsMapEntry(test.cache.map(), result_value, result_flags);
    } catch (std::logic_error& e) {
        result_value = FAIL;
        result_flags = NO_ENTRY;
    }

    BOOST_CHECK_EQUAL(result_value, expected_value);
    BOOST_CHECK_EQUAL(result_flags, expected_flags);
}

BOOST_AUTO_TEST_CASE(ccoins_write)
{
    /* Check BatchWrite behavior, flushing one entry from a child cache to a
     * parent cache, and checking the resulting entry in the parent cache
     * after the write.
     *
     *              Parent  Child   Result  Parent       Child        Result
     *              Value   Value   Value   Flags        Flags        Flags
     */
    CheckWriteCoins(ABSENT, ABSENT, ABSENT, NO_ENTRY   , NO_ENTRY   , NO_ENTRY   );
    CheckWriteCoins(ABSENT, PRUNED, PRUNED, NO_ENTRY   , DIRTY      , DIRTY      );
    CheckWriteCoins(ABSENT, PRUNED, ABSENT, NO_ENTRY   , DIRTY|FRESH, NO_ENTRY   );
    CheckWriteCoins(ABSENT, VALUE2, VALUE2, NO_ENTRY   , DIRTY      , DIRTY      );
    CheckWriteCoins(ABSENT, VALUE2, VALUE2, NO_ENTRY   , DIRTY|FRESH, DIRTY|FRESH);
    CheckWriteCoins(PRUNED, ABSENT, PRUNED, 0          , NO_ENTRY   , 0          );
    CheckWriteCoins(PRUNED, ABSENT, PRUNED, FRESH      , NO_ENTRY   , FRESH      );
    CheckWriteCoins(PRUNED, ABSENT, PRUNED, DIRTY      , NO_ENTRY   , DIRTY      );
    CheckWriteCoins(PRUNED, ABSENT, PRUNED, DIRTY|FRESH, NO_ENTRY   , DIRTY|FRESH);
    CheckWriteCoins(PRUNED, PRUNED, PRUNED, 0          , DIRTY      , DIRTY      );
    CheckWriteCoins(PRUNED, PRUNED, PRUNED, 0          , DIRTY|FRESH, DIRTY      );
    CheckWriteCoins(PRUNED, PRUNED, ABSENT, FRESH      , DIRTY      , NO_ENTRY   );
    CheckWriteCoins(PRUNED, PRUNED, ABSENT, FRESH      , DIRTY|FRESH, NO_ENTRY   );
    CheckWriteCoins(PRUNED, PRUNED, PRUNED, DIRTY      , DIRTY      , DIRTY      );
    CheckWriteCoins(PRUNED, PRUNED, PRUNED, DIRTY      , DIRTY|FRESH, DIRTY      );
    CheckWriteCoins(PRUNED, PRUNED, ABSENT, DIRTY|FRESH, DIRTY      , NO_ENTRY   );
    CheckWriteCoins(PRUNED, PRUNED, ABSENT, DIRTY|FRESH, DIRTY|FRESH, NO_ENTRY   );
    CheckWriteCoins(PRUNED, VALUE2, VALUE2, 0          , DIRTY      , DIRTY      );
    CheckWriteCoins(PRUNED, VALUE2, VALUE2, 0          , DIRTY|FRESH, DIRTY      );
    CheckWriteCoins(PRUNED, VALUE2, VALUE2, FRESH      , DIRTY      , DIRTY|FRESH);
    CheckWriteCoins(PRUNED, VALUE2, VALUE2, FRESH      , DIRTY|FRESH, DIRTY|FRESH);
    CheckWriteCoins(PRUNED, VALUE2, VALUE2, DIRTY      , DIRTY      , DIRTY      );
    CheckWriteCoins(PRUNED, VALUE2, VALUE2, DIRTY      , DIRTY|FRESH, DIRTY      );
    CheckWriteCoins(PRUNED, VALUE2, VALUE2, DIRTY|FRESH, DIRTY      , DIRTY|FRESH);
    CheckWriteCoins(PRUNED, VALUE2, VALUE2, DIRTY|FRESH, DIRTY|FRESH, DIRTY|FRESH);
    CheckWriteCoins(VALUE1, ABSENT, VALUE1, 0          , NO_ENTRY   , 0          );
    CheckWriteCoins(VALUE1, ABSENT, VALUE1, FRESH      , NO_ENTRY   , FRESH      );
    CheckWriteCoins(VALUE1, ABSENT, VALUE1, DIRTY      , NO_ENTRY   , DIRTY      );
    CheckWriteCoins(VALUE1, ABSENT, VALUE1, DIRTY|FRESH, NO_ENTRY   , DIRTY|FRESH);
    CheckWriteCoins(VALUE1, PRUNED, PRUNED, 0          , DIRTY      , DIRTY      );
    CheckWriteCoins(VALUE1, PRUNED, FAIL  , 0          , DIRTY|FRESH, NO_ENTRY   );
    CheckWriteCoins(VALUE1, PRUNED, ABSENT, FRESH      , DIRTY      , NO_ENTRY   );
    CheckWriteCoins(VALUE1, PRUNED, FAIL  , FRESH      , DIRTY|FRESH, NO_ENTRY   );
    CheckWriteCoins(VALUE1, PRUNED, PRUNED, DIRTY      , DIRTY      , DIRTY      );
    CheckWriteCoins(VALUE1, PRUNED, FAIL  , DIRTY      , DIRTY|FRESH, NO_ENTRY   );
    CheckWriteCoins(VALUE1, PRUNED, ABSENT, DIRTY|FRESH, DIRTY      , NO_ENTRY   );
    CheckWriteCoins(VALUE1, PRUNED, FAIL  , DIRTY|FRESH, DIRTY|FRESH, NO_ENTRY   );
    CheckWriteCoins(VALUE1, VALUE2, VALUE2, 0          , DIRTY      , DIRTY      );
    CheckWriteCoins(VALUE1, VALUE2, FAIL  , 0          , DIRTY|FRESH, NO_ENTRY   );
    CheckWriteCoins(VALUE1, VALUE2, VALUE2, FRESH      , DIRTY      , DIRTY|FRESH);
    CheckWriteCoins(VALUE1, VALUE2, FAIL  , FRESH      , DIRTY|FRESH, NO_ENTRY   );
    CheckWriteCoins(VALUE1, VALUE2, VALUE2, DIRTY      , DIRTY      , DIRTY      );
    CheckWriteCoins(VALUE1, VALUE2, FAIL  , DIRTY      , DIRTY|FRESH, NO_ENTRY   );
    CheckWriteCoins(VALUE1, VALUE2, VALUE2, DIRTY|FRESH, DIRTY      , DIRTY|FRESH);
    CheckWriteCoins(VALUE1, VALUE2, FAIL  , DIRTY|FRESH, DIRTY|FRESH, NO_ENTRY   );

    // The checks above omit cases where the child flags are not DIRTY, since
    // they would be too repetitive (the parent cache is never updated in these
    // cases). The loop below covers these cases and makes sure the parent cache
    // is always left unchanged.
    for (CAmount parent_value : {ABSENT, PRUNED, VALUE1})
        for (CAmount child_value : {ABSENT, PRUNED, VALUE2})
            for (char parent_flags : parent_value == ABSENT ? ABSENT_FLAGS : FLAGS)
                for (char child_flags : child_value == ABSENT ? ABSENT_FLAGS : CLEAN_FLAGS)
                    CheckWriteCoins(parent_value, child_value, parent_value, parent_flags, child_flags, parent_flags);
}

BOOST_AUTO_TEST_SUITE_END()<|MERGE_RESOLUTION|>--- conflicted
+++ resolved
@@ -563,459 +563,6 @@
     BOOST_CHECK(spent_a_duplicate_coinbase);
 }
 
-<<<<<<< HEAD
-// This test is similar to the previous test except the emphasis is on testing the functionality of index based outpoints
-// In particular it is tested that when reorganising multiple times (multiple different transactions with the same index) that the index remains consistent
-BOOST_AUTO_TEST_CASE(indexbased_simulation_test)
-{
-    fPrintToConsole = true;
-
-    // A simple map to track what we expect the cache stack to represent.
-    std::map<COutPoint, Coin> resultHashBased;
-    std::map<COutPoint, COutPoint> resultIndexBased;
-    uint64_t heightOffset = 100;
-    uint64_t blockCount = 0;
-    std::vector<std::vector<CTransaction>> blocks;
-    std::vector<std::vector<CTransaction>> removedblocks;
-    std::vector<std::vector<CTxUndo>> blockUndo;
-    std::map<COutPoint, std::tuple<uint64_t, uint64_t, uint64_t>> allCoins;
-    
-    // The cache stack.
-    CCoinsViewDB& base = *pcoinsdbview; //Proper coins view db as the base
-    std::vector<CCoinsViewCacheTest*> stack; // A stack of CCoinsViewCaches on top.
-    stack.push_back(new CCoinsViewCacheTest(&base)); // Start with one cache.
-    
-    // "Genesis" block
-    {
-        blockCount = 1;
-        blocks.push_back(std::vector<CTransaction>());
-        blockUndo.push_back(std::vector<CTxUndo>());
-        
-        CMutableTransaction tx(CTransaction::CURRENT_VERSION);
-        tx.vin.resize(1);
-        tx.vout.resize(100);
-        for (int outputIndex=0; outputIndex<100; ++outputIndex)
-        {
-            tx.vout[outputIndex].nValue = outputIndex; //Keep txs unique unless intended to duplicate
-            tx.vout[outputIndex].output.scriptPubKey.assign(InsecureRand32() & 0x3F, 0); // Random sizes so we can test memory usage accounting
-        }        
-        assert(CTransaction(tx).IsCoinBase());
-        
-        for (uint64_t outputIndex = 0; outputIndex < 100; ++outputIndex)
-        {
-            allCoins[COutPoint(tx.GetHash(), outputIndex)] = std::tuple(heightOffset+blockCount-1, 0, outputIndex);
-        }
-        
-        // Call UpdateCoins on the top cache
-        CTxUndo undo;
-        UpdateCoins(tx, *(stack.back()), undo, heightOffset, 0);
-        
-        blocks[blockCount-1].push_back(tx);
-        blockUndo[blockCount-1].push_back(undo);
-    }
-    
-    #define DO_RECONNECT_TESTS
-    #ifdef DO_RECONNECT_TESTS
-    bool lastActionWasDisconnect=false;
-    #endif
-    for (unsigned int simStep = 0; simStep < NUM_SIMULATION_ITERATIONS; simStep++)
-    {
-        uint32_t randiter = InsecureRand32();
-
-        // For first 100 iterations add a new block so we have something to work with that
-        // After that 5/20 times, add a new "block"
-        if (simStep<100 || randiter % 20 < 10)
-        {
-            //Simulate connecting a block
-            ++blockCount;
-            
-            LogPrintf("Connect block [%d]\n", blockCount+heightOffset);
-            blocks.push_back(std::vector<CTransaction>());
-            blockUndo.push_back(std::vector<CTxUndo>());
-            
-            // Low chance event, reconnect the same block we just disconnected again
-            #ifdef DO_RECONNECT_TESTS
-            if (lastActionWasDisconnect && randiter % 100 < 5)
-            {
-                LogPrintf("reconnect block [%d]\n", blockCount+heightOffset);
-
-                int txIndex = 0;
-                for (const auto& removedTransaction : removedblocks.back())
-                {
-                    CTxUndo undo;
-                    UpdateCoins(removedTransaction, *(stack.back()), undo, heightOffset+blockCount-1, txIndex);
-                    
-                    for (uint64_t inputIndex = 0; inputIndex < removedTransaction.vin.size(); ++inputIndex)
-                    {
-                        if (removedTransaction.vin[inputIndex].GetPrevOut().isHash)
-                        {
-                            allCoins.erase(allCoins.find(removedTransaction.vin[inputIndex].GetPrevOut()));
-                        }
-                        else
-                        {
-                            bool removed = false;
-                            for (const auto& [hashOutPoint, indexOutPoint] : allCoins)
-                            {
-                                if (removedTransaction.vin[inputIndex].GetPrevOut() == COutPoint(std::get<0>(indexOutPoint), std::get<1>(indexOutPoint), std::get<2>(indexOutPoint)))
-                                {
-                                    allCoins.erase(allCoins.find(hashOutPoint));
-                                    removed = true;
-                                    break;
-                                }
-                            }
-                            if (!removed)
-                            {
-                                assert(0);
-                            }
-                        }
-                    }
-                    
-                    for (uint64_t outputIndex = 0; outputIndex < removedTransaction.vout.size(); ++outputIndex)
-                    {
-                        LogPrintf("Recreate output [%s] [%s]\n", COutPoint(removedTransaction.GetHash(), outputIndex).ToString(), COutPoint(heightOffset+blockCount-1, txIndex, outputIndex).ToString());
-                        allCoins[COutPoint(removedTransaction.GetHash(), outputIndex)] = std::tuple(heightOffset+blockCount-1, txIndex, outputIndex);
-                    }
-                    
-                    txIndex++;
-                    blocks[blockCount-1].push_back(removedTransaction);
-                    blockUndo[blockCount-1].push_back(undo);
-                }
-            }
-            else
-            #endif
-            {    
-                uint64_t numTransactions = (randiter % 3) + 1;
-                for (uint64_t txIndex=0; txIndex < numTransactions; ++txIndex)
-                {
-                    // Randomly re-use a previously disconnected transaction instead of creating a new one
-                    bool reusedPreviouslyDisconnectedTransaction=false;
-                    #ifdef DO_RECONNECT_TESTS
-                    if (lastActionWasDisconnect && randiter % 100 < 25)
-                    {
-                        lastActionWasDisconnect = false;
-                        
-                        uint64_t oldTxIndex = InsecureRand32() % removedblocks.back().size();
-                        const auto& removedTransaction = removedblocks.back()[oldTxIndex];
-
-                        bool stillHaveAllInputs=true;
-                        for (uint64_t inputIndex = 0; inputIndex < removedTransaction.vin.size(); ++inputIndex)
-                        {
-                            if (removedTransaction.vin[inputIndex].GetPrevOut().isHash)
-                            {
-                                if (allCoins.find(removedTransaction.vin[inputIndex].GetPrevOut()) == allCoins.end())
-                                {
-                                    stillHaveAllInputs = false;
-                                    break;
-                                }
-                                else
-                                {
-                                    bool found = false;
-                                    for (const auto& [hashOutPoint, indexOutPoint] : allCoins)
-                                    {
-                                        if (removedTransaction.vin[inputIndex].GetPrevOut() == COutPoint(std::get<0>(indexOutPoint), std::get<1>(indexOutPoint), std::get<2>(indexOutPoint)))
-                                        {
-                                            found = true;
-                                            break;
-                                        }
-                                    }
-                                    if (!found)
-                                    {
-                                        stillHaveAllInputs = false;
-                                        break;
-                                    }
-                                }
-                            }
-                        }
-                        
-                        if (stillHaveAllInputs)
-                        {      
-                            CTxUndo undo;
-                            UpdateCoins(removedTransaction, *(stack.back()), undo, heightOffset+blockCount-1, txIndex);
-                            for (uint64_t inputIndex = 0; inputIndex < removedTransaction.vin.size(); ++inputIndex)
-                            {
-                                if (removedTransaction.vin[inputIndex].GetPrevOut().isHash)
-                                {
-                                    allCoins.erase(allCoins.find(removedTransaction.vin[inputIndex].GetPrevOut()));
-                                }
-                                else
-                                {
-                                    bool removed = false;
-                                    for (const auto& [hashOutPoint, indexOutPoint] : allCoins)
-                                    {
-                                        if (removedTransaction.vin[inputIndex].GetPrevOut() == COutPoint(std::get<0>(indexOutPoint), std::get<1>(indexOutPoint), std::get<2>(indexOutPoint)))
-                                        {
-                                            allCoins.erase(allCoins.find(hashOutPoint));
-                                            removed = true;
-                                            break;
-                                        }
-                                    }
-                                    if (!removed)
-                                    {
-                                        assert(0);
-                                    }
-                                }
-                            }
-                            
-                            for (uint64_t outputIndex = 0; outputIndex < removedTransaction.vout.size(); ++outputIndex)
-                            {
-                                LogPrintf("Recreate output [%s] [%s]\n", COutPoint(removedTransaction.GetHash(), outputIndex).ToString(), COutPoint(heightOffset+blockCount-1, txIndex, outputIndex).ToString());
-                                allCoins[COutPoint(removedTransaction.GetHash(), outputIndex)] = std::tuple(heightOffset+blockCount-1, txIndex, outputIndex);
-                            }
-                            
-                            blocks[blockCount-1].push_back(removedTransaction);
-                            blockUndo[blockCount-1].push_back(undo);
-                            reusedPreviouslyDisconnectedTransaction = true;
-                        }
-                    }
-                    #endif
-                    
-                    if (!reusedPreviouslyDisconnectedTransaction)
-                    {
-                        uint64_t numInputs = (randiter % 3) + 1;
-                        uint64_t numOutputs = (randiter % 3) + 1;
-
-                        CMutableTransaction tx(CTransaction::CURRENT_VERSION);
-                        tx.vin.resize(numInputs);
-                        for (uint64_t inputIndex = 0; inputIndex < numInputs; ++inputIndex)
-                        {
-                            uint64_t selectedInput = InsecureRand32() % allCoins.size();
-                            auto selectedCoinIter = allCoins.begin();
-                            
-                            // Prevent selection from same block we are in
-                            while (true)
-                            {
-                                std::advance(selectedCoinIter, selectedInput);
-                                if (std::get<0>(selectedCoinIter->second) != blockCount+heightOffset-1)
-                                    break;  
-                                selectedInput = InsecureRand32() % allCoins.size();
-                                selectedCoinIter = allCoins.begin();
-                            }
-                            
-                            // Use index based outpoints half the time, but only once we are a little bit into the simulation, so that we first rule out problems with regular inputs
-                            bool indexBased = false;
-                            if (simStep>400)
-                                indexBased = (InsecureRand32() % 100) < 80;
-                            
-                            if (indexBased)
-                            {
-                                tx.vin[inputIndex] = CTxIn(COutPoint(std::get<0>(selectedCoinIter->second), std::get<1>(selectedCoinIter->second), std::get<2>(selectedCoinIter->second)), CScript(), 0, 0);
-                                LogPrintf("Spend output as index input [%s] [%s]\n", COutPoint(std::get<0>(selectedCoinIter->second), std::get<1>(selectedCoinIter->second), std::get<2>(selectedCoinIter->second)).ToString(), selectedCoinIter->first.ToString());
-                            }
-                            else
-                            {
-                                tx.vin[inputIndex] = CTxIn(selectedCoinIter->first, CScript(), 0, 0);
-                                LogPrintf("Spend output as hash input [%s] [%s]\n", selectedCoinIter->first.ToString(), COutPoint(std::get<0>(selectedCoinIter->second), std::get<1>(selectedCoinIter->second), std::get<2>(selectedCoinIter->second)).ToString());
-                            }
-                            allCoins.erase(selectedCoinIter);
-                        }
-                        tx.vout.resize(numOutputs);
-                        for (uint64_t outputIndex = 0; outputIndex < numOutputs; ++outputIndex)
-                        {
-                            tx.vout[outputIndex].nValue = simStep; //Keep txs unique unless intended to duplicate
-                            tx.vout[outputIndex].output.scriptPubKey.assign(InsecureRand32() & 0x3F, 0); // Random sizes so we can test memory usage accounting                    
-                        }
-                        assert(!CTransaction(tx).IsCoinBase());
-                        
-                        for (uint64_t outputIndex = 0; outputIndex < numOutputs; ++outputIndex)
-                        {
-                            LogPrintf("Create output [%s] [%s]\n", COutPoint(tx.GetHash(), outputIndex).ToString(), COutPoint(heightOffset+blockCount-1, txIndex, outputIndex).ToString());
-                            allCoins[COutPoint(tx.GetHash(), outputIndex)] = std::tuple(heightOffset+blockCount-1, txIndex, outputIndex);
-                        }
-                        
-                        // Call UpdateCoins on the top cache
-                        CTxUndo undo;
-                        UpdateCoins(tx, *(stack.back()), undo, heightOffset+blockCount-1, txIndex);
-                        blocks[blockCount-1].push_back(tx);
-                        blockUndo[blockCount-1].push_back(undo);
-                    }
-                }
-            }
-            
-            #ifdef DO_RECONNECT_TESTS
-            lastActionWasDisconnect = false;
-            #endif
-        }
-        else if (randiter % 20 < 18)
-        {
-            //Simulate disconnecting a block
-            LogPrintf("Disconnect block [%d]\n", blockCount+heightOffset);
-            
-            int txIndex=0;
-            for (const auto& tx :  blocks[blockCount-1])
-            {
-                // Remove outputs
-                int outputIndex=0;
-                for (const auto& txOut : tx.vout)
-                {
-                    (unused)txOut;
-                    LogPrintf("Spend output [%s]\n", COutPoint(tx.GetHash(), outputIndex).ToString());
-                    allCoins.erase(allCoins.find(COutPoint(tx.GetHash(), outputIndex)));
-
-                    stack.back()->SpendCoin(COutPoint(tx.GetHash(), outputIndex));
-                    ++outputIndex;
-                }
-                
-                // restore inputs
-                if (!tx.IsCoinBase())
-                {
-                    CTxUndo &txundo = blockUndo[blockCount-1][txIndex];
-                    for (int64_t j = tx.vin.size(); j-- > 0;)
-                    {   
-                        const COutPoint &out = tx.vin[j].GetPrevOut();
-                        CoinUndo undo = txundo.vprevout[j];
-                        
-                        if (out.isHash)
-                        {
-                            assert(COutPoint(undo.prevhash, out.n) == out);
-                            LogPrintf("Unspend hash input [%s] [%s]\n", out.ToString(), COutPoint((uint64_t)undo.nHeight, undo.nTxIndex, out.n).ToString());
-                        }
-                        else
-                        {
-                            LogPrintf("Unspend index input [%s] [%s]\n", COutPoint((uint64_t)undo.nHeight, undo.nTxIndex, out.n).ToString(), COutPoint(undo.prevhash, out.n).ToString());
-                        }
-                        //NB! We delibritely don't use "out" as the outpoint here as we always want it to be hash based.
-                        allCoins[COutPoint(undo.prevhash, out.n)] = std::tuple((uint64_t)undo.nHeight, undo.nTxIndex, out.n);
-                        
-                        int res = ApplyTxInUndo(std::move(undo), *(stack.back()), out);
-                        BOOST_CHECK (res != DISCONNECT_FAILED);
-                    }
-                }
-                ++txIndex;
-            }
-            removedblocks.push_back(blocks[blockCount-1]);
-            blocks.pop_back();
-            blockUndo.pop_back();
-            --blockCount;
-            #ifdef DO_RECONNECT_TESTS
-            lastActionWasDisconnect = true;
-            #endif
-        }
-        
-        if (InsecureRandRange(100) == 0)
-        {
-            // Every 100 iterations, flush an intermediate cache
-            if (stack.size() > 1 && InsecureRandBool() == 0)
-            {
-                unsigned int flushIndex = InsecureRandRange(stack.size() - 1);
-                stack[flushIndex]->Flush();
-                LogPrintf("Flush cache [%d]\n", flushIndex);
-            }
-        }
-        if (InsecureRandRange(100) == 0)
-        {
-            // Every 100 iterations, change the cache stack.
-            if (stack.size() > 0 && InsecureRandBool() == 0)
-            {
-                //Remove the top cache
-                stack.back()->Flush();
-                delete stack.back();
-                stack.pop_back();
-                
-                LogPrintf("Pop cache from stack\n");
-            }
-            if (stack.size() == 0 || (stack.size() < 4 && InsecureRandBool()))
-            {
-                LogPrintf("Add cache to stack\n");
-                
-                //Add a new cache
-                CCoinsView* tip = &base;
-                if (stack.size() > 0)
-                {
-                    tip = stack.back();
-                }
-                else
-                {
-                    //removed_all_caches = true;
-                }
-                stack.push_back(new CCoinsViewCacheTest(tip));
-                if (stack.size() == 4)
-                {
-                    //reached_4_caches = true;
-                }
-            }
-        }
-        
-        
-        // For every iteration make sure our expected UTXO matches our real UTXO
-        {
-            std::map<COutPoint, Coin> utxoAllCoins;
-            stack.back()->GetAllCoins(utxoAllCoins);
-            
-            std::vector<COutPoint> allCoinsL;
-            for (const auto& [outPoint, coins] : utxoAllCoins)
-            {
-                (unused) coins;
-                allCoinsL.push_back(outPoint);
-            }
-            std::vector<COutPoint> allCoinsR;
-            for (const auto& [key, value] : allCoins)
-            {
-                (unused) value;
-                allCoinsR.push_back(key);
-            }
-            BOOST_REQUIRE_EQUAL_COLLECTIONS(allCoinsL.begin(), allCoinsL.end(), allCoinsR.begin(), allCoinsR.end());
-            
-            std::map<COutPoint, Coin> utxoAllCoinsIndexBased;
-            stack.back()->GetAllCoinsIndexBased(utxoAllCoinsIndexBased);
-            
-            std::vector<COutPoint> allCoinsIndexBasedUTXO;
-            for (const auto& [outPoint, coins] : utxoAllCoinsIndexBased)
-            {
-                (unused) coins;
-                allCoinsIndexBasedUTXO.push_back(outPoint);
-            }
-            std::vector<COutPoint> allCoinsIndexBasedTracked;
-            for (const auto& [key, value] : allCoins)
-            {
-                (unused) value;
-                allCoinsIndexBasedTracked.push_back(COutPoint(std::get<0>(value), std::get<1>(value), std::get<2>(value)));
-            }
-            std::sort(allCoinsIndexBasedTracked.begin(), allCoinsIndexBasedTracked.end());
-            BOOST_REQUIRE_EQUAL_COLLECTIONS(allCoinsIndexBasedUTXO.begin(), allCoinsIndexBasedUTXO.end(), allCoinsIndexBasedTracked.begin(), allCoinsIndexBasedTracked.end());
-            
-            std::map<COutPoint, Coin> utxoAllCoinsIndexBasedDirect;
-            // clear to prevent re-use of result of GetAllCoinsIndexBased() above, both GetAllCoinsIndexBased() and GetAllCoinsIndexBasedDirect() just add to the output argument
-            // update 2022-03-10 disabled again, we now know in what way the GetAllCoinsIndexBased() is flawed adn want use this test besides it
-            // utxoAllCoinsIndexBased.clear();
-            stack.back()->GetAllCoinsIndexBasedDirect(utxoAllCoinsIndexBased);
-            std::vector<COutPoint> allCoinsIndexBasedUTXODirect;
-            for (const auto& [outPoint, coins] : utxoAllCoinsIndexBased)
-            {
-                allCoinsIndexBasedUTXODirect.push_back(outPoint);
-            }
-            BOOST_REQUIRE_EQUAL_COLLECTIONS(allCoinsIndexBasedUTXODirect.begin(), allCoinsIndexBasedUTXODirect.end(), allCoinsIndexBasedTracked.begin(), allCoinsIndexBasedTracked.end());
-            
-            //fetchcoin
-            for (const auto& [key, value] : allCoins)
-            {
-                CDataStream CoinLStream(SER_DISK, CLIENT_VERSION);
-                {
-                    Coin CoinL;
-                    stack.back()->GetCoin(key, CoinL);
-                    CoinLStream << CoinL;
-                }
-                CDataStream CoinRStream(SER_DISK, CLIENT_VERSION);
-                {
-                    Coin CoinR;
-                    stack.back()->GetCoin(COutPoint(std::get<0>(value), std::get<1>(value), std::get<2>(value)), CoinR);
-                    CoinRStream << CoinR;
-                }
-                BOOST_CHECK_EQUAL(HexStr(CoinLStream.begin(), CoinLStream.end()), HexStr(CoinRStream.begin(), CoinRStream.end()));
-            }
-        }
-    }
-    
-    // Clean up the stack.
-    while (stack.size() > 0)
-    {
-        delete stack.back();
-        stack.pop_back();
-    }
-}
-
-
-=======
->>>>>>> 8b681bee
 BOOST_AUTO_TEST_CASE(ccoins_serialization)
 {
     // Good example
