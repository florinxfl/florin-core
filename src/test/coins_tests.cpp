--- conflicted
+++ resolved
@@ -718,10 +718,7 @@
                 int outputIndex=0;
                 for (const auto& txOut : tx.vout)
                 {
-<<<<<<< HEAD
-=======
                     (unused)txOut;
->>>>>>> e6573fab
                     LogPrintf("Spend output [%s]\n", COutPoint(tx.GetHash(), outputIndex).ToString());
                     allCoins.erase(allCoins.find(COutPoint(tx.GetHash(), outputIndex)));
 
