// Copyright (c) 2011-2016 The Bitcoin Core developers
// Distributed under the MIT software license, see the accompanying
// file COPYING or http://www.opensource.org/licenses/mit-license.php.
//
// File contains modifications by: The Gulden developers
// All modifications:
// Copyright (c) 2016-2017 The Gulden developers
// Authored by: Malcolm MacLeod (mmacleod@webmail.co.za)
// Distributed under the GULDEN software license, see the accompanying
// file COPYING

#include "test_bitcoin.h"

#include "chainparams.h"
#include "consensus/consensus.h"
#include "consensus/validation.h"
#include "fs.h"
#include "key.h"
#include "validation.h"
#include "miner.h"
#include "net_processing.h"
#include "pubkey.h"
#include "random.h"
#include "txdb.h"
#include "txmempool.h"
#include "ui_interface.h"
#include "rpc/server.h"
#include "rpc/register.h"
#include "script/sigcache.h"

#include "test/testutil.h"

#include <memory>

#include <boost/thread.hpp>

FastRandomContext insecure_rand_ctx(true);

extern bool fPrintToConsole;
extern void noui_connect();

BasicTestingSetup::BasicTestingSetup(const std::string& chainName)
{
        ECC_Start();
        SetupEnvironment();
        SetupNetworking();
        InitSignatureCache();
        fPrintToDebugLog = false; // don't want to write to debug.log file
        fCheckBlockIndex = true;
        SelectParams(chainName);
        noui_connect();
}

BasicTestingSetup::~BasicTestingSetup()
{
        ECC_Stop();
        g_connman.reset();
}

TestingSetup::TestingSetup(const std::string& chainName) : BasicTestingSetup(chainName)
{
    const CChainParams& chainparams = Params();
        // Ideally we'd move all the RPC tests to the functional testing framework
        // instead of unit tests, but for now we need these here.

        RegisterAllCoreRPCCommands(tableRPC);
        ClearDatadirCache();
<<<<<<< HEAD
        pathTemp = GetTempPath() / strprintf("test_gulden_%lu_%i", (unsigned long)GetTime(), (int)(GetRand(100000)));
        boost::filesystem::create_directories(pathTemp);
=======
        pathTemp = GetTempPath() / strprintf("test_bitcoin_%lu_%i", (unsigned long)GetTime(), (int)(GetRand(100000)));
        fs::create_directories(pathTemp);
>>>>>>> bac5c9cf
        ForceSetArg("-datadir", pathTemp.string());
        mempool.setSanityCheck(1.0);
        pblocktree = new CBlockTreeDB(1 << 20, true);
        pcoinsdbview = new CCoinsViewDB(1 << 23, true);
        pcoinsTip = new CCoinsViewCache(pcoinsdbview);
        if (!InitBlockIndex(chainparams)) {
            throw std::runtime_error("InitBlockIndex failed.");
        }
        {
            CValidationState state;
            if (!ActivateBestChain(state, chainparams)) {
                throw std::runtime_error("ActivateBestChain failed.");
            }
        }
        nScriptCheckThreads = 3;
        for (int i=0; i < nScriptCheckThreads-1; i++)
            threadGroup.create_thread(&ThreadScriptCheck);
        g_connman = std::unique_ptr<CConnman>(new CConnman(0x1337, 0x1337)); // Deterministic randomness for tests.
        connman = g_connman.get();
        RegisterNodeSignals(GetNodeSignals());
}

TestingSetup::~TestingSetup()
{
        UnregisterNodeSignals(GetNodeSignals());
        threadGroup.interrupt_all();
        threadGroup.join_all();
        UnloadBlockIndex();
        delete pcoinsTip;
        delete pcoinsdbview;
        delete pblocktree;
        fs::remove_all(pathTemp);
}

TestChain100Setup::TestChain100Setup() : TestingSetup(CBaseChainParams::REGTEST)
{
    // Generate a 100-block chain:
    coinbaseKey.MakeNewKey(true);
    CScript scriptPubKey = CScript() <<  ToByteVector(coinbaseKey.GetPubKey()) << OP_CHECKSIG;
    for (int i = 0; i < COINBASE_MATURITY; i++)
    {
        std::vector<CMutableTransaction> noTxns;
        CBlock b = CreateAndProcessBlock(noTxns, scriptPubKey);
        coinbaseTxns.push_back(*b.vtx[0]);
    }
}

//
// Create a new block with just given transactions, coinbase paying to
// scriptPubKey, and try to add it to the current chain.
//
CBlock
TestChain100Setup::CreateAndProcessBlock(const std::vector<CMutableTransaction>& txns, const CScript& scriptPubKey)
{
    const CChainParams& chainparams = Params();
    std::unique_ptr<CBlockTemplate> pblocktemplate = BlockAssembler(chainparams).CreateNewBlock(scriptPubKey);
    CBlock& block = pblocktemplate->block;

    // Replace mempool-selected txns with just coinbase plus passed-in txns:
    block.vtx.resize(1);
    BOOST_FOREACH(const CMutableTransaction& tx, txns)
        block.vtx.push_back(MakeTransactionRef(tx));
    // IncrementExtraNonce creates a valid coinbase and merkleRoot
    unsigned int extraNonce = 0;
    IncrementExtraNonce(&block, chainActive.Tip(), extraNonce);

    while (!CheckProofOfWork(block.GetHash(), block.nBits, chainparams.GetConsensus())) ++block.nNonce;

    std::shared_ptr<const CBlock> shared_pblock = std::make_shared<const CBlock>(block);
    ProcessNewBlock(chainparams, shared_pblock, true, NULL);

    CBlock result = block;
    return result;
}

TestChain100Setup::~TestChain100Setup()
{
}


CTxMemPoolEntry TestMemPoolEntryHelper::FromTx(const CMutableTransaction &tx) {
    CTransaction txn(tx);
    return FromTx(txn);
}

CTxMemPoolEntry TestMemPoolEntryHelper::FromTx(const CTransaction &txn) {
    return CTxMemPoolEntry(MakeTransactionRef(txn), nFee, nTime, nHeight,
                           spendsCoinbase, sigOpCost, lp);
}<|MERGE_RESOLUTION|>--- conflicted
+++ resolved
@@ -65,13 +65,8 @@
 
         RegisterAllCoreRPCCommands(tableRPC);
         ClearDatadirCache();
-<<<<<<< HEAD
         pathTemp = GetTempPath() / strprintf("test_gulden_%lu_%i", (unsigned long)GetTime(), (int)(GetRand(100000)));
-        boost::filesystem::create_directories(pathTemp);
-=======
-        pathTemp = GetTempPath() / strprintf("test_bitcoin_%lu_%i", (unsigned long)GetTime(), (int)(GetRand(100000)));
         fs::create_directories(pathTemp);
->>>>>>> bac5c9cf
         ForceSetArg("-datadir", pathTemp.string());
         mempool.setSanityCheck(1.0);
         pblocktree = new CBlockTreeDB(1 << 20, true);
