// Copyright (c) 2009-2010 Satoshi Nakamoto
// Copyright (c) 2009-2016 The Bitcoin Core developers
// Distributed under the MIT software license, see the accompanying
// file COPYING or http://www.opensource.org/licenses/mit-license.php.
//
// File contains modifications by: The Gulden developers
// All modifications:
// Copyright (c) 2016-2017 The Gulden developers
// Authored by: Malcolm MacLeod (mmacleod@webmail.co.za)
// Distributed under the GULDEN software license, see the accompanying
// file COPYING

#ifndef BITCOIN_VALIDATION_H
#define BITCOIN_VALIDATION_H

#if defined(HAVE_CONFIG_H)
#include "config/bitcoin-config.h"
#endif

#include "amount.h"
#include "chain.h"
#include "coins.h"
#include "protocol.h" // For CMessageHeader::MessageStartChars
#include "script/script_error.h"
#include "sync.h"
#include "versionbits.h"

#include <algorithm>
#include <exception>
#include <map>
#include <set>
#include <stdint.h>
#include <string>
#include <utility>
#include <vector>

#include <atomic>

#include <boost/unordered_map.hpp>
#include <boost/filesystem/path.hpp>

class CBlockIndex;
class CBlockTreeDB;
class CBloomFilter;
class CChainParams;
class CInv;
class CConnman;
class CScriptCheck;
class CTxMemPool;
class CValidationInterface;
class CValidationState;
<<<<<<< HEAD
class CCheckpointData;
=======
struct ChainTxData;
>>>>>>> bd92f248

struct PrecomputedTransactionData;
struct LockPoints;

/** Default for accepting alerts from the P2P network. */
static const bool DEFAULT_ALERTS = true;
/** Default for DEFAULT_WHITELISTRELAY. */
static const bool DEFAULT_WHITELISTRELAY = true;
/** Default for DEFAULT_WHITELISTFORCERELAY. */
static const bool DEFAULT_WHITELISTFORCERELAY = true;
/** Default for -minrelaytxfee, minimum relay fee for transactions */
static const unsigned int DEFAULT_MIN_RELAY_TX_FEE = 1000;
//! -maxtxfee default
static const CAmount DEFAULT_TRANSACTION_MAXFEE = 0.1 * COIN;
//! Discourage users to set fees higher than this amount (in satoshis) per kB
static const CAmount HIGH_TX_FEE_PER_KB = 0.01 * COIN;
//! -maxtxfee will warn if called with a higher fee than this amount (in satoshis)
static const CAmount HIGH_MAX_TX_FEE = 100 * HIGH_TX_FEE_PER_KB;
/** Default for -limitancestorcount, max number of in-mempool ancestors */
static const unsigned int DEFAULT_ANCESTOR_LIMIT = 25;
/** Default for -limitancestorsize, maximum kilobytes of tx + all in-mempool ancestors */
static const unsigned int DEFAULT_ANCESTOR_SIZE_LIMIT = 101;
/** Default for -limitdescendantcount, max number of in-mempool descendants */
static const unsigned int DEFAULT_DESCENDANT_LIMIT = 25;
/** Default for -limitdescendantsize, maximum kilobytes of in-mempool descendants */
static const unsigned int DEFAULT_DESCENDANT_SIZE_LIMIT = 101;
/** Default for -mempoolexpiry, expiration time for mempool transactions in hours */
static const unsigned int DEFAULT_MEMPOOL_EXPIRY = 336;
/** The maximum size of a blk?????.dat file (since 0.8) */
static const unsigned int MAX_BLOCKFILE_SIZE = 0x8000000; // 128 MiB
/** The pre-allocation chunk size for blk?????.dat files (since 0.8) */
static const unsigned int BLOCKFILE_CHUNK_SIZE = 0x1000000; // 16 MiB
/** The pre-allocation chunk size for rev?????.dat files (since 0.8) */
static const unsigned int UNDOFILE_CHUNK_SIZE = 0x100000; // 1 MiB
/** Dust Soft Limit, allowed with additional fee per output */
static const int64_t DUST_SOFT_LIMIT = 100000000; // 1 NLG
/** Dust Hard Limit, ignored as wallet inputs (mininput default) */
static const int64_t DUST_HARD_LIMIT = 1000;   // 0.00001 NLG mininput
/** Maximum number of script-checking threads allowed */
static const int MAX_SCRIPTCHECK_THREADS = 16;
/** -par default (number of script-checking threads, 0 = auto) */
static const int DEFAULT_SCRIPTCHECK_THREADS = 0;
/** Number of blocks that can be requested at any given time from a single peer. */
static const int MAX_BLOCKS_IN_TRANSIT_PER_PEER = 16;
/** Timeout in seconds during which a peer must stall block download progress before being disconnected. */
static const unsigned int BLOCK_STALLING_TIMEOUT = 2;
/** Number of headers sent in one getheaders result. We rely on the assumption that if a peer sends
 *  less than this number, we reached its tip. Changing this value is a protocol upgrade. */
static const unsigned int MAX_HEADERS_RESULTS = 2000;
/** Maximum depth of blocks we're willing to serve as compact blocks to peers
 *  when requested. For older blocks, a regular BLOCK response will be sent. */
static const int MAX_CMPCTBLOCK_DEPTH = 5;
/** Maximum depth of blocks we're willing to respond to GETBLOCKTXN requests for. */
static const int MAX_BLOCKTXN_DEPTH = 10;
/** Size of the "block download window": how far ahead of our current height do we fetch?
 *  Larger windows tolerate larger download speed differences between peer, but increase the potential
 *  degree of disordering of blocks on disk (which make reindexing and in the future perhaps pruning
 *  harder). We'll probably want to make this a per-peer adaptive value at some point. */
static const unsigned int BLOCK_DOWNLOAD_WINDOW = 1024;
/** Time to wait (in seconds) between writing blocks/block index to disk. */
static const unsigned int DATABASE_WRITE_INTERVAL = 60 * 60;
/** Time to wait (in seconds) between flushing chainstate to disk. */
static const unsigned int DATABASE_FLUSH_INTERVAL = 24 * 60 * 60;
/** Maximum length of reject messages. */
static const unsigned int MAX_REJECT_MESSAGE_LENGTH = 111;
/** Average delay between local address broadcasts in seconds. */
static const unsigned int AVG_LOCAL_ADDRESS_BROADCAST_INTERVAL = 24 * 24 * 60;
/** Average delay between peer address broadcasts in seconds. */
static const unsigned int AVG_ADDRESS_BROADCAST_INTERVAL = 30;
/** Average delay between trickled inventory transmissions in seconds.
 *  Blocks and whitelisted receivers bypass this, outbound peers get half this delay. */
static const unsigned int INVENTORY_BROADCAST_INTERVAL = 5;
/** Maximum number of inventory items to send per transmission.
 *  Limits the impact of low-fee transaction floods. */
static const unsigned int INVENTORY_BROADCAST_MAX = 7 * INVENTORY_BROADCAST_INTERVAL;
/** Average delay between feefilter broadcasts in seconds. */
static const unsigned int AVG_FEEFILTER_BROADCAST_INTERVAL = 10 * 60;
/** Maximum feefilter broadcast delay after significant change. */
static const unsigned int MAX_FEEFILTER_CHANGE_DELAY = 5 * 60;
/** Block download timeout base, expressed in millionths of the block interval (i.e. 10 min) */
static const int64_t BLOCK_DOWNLOAD_TIMEOUT_BASE = 1000000;
/** Additional block download timeout per parallel downloading peer (i.e. 5 min) */
static const int64_t BLOCK_DOWNLOAD_TIMEOUT_PER_PEER = 500000;

static const unsigned int DEFAULT_LIMITFREERELAY = 0;
static const bool DEFAULT_RELAYPRIORITY = true;
static const int64_t DEFAULT_MAX_TIP_AGE = 24 * 60 * 60;
/** Maximum age of our tip in seconds for us to be considered current for fee estimation */
static const int64_t MAX_FEE_ESTIMATION_TIP_AGE = 3 * 60 * 60;

/** Default for -permitbaremultisig */
static const bool DEFAULT_PERMIT_BAREMULTISIG = true;
static const bool DEFAULT_CHECKPOINTS_ENABLED = true;
static const bool DEFAULT_TXINDEX = false;
static const unsigned int DEFAULT_BANSCORE_THRESHOLD = 100;

/** Default for -mempoolreplacement */
static const bool DEFAULT_ENABLE_REPLACEMENT = true;
/** Default for using fee filter */
static const bool DEFAULT_FEEFILTER = true;

/** Maximum number of headers to announce when relaying blocks with headers message.*/
static const unsigned int MAX_BLOCKS_TO_ANNOUNCE = 8;

/** Maximum number of unconnecting headers announcements before DoS score */
static const int MAX_UNCONNECTING_HEADERS = 10;

static const bool DEFAULT_PEERBLOOMFILTERS = true;

struct BlockHasher
{
    size_t operator()(const uint256& hash) const { return hash.GetCheapHash(); }
};

extern CScript COINBASE_FLAGS;
extern CCriticalSection cs_main;
extern CTxMemPool mempool;
typedef boost::unordered_map<uint256, CBlockIndex*, BlockHasher> BlockMap;
extern BlockMap mapBlockIndex;
extern uint64_t nLastBlockTx;
extern uint64_t nLastBlockSize;
extern uint64_t nLastBlockWeight;
extern const std::string strMessageMagic;
extern CWaitableCriticalSection csBestBlock;
extern CConditionVariable cvBlockChange;
extern std::atomic_bool fImporting;
extern bool fReindex;
extern int nScriptCheckThreads;
extern bool fTxIndex;
extern bool fIsBareMultisigStd;
extern bool fRequireStandard;
extern bool fCheckBlockIndex;
extern bool fCheckpointsEnabled;
extern size_t nCoinCacheUsage;
/** A fee rate smaller than this is considered zero fee (for relaying, mining and transaction creation) */
extern CFeeRate minRelayTxFee;
/** Absolute maximum transaction fee (in satoshis) used by wallet and mempool (rejects high fee in sendrawtransaction) */
extern CAmount maxTxFee;
extern bool fAlerts;
/** If the tip is older than this (in seconds), the node is considered to be in initial block download. */
extern int64_t nMaxTipAge;
extern bool fEnableReplacement;

/** Block hash whose ancestors we will assume to have valid scripts without checking them. */
extern uint256 hashAssumeValid;

/** Best header we've seen so far (used for getheaders queries' starting points). */
extern CBlockIndex *pindexBestHeader;

extern int64_t nMinimumInputValue;

/** Minimum disk space required - used in CheckDiskSpace() */
static const uint64_t nMinDiskSpace = 52428800;

/** Pruning-related variables and constants */
/** True if any block files have ever been pruned. */
extern bool fHavePruned;
/** True if we're running in -prune mode. */
extern bool fPruneMode;
/** Number of MiB of block files that we're trying to stay below. */
extern uint64_t nPruneTarget;
/** Block files containing a block-height within MIN_BLOCKS_TO_KEEP of chainActive.Tip() will not be pruned. */
static const unsigned int MIN_BLOCKS_TO_KEEP = 288;

static const signed int DEFAULT_CHECKBLOCKS = 6;
static const unsigned int DEFAULT_CHECKLEVEL = 3;

// Require that user allocate at least 550MB for block & undo files (blk???.dat and rev???.dat)
// At 1MB per block, 288 blocks = 288MB.
// Add 15% for Undo data = 331MB
// Add 20% for Orphan block rate = 397MB
// We want the low water mark after pruning to be at least 397 MB and since we prune in
// full block file chunks, we need the high water mark which triggers the prune to be
// one 128MB block file + added 15% undo data = 147MB greater for a total of 545MB
// Setting the target to > than 550MB will make it likely we can respect the target.
static const uint64_t MIN_DISK_SPACE_FOR_BLOCK_FILES = 550 * 1024 * 1024;

/** 
 * Process an incoming block. This only returns after the best known valid
 * block is made active. Note that it does not, however, guarantee that the
 * specific block passed to it has been checked for validity!
 *
 * If you want to *possibly* get feedback on whether pblock is valid, you must
 * install a CValidationInterface (see validationinterface.h) - this will have
 * its BlockChecked method called whenever *any* block completes validation.
 *
 * Note that we guarantee that either the proof-of-work is valid on pblock, or
 * (and possibly also) BlockChecked will have been called.
 * 
 * Call without cs_main held.
 *
 * @param[in]   pblock  The block we want to process.
 * @param[in]   fForceProcessing Process this block even if unrequested; used for non-network block sources and whitelisted peers.
 * @param[out]  fNewBlock A boolean which is set to indicate if the block was first received via this call
 * @return True if state.IsValid()
 */
bool ProcessNewBlock(const CChainParams& chainparams, const std::shared_ptr<const CBlock> pblock, bool fForceProcessing, bool* fNewBlock);

/**
 * Process incoming block headers.
 *
 * Call without cs_main held.
 *
 * @param[in]  block The block headers themselves
 * @param[out] state This may be set to an Error state if any error occurred processing them
 * @param[in]  chainparams The params for the chain we want to connect to
 * @param[out] ppindex If set, the pointer will be set to point to the last new block index object for the given headers
 */
bool ProcessNewBlockHeaders(const std::vector<CBlockHeader>& block, CValidationState& state, const CChainParams& chainparams, const CBlockIndex** ppindex=NULL);

/** Check whether enough disk space is available for an incoming block */
bool CheckDiskSpace(uint64_t nAdditionalBytes = 0);
/** Open a block file (blk?????.dat) */
FILE* OpenBlockFile(const CDiskBlockPos &pos, bool fReadOnly = false);
/** Open an undo file (rev?????.dat) */
FILE* OpenUndoFile(const CDiskBlockPos &pos, bool fReadOnly = false);
/** Translation to a filesystem path */
boost::filesystem::path GetBlockPosFilename(const CDiskBlockPos &pos, const char *prefix);
/** Import blocks from an external file */
bool LoadExternalBlockFile(const CChainParams& chainparams, FILE* fileIn, CDiskBlockPos *dbp = NULL);
/** Initialize a new block tree database + block data on disk */
bool InitBlockIndex(const CChainParams& chainparams);
/** Load the block tree and coins database from disk */
bool LoadBlockIndex(const CChainParams& chainparams);
/** Unload database information */
void UnloadBlockIndex();
/** Run an instance of the script checking thread */
void ThreadScriptCheck();
/** Check whether we are doing an initial block download (synchronizing from disk or network) */
bool IsInitialBlockDownload();
/** Retrieve a transaction (from memory pool, or from disk, if possible) */
bool GetTransaction(const uint256 &hash, CTransactionRef &tx, const Consensus::Params& params, uint256 &hashBlock, bool fAllowSlow = false);
/** Find the best known block, and make it the tip of the block chain */
bool ActivateBestChain(CValidationState& state, const CChainParams& chainparams, std::shared_ptr<const CBlock> pblock = std::shared_ptr<const CBlock>());
CAmount GetBlockSubsidy(int nHeight, const Consensus::Params& consensusParams);

/** Guess verification progress (as a fraction between 0.0=genesis and 1.0=current tip). */
<<<<<<< HEAD
double GuessVerificationProgress(const CCheckpointData& data, CBlockIndex* pindex, bool fSigchecks = true);
=======
double GuessVerificationProgress(const ChainTxData& data, CBlockIndex* pindex);
>>>>>>> bd92f248

/**
 * Prune block and undo files (blk???.dat and undo???.dat) so that the disk space used is less than a user-defined target.
 * The user sets the target (in MB) on the command line or in config file.  This will be run on startup and whenever new
 * space is allocated in a block or undo file, staying below the target. Changing back to unpruned requires a reindex
 * (which in this case means the blockchain must be re-downloaded.)
 *
 * Pruning functions are called from FlushStateToDisk when the global fCheckForPruning flag has been set.
 * Block and undo files are deleted in lock-step (when blk00003.dat is deleted, so is rev00003.dat.)
 * Pruning cannot take place until the longest chain is at least a certain length (100000 on mainnet, 1000 on testnet, 1000 on regtest).
 * Pruning will never delete a block within a defined distance (currently 288) from the active chain's tip.
 * The block index is updated by unsetting HAVE_DATA and HAVE_UNDO for any blocks that were stored in the deleted files.
 * A db flag records the fact that at least some block files have been pruned.
 *
 * @param[out]   setFilesToPrune   The set of file indices that can be unlinked will be returned
 */
void FindFilesToPrune(std::set<int>& setFilesToPrune, uint64_t nPruneAfterHeight);

/**
 *  Actually unlink the specified files
 */
void UnlinkPrunedFiles(std::set<int>& setFilesToPrune);

/** Create a new block index entry for a given block hash */
CBlockIndex * InsertBlockIndex(uint256 hash);
/** Flush all state, indexes and buffers to disk. */
void FlushStateToDisk();
/** Prune block files and flush state to disk. */
void PruneAndFlush();
/** Prune block files up to a given height */
void PruneBlockFilesManual(int nPruneUpToHeight);

/** (try to) add transaction to memory pool
 * plTxnReplaced will be appended to with all transactions replaced from mempool **/
bool AcceptToMemoryPool(CTxMemPool& pool, CValidationState &state, const CTransactionRef &tx, bool fLimitFree,
                        bool* pfMissingInputs, std::list<CTransactionRef>* plTxnReplaced = NULL,
                        bool fOverrideMempoolLimit=false, const CAmount nAbsurdFee=0);

/** (try to) add transaction to memory pool with a specified acceptance time **/
bool AcceptToMemoryPoolWithTime(CTxMemPool& pool, CValidationState &state, const CTransactionRef &tx, bool fLimitFree,
                        bool* pfMissingInputs, int64_t nAcceptTime, std::list<CTransactionRef>* plTxnReplaced = NULL,
                        bool fOverrideMempoolLimit=false, const CAmount nAbsurdFee=0);

/** Convert CValidationState to a human-readable message for logging */
std::string FormatStateMessage(const CValidationState &state);

/** Get the BIP9 state for a given deployment at the current tip. */
ThresholdState VersionBitsTipState(const Consensus::Params& params, Consensus::DeploymentPos pos);

/** Get the block height at which the BIP9 deployment switched into the state for the block building on the current tip. */
int VersionBitsTipStateSinceHeight(const Consensus::Params& params, Consensus::DeploymentPos pos);

/** 
 * Count ECDSA signature operations the old-fashioned (pre-0.6) way
 * @return number of sigops this transaction's outputs will produce when spent
 * @see CTransaction::FetchInputs
 */
unsigned int GetLegacySigOpCount(const CTransaction& tx);

/**
 * Count ECDSA signature operations in pay-to-script-hash inputs.
 * 
 * @param[in] mapInputs Map of previous transactions that have outputs we're spending
 * @return maximum number of sigops required to validate this transaction's inputs
 * @see CTransaction::FetchInputs
 */
unsigned int GetP2SHSigOpCount(const CTransaction& tx, const CCoinsViewCache& mapInputs);

/**
 * Compute total signature operation cost of a transaction.
 * @param[in] tx     Transaction for which we are computing the cost
 * @param[in] inputs Map of previous transactions that have outputs we're spending
 * @param[out] flags Script verification flags
 * @return Total signature operation cost of tx
 */
int64_t GetTransactionSigOpCost(const CTransaction& tx, const CCoinsViewCache& inputs, int flags);

/**
 * Check whether all inputs of this transaction are valid (no double spends, scripts & sigs, amounts)
 * This does not modify the UTXO set. If pvChecks is not NULL, script checks are pushed onto it
 * instead of being performed inline.
 */
bool CheckInputs(const CTransaction& tx, CValidationState &state, const CCoinsViewCache &view, bool fScriptChecks,
                 unsigned int flags, bool cacheStore, PrecomputedTransactionData& txdata, std::vector<CScriptCheck> *pvChecks = NULL);

/** Apply the effects of this transaction on the UTXO set represented by view */
void UpdateCoins(const CTransaction& tx, CCoinsViewCache& inputs, int nHeight);

/** Transaction validation functions */

/** Context-independent validity checks */
bool CheckTransaction(const CTransaction& tx, CValidationState& state, bool fCheckDuplicateInputs=true);

namespace Consensus {

/**
 * Check whether all inputs of this transaction are valid (no double spends and amounts)
 * This does not modify the UTXO set. This does not check scripts and sigs.
 * Preconditions: tx.IsCoinBase() is false.
 */
bool CheckTxInputs(const CTransaction& tx, CValidationState& state, const CCoinsViewCache& inputs, int nSpendHeight);

} // namespace Consensus

/**
 * Check if transaction is final and can be included in a block with the
 * specified height and time. Consensus critical.
 */
bool IsFinalTx(const CTransaction &tx, int nBlockHeight, int64_t nBlockTime);

/**
 * Check if transaction will be final in the next block to be created.
 *
 * Calls IsFinalTx() with current block height and appropriate block time.
 *
 * See consensus/consensus.h for flag definitions.
 */
bool CheckFinalTx(const CTransaction &tx, int flags = -1);

/**
 * Test whether the LockPoints height and time are still valid on the current chain
 */
bool TestLockPointValidity(const LockPoints* lp);

/**
 * Check if transaction is final per BIP 68 sequence numbers and can be included in a block.
 * Consensus critical. Takes as input a list of heights at which tx's inputs (in order) confirmed.
 */
bool SequenceLocks(const CTransaction &tx, int flags, std::vector<int>* prevHeights, const CBlockIndex& block);

/**
 * Check if transaction will be BIP 68 final in the next block to be created.
 *
 * Simulates calling SequenceLocks() with data from the tip of the current active chain.
 * Optionally stores in LockPoints the resulting height and time calculated and the hash
 * of the block needed for calculation or skips the calculation and uses the LockPoints
 * passed in for evaluation.
 * The LockPoints should not be considered valid if CheckSequenceLocks returns false.
 *
 * See consensus/consensus.h for flag definitions.
 */
bool CheckSequenceLocks(const CTransaction &tx, int flags, LockPoints* lp = NULL, bool useExistingLockPoints = false);

/**
 * Closure representing one script verification
 * Note that this stores references to the spending transaction 
 */
class CScriptCheck
{
private:
    CScript scriptPubKey;
    CAmount amount;
    const CTransaction *ptxTo;
    unsigned int nIn;
    unsigned int nFlags;
    bool cacheStore;
    ScriptError error;
    PrecomputedTransactionData *txdata;

public:
    CScriptCheck(): amount(0), ptxTo(0), nIn(0), nFlags(0), cacheStore(false), error(SCRIPT_ERR_UNKNOWN_ERROR) {}
    CScriptCheck(const CCoins& txFromIn, const CTransaction& txToIn, unsigned int nInIn, unsigned int nFlagsIn, bool cacheIn, PrecomputedTransactionData* txdataIn) :
        scriptPubKey(txFromIn.vout[txToIn.vin[nInIn].prevout.n].scriptPubKey), amount(txFromIn.vout[txToIn.vin[nInIn].prevout.n].nValue),
        ptxTo(&txToIn), nIn(nInIn), nFlags(nFlagsIn), cacheStore(cacheIn), error(SCRIPT_ERR_UNKNOWN_ERROR), txdata(txdataIn) { }

    bool operator()();

    void swap(CScriptCheck &check) {
        scriptPubKey.swap(check.scriptPubKey);
        std::swap(ptxTo, check.ptxTo);
        std::swap(amount, check.amount);
        std::swap(nIn, check.nIn);
        std::swap(nFlags, check.nFlags);
        std::swap(cacheStore, check.cacheStore);
        std::swap(error, check.error);
        std::swap(txdata, check.txdata);
    }

    ScriptError GetScriptError() const { return error; }
};


/** Functions for disk access for blocks */
bool WriteBlockToDisk(const CBlock& block, CDiskBlockPos& pos, const CMessageHeader::MessageStartChars& messageStart);
bool ReadBlockFromDisk(CBlock& block, const CDiskBlockPos& pos, const Consensus::Params& consensusParams);
bool ReadBlockFromDisk(CBlock& block, const CBlockIndex* pindex, const Consensus::Params& consensusParams);

/** Functions for validating blocks and updating the block tree */

/** Context-independent validity checks */
bool CheckBlockHeader(const CBlock& block, CValidationState& state, const Consensus::Params& consensusParams, bool fCheckPOW = true);
bool CheckBlock(const CBlock& block, CValidationState& state, const Consensus::Params& consensusParams, bool fCheckPOW = true, bool fCheckMerkleRoot = true);

/** Context-dependent validity checks.
 *  By "context", we mean only the previous block headers, but not the UTXO
 *  set; UTXO-related validity checks are done in ConnectBlock(). */
bool ContextualCheckBlockHeader(const CBlockHeader& block, CValidationState& state, const Consensus::Params& consensusParams, const CBlockIndex* pindexPrev, int64_t nAdjustedTime);
bool ContextualCheckBlock(const CBlock& block, CValidationState& state, const Consensus::Params& consensusParams, const CBlockIndex* pindexPrev);

/** Apply the effects of this block (with given index) on the UTXO set represented by coins.
 *  Validity checks that depend on the UTXO set are also done; ConnectBlock()
 *  can fail if those validity checks fail (among other reasons). */
bool ConnectBlock(const CBlock& block, CValidationState& state, CBlockIndex* pindex, CCoinsViewCache& coins,
                  const CChainParams& chainparams, bool fJustCheck = false);

/** Undo the effects of this block (with given index) on the UTXO set represented by coins.
 *  In case pfClean is provided, operation will try to be tolerant about errors, and *pfClean
 *  will be true if no problems were found. Otherwise, the return value will be false in case
 *  of problems. Note that in any case, coins may be modified. */
bool DisconnectBlock(const CBlock& block, CValidationState& state, const CBlockIndex* pindex, CCoinsViewCache& coins, bool* pfClean = NULL);

/** Check a block is completely valid from start to finish (only works on top of our current best block, with cs_main held) */
bool TestBlockValidity(CValidationState& state, const CChainParams& chainparams, const CBlock& block, CBlockIndex* pindexPrev, bool fCheckPOW = true, bool fCheckMerkleRoot = true);

/** Check whether witness commitments are required for block. */
bool IsWitnessEnabled(const CBlockIndex* pindexPrev, const Consensus::Params& params);

/** When there are blocks in the active chain with missing data, rewind the chainstate and remove them from the block index */
bool RewindBlockIndex(const CChainParams& params);

/** Update uncommitted block structures (currently: only the witness nonce). This is safe for submitted blocks. */
void UpdateUncommittedBlockStructures(CBlock& block, const CBlockIndex* pindexPrev, const Consensus::Params& consensusParams);

/** Produce the necessary coinbase commitment for a block (modifies the hash, don't call for mined blocks). */
std::vector<unsigned char> GenerateCoinbaseCommitment(CBlock& block, const CBlockIndex* pindexPrev, const Consensus::Params& consensusParams);

/** RAII wrapper for VerifyDB: Verify consistency of the block and coin databases */
class CVerifyDB {
public:
    CVerifyDB();
    ~CVerifyDB();
    bool VerifyDB(const CChainParams& chainparams, CCoinsView *coinsview, int nCheckLevel, int nCheckDepth);
};

/** Find the last common block between the parameter chain and a locator. */
CBlockIndex* FindForkInGlobalIndex(const CChain& chain, const CBlockLocator& locator);

/** Mark a block as precious and reorganize. */
bool PreciousBlock(CValidationState& state, const CChainParams& params, CBlockIndex *pindex);

/** Mark a block as invalid. */
bool InvalidateBlock(CValidationState& state, const CChainParams& chainparams, CBlockIndex *pindex);

/** Remove invalidity status from a block and its descendants. */
bool ResetBlockFailureFlags(CBlockIndex *pindex);

/** The currently-connected chain of blocks (protected by cs_main). */
extern CChain chainActive;

/** Global variable that points to the active CCoinsView (protected by cs_main) */
extern CCoinsViewCache *pcoinsTip;

/** Global variable that points to the active block tree (protected by cs_main) */
extern CBlockTreeDB *pblocktree;

/**
 * Return the spend height, which is one more than the inputs.GetBestBlock().
 * While checking, GetBestBlock() refers to the parent block. (protected by cs_main)
 * This is also true for mempool checks.
 */
int GetSpendHeight(const CCoinsViewCache& inputs);

extern VersionBitsCache versionbitscache;

/**
 * Determine what nVersion a new block should use.
 */
int32_t ComputeBlockVersion(const CBlockIndex* pindexPrev, const Consensus::Params& params);

/** Reject codes greater or equal to this can be returned by AcceptToMemPool
 * for transactions, to signal internal conditions. They cannot and should not
 * be sent over the P2P network.
 */
static const unsigned int REJECT_INTERNAL = 0x100;
/** Too high fee. Can not be triggered by P2P transactions */
static const unsigned int REJECT_HIGHFEE = 0x100;
/** Transaction is already known (either in mempool or blockchain) */
static const unsigned int REJECT_ALREADY_KNOWN = 0x101;
/** Transaction conflicts with a transaction already known */
static const unsigned int REJECT_CONFLICT = 0x102;

/** Dump the mempool to disk. */
void DumpMempool();

/** Load the mempool from disk. */
bool LoadMempool();

#endif // BITCOIN_VALIDATION_H<|MERGE_RESOLUTION|>--- conflicted
+++ resolved
@@ -49,11 +49,7 @@
 class CTxMemPool;
 class CValidationInterface;
 class CValidationState;
-<<<<<<< HEAD
-class CCheckpointData;
-=======
 struct ChainTxData;
->>>>>>> bd92f248
 
 struct PrecomputedTransactionData;
 struct LockPoints;
@@ -291,11 +287,7 @@
 CAmount GetBlockSubsidy(int nHeight, const Consensus::Params& consensusParams);
 
 /** Guess verification progress (as a fraction between 0.0=genesis and 1.0=current tip). */
-<<<<<<< HEAD
-double GuessVerificationProgress(const CCheckpointData& data, CBlockIndex* pindex, bool fSigchecks = true);
-=======
 double GuessVerificationProgress(const ChainTxData& data, CBlockIndex* pindex);
->>>>>>> bd92f248
 
 /**
  * Prune block and undo files (blk???.dat and undo???.dat) so that the disk space used is less than a user-defined target.
