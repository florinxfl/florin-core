--- conflicted
+++ resolved
@@ -63,10 +63,7 @@
     RPC_CLIENT_NODE_NOT_ADDED       = -24, //!< Node has not been added before
     RPC_CLIENT_NODE_NOT_CONNECTED   = -29, //!< Node to disconnect not found in connected nodes
     RPC_CLIENT_INVALID_IP_OR_SUBNET = -30, //!< Invalid IP/Subnet
-<<<<<<< HEAD
-=======
     RPC_CLIENT_P2P_DISABLED         = -31, //!< No valid connection manager instance found
->>>>>>> d74e352e
 
     //! Wallet errors
     RPC_WALLET_ERROR                = -4,  //!< Unspecified problem with wallet (key not found etc.)
