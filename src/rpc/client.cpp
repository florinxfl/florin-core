// Copyright (c) 2010 Satoshi Nakamoto
// Copyright (c) 2009-2016 The Bitcoin Core developers
// Distributed under the MIT software license, see the accompanying
// file COPYING or http://www.opensource.org/licenses/mit-license.php.
//
// File contains modifications by: The Gulden developers
// All modifications:
// Copyright (c) 2016-2018 The Gulden developers
// Authored by: Malcolm MacLeod (mmacleod@webmail.co.za)
// Distributed under the GULDEN software license, see the accompanying
// file COPYING

#include "rpc/client.h"
#include "rpc/protocol.h"
#include "util.h"

#include <set>
#include <stdint.h>

#include <univalue.h>

class CRPCConvertParam
{
public:
    std::string methodName; //!< method whose params want conversion
    int paramIdx;           //!< 0-based idx of param to convert
    std::string paramName;  //!< parameter name
};

/**
 * Specify a (method, idx, name) here if the argument is a non-string RPC
 * argument and needs to be converted from JSON.
 *
 * @note Parameter indexes start from 0.
 */
static const CRPCConvertParam vRPCConvertParams[] =
{
    { "setmocktime", 0, "timestamp" },
    { "generate", 0, "num_blocks" },
    { "generate", 1, "max_tries" },
    { "generatetoaddress", 0, "num_blocks" },
    { "generatetoaddress", 2, "max_tries" },
    { "getnetworkhashps", 0, "num_blocks" },
    { "getnetworkhashps", 1, "height" },
    { "sendtoaddress", 1, "amount" },
    { "sendtoaddress", 4, "subtract_fee_from_amount" },
    { "settxfee", 0, "amount" },
    { "getreceivedbyaddress", 1, "min_conf" },
    { "getreceivedbyaccount", 1, "min_conf" },
    { "listreceivedbyaddress", 0, "min_conf" },
    { "listreceivedbyaddress", 1, "include_empty" },
    { "listreceivedbyaddress", 2, "include_watchonly" },
    { "listreceivedbyaccount", 0, "min_conf" },
    { "listreceivedbyaccount", 1, "include_empty" },
    { "listreceivedbyaccount", 2, "include_watchonly" },
    { "getbalance", 1, "min_conf" },
    { "getbalance", 2, "include_watchonly" },
    { "getaccountbalances", 0, "min_conf" },
    { "getaccountbalances", 1, "include_watchonly" },
    { "getblockhash", 0, "height" },
    { "waitforblockheight", 0, "height" },
    { "waitforblockheight", 1, "timeout" },
    { "waitforblock", 1, "timeout" },
    { "waitfornewblock", 0, "timeout" },
    { "move", 2, "amount" },
    { "move", 3, "min_conf" },
    { "sendfrom", 2, "amount" },
    { "sendfrom", 3, "min_conf" },
    { "listtransactions", 1, "count" },
    { "listtransactions", 2, "skip" },
    { "listtransactions", 3, "include_watchonly" },
    { "walletpassphrase", 1, "timeout" },
    { "getblocktemplate", 0, "template_request" },
    { "listsinceblock", 1, "target_confirmations" },
    { "listsinceblock", 2, "include_watchonly" },
    { "sendmany", 1, "amounts" },
    { "sendmany", 2, "min_conf" },
    { "sendmany", 4, "subtract_fee_from" },
    { "addmultisigaddress", 0, "num_required" },
    { "addmultisigaddress", 1, "keys" },
    { "createmultisig", 0, "num_required" },
    { "createmultisig", 1, "keys" },
    { "listunspent", 0, "min_conf" },
    { "listunspent", 1, "max_conf" },
    { "listunspent", 2, "addresses" },
    { "listunspent", 4, "query_options" },
    { "listunspentforaccount", 1, "min_conf" },
    { "listunspentforaccount", 2, "max_conf" },
    { "listunspentforaccount", 3, "addresses" },
    { "listunspentforaccount", 5, "query_options" },
    { "getblock", 1, "verbosity" },
    { "getblockheader", 1, "verbose" },
    { "getchaintxstats", 0, "num_blocks" },
    { "gettransaction", 1, "include_watchonly" },
    { "getrawtransaction", 1, "verbose" },
    { "createrawtransaction", 0, "inputs" },
    { "createrawtransaction", 1, "outputs" },
    { "createrawtransaction", 2, "lock_time" },
    { "createrawtransaction", 3, "opt_in_to_rbf" },
    { "signrawtransaction", 1, "prev_txs" },
    { "signrawtransaction", 2, "priv_keys" },
    { "sendrawtransaction", 1, "allow_high_fees" },
    { "fundrawtransaction", 1, "options" },
    { "gettxout", 1, "n" },
    { "gettxout", 2, "include_mempool" },
    { "gettxoutproof", 0, "txids" },
    { "lockunspent", 0, "unlock" },
    { "lockunspent", 1, "transactions" },
    { "importprivkey", 2, "rescan" },
    { "importaddress", 2, "rescan" },
    { "importaddress", 3, "p2sh" },
    { "importpubkey", 2, "rescan" },
    { "importmulti", 1, "requests" },
    { "importmulti", 2, "options" },
    { "verifychain", 0, "check_level" },
    { "verifychain", 1, "num_blocks" },
    { "pruneblockchain", 0, "height" },
    { "keypoolrefill", 0, "new_size" },
    { "getrawmempool", 0, "verbose" },
    { "estimatefee", 0, "num_blocks" },
    { "estimatesmartfee", 0, "num_blocks" },
    { "estimatesmartfee", 1, "conservative" },
    { "estimaterawfee", 0, "num_blocks" },
    { "estimaterawfee", 1, "threshold" },
    { "estimaterawfee", 2, "horizon" },
    { "prioritisetransaction", 1, "dummy" },
    { "prioritisetransaction", 2, "fee_delta" },
    { "setban", 2, "ban_time" },
    { "setban", 3, "absolute" },
    { "setnetworkactive", 0, "state" },
    { "getmempoolancestors", 1, "verbose" },
    { "getmempooldescendants", 1, "verbose" },
    { "bumpfee", 1, "options" },
    { "logging", 0, "include" },
    { "logging", 1, "exclude" },
<<<<<<< HEAD
    { "disconnectnode", 1, "nodeid" },
    { "requestblocks", 1, "blockhashes" },
=======
    { "disconnectnode", 1, "node_id" },
>>>>>>> a7ac8a81
    // Echo with conversion (For testing only)
    { "echojson", 0, "arg0" },
    { "echojson", 1, "arg1" },
    { "echojson", 2, "arg2" },
    { "echojson", 3, "arg3" },
    { "echojson", 4, "arg4" },
    { "echojson", 5, "arg5" },
    { "echojson", 6, "arg6" },
    { "echojson", 7, "arg7" },
    { "echojson", 8, "arg8" },
    { "echojson", 9, "arg9" },
    { "setgenerate", 0, "generate" },
    { "setgenerate", 1, "gen_proc_limit" },
    { "importseed", 2, "is_read_only" },
    { "importwitnesskeys", 2, "create_account" },
    { "splitwitnessaccount", 2, "amounts" },
    { "setwitnesscompound", 1, "amount" },
    { "getwitnessinfo", 1, "verbose" },
    { "getwitnessinfo", 2, "mine_only" },
    { "fundwitnessaccount", 4, "force_multiple" },
    { "setwitnessrewardscript", 2, "force_pubkey" },
    { "sethashlimit", 0, "limit" },
    { "dumpdiffarray", 0, "height" },
    { "dumpblockgaps", 0, "start_height" },
    { "dumpblockgaps", 1, "count" },
    { "dumptransactionstats", 0, "start_height" },
    { "dumptransactionstats", 1, "count" },
    { "sendtoaddressfromaccount", 2, "amount" },
    { "sendtoaddressfromaccount", 5, "subtract_fee_from_amount" },
};

class CRPCConvertTable
{
private:
    std::set<std::pair<std::string, int>> members;
    std::set<std::pair<std::string, std::string>> membersByName;

public:
    CRPCConvertTable();

    bool convert(const std::string& method, int idx) {
        return (members.count(std::pair(method, idx)) > 0);
    }
    bool convert(const std::string& method, const std::string& name) {
        return (membersByName.count(std::pair(method, name)) > 0);
    }
};

CRPCConvertTable::CRPCConvertTable()
{
    const unsigned int n_elem =
        (sizeof(vRPCConvertParams) / sizeof(vRPCConvertParams[0]));

    for (unsigned int i = 0; i < n_elem; i++) {
        members.insert(std::pair(vRPCConvertParams[i].methodName,
                                      vRPCConvertParams[i].paramIdx));
        membersByName.insert(std::pair(vRPCConvertParams[i].methodName,
                                            vRPCConvertParams[i].paramName));
    }
}

static CRPCConvertTable rpcCvtTable;

/** Non-RFC4627 JSON parser, accepts internal values (such as numbers, true, false, null)
 * as well as objects and arrays.
 */
UniValue ParseNonRFCJSONValue(const std::string& strVal)
{
    UniValue jVal;
    if (!jVal.read(std::string("[")+strVal+std::string("]")) ||
        !jVal.isArray() || jVal.size()!=1)
        throw std::runtime_error(std::string("Error parsing JSON:")+strVal);
    return jVal[0];
}

UniValue RPCConvertValues(const std::string &strMethod, const std::vector<std::string> &strParams)
{
    UniValue params(UniValue::VARR);

    for (unsigned int idx = 0; idx < strParams.size(); idx++) {
        const std::string& strVal = strParams[idx];

        if (!rpcCvtTable.convert(strMethod, idx)) {
            // insert string value directly
            params.push_back(strVal);
        } else {
            // parse string as JSON, insert bool/number/object/etc. value
            params.push_back(ParseNonRFCJSONValue(strVal));
        }
    }

    return params;
}

UniValue RPCConvertNamedValues(const std::string &strMethod, const std::vector<std::string> &strParams)
{
    UniValue params(UniValue::VOBJ);

    for (const std::string &s: strParams) {
        size_t pos = s.find("=");
        if (pos == std::string::npos) {
            throw(std::runtime_error("No '=' in named argument '"+s+"', this needs to be present for every argument (even if it is empty)"));
        }

        std::string name = s.substr(0, pos);
        std::string value = s.substr(pos+1);

        if (!rpcCvtTable.convert(strMethod, name)) {
            // insert string value directly
            params.pushKV(name, value);
        } else {
            // parse string as JSON, insert bool/number/object/etc. value
            params.pushKV(name, ParseNonRFCJSONValue(value));
        }
    }

    return params;
}<|MERGE_RESOLUTION|>--- conflicted
+++ resolved
@@ -133,12 +133,7 @@
     { "bumpfee", 1, "options" },
     { "logging", 0, "include" },
     { "logging", 1, "exclude" },
-<<<<<<< HEAD
-    { "disconnectnode", 1, "nodeid" },
-    { "requestblocks", 1, "blockhashes" },
-=======
     { "disconnectnode", 1, "node_id" },
->>>>>>> a7ac8a81
     // Echo with conversion (For testing only)
     { "echojson", 0, "arg0" },
     { "echojson", 1, "arg1" },
