--- conflicted
+++ resolved
@@ -163,19 +163,6 @@
 
 void InitRPCMining()
 {
-<<<<<<< HEAD
-    #ifdef ENABLE_WALLET
-    if (!pactiveWallet)
-        return;
-
-    // getblocktemplate mining rewards paid here:
-    //fixme: (PHASE5)
-    pMiningKey = new CReserveKeyOrScript(pactiveWallet, pactiveWallet->activeAccount, KEYCHAIN_EXTERNAL);
-    #else
-	return;
-    #endif
-=======
->>>>>>> efa478a6
 }
 
 void ShutdownRPCMining()
@@ -481,475 +468,6 @@
     return "valid?";
 }
 
-<<<<<<< HEAD
-static std::string gbt_vb_name(const Consensus::DeploymentPos pos) {
-    const struct VBDeploymentInfo& vbinfo = VersionBitsDeploymentInfo[pos];
-    std::string s = vbinfo.name;
-    if (!vbinfo.gbt_force) {
-        s.insert(s.begin(), '!');
-    }
-    return s;
-}
-
-static UniValue getblocktemplate(const JSONRPCRequest& request)
-{
-    if (request.fHelp || request.params.size() > 1)
-        throw std::runtime_error(
-            "getblocktemplate ( TemplateRequest )\n"
-            "\nIf the request parameters include a 'mode' key, that is used to explicitly select between the default 'template' request or a 'proposal'.\n"
-            "It returns data needed to construct a block to work on.\n"
-            "For full specification, see BIPs 22, 23, 9, and 145:\n"
-            "    https://github.com/bitcoin/bips/blob/master/bip-0022.mediawiki\n"
-            "    https://github.com/bitcoin/bips/blob/master/bip-0023.mediawiki\n"
-            "    https://github.com/bitcoin/bips/blob/master/bip-0009.mediawiki#getblocktemplate_changes\n"
-            "    https://github.com/bitcoin/bips/blob/master/bip-0145.mediawiki\n"
-
-            "\nArguments:\n"
-            "1. template_request         (json object, optional) A json object in the following spec\n"
-            "     {\n"
-            "       \"mode\":\"template\"    (string, optional) This must be set to \"template\", \"proposal\" (see BIP 23), or omitted\n"
-            "       \"capabilities\":[     (array, optional) A list of strings\n"
-            "           \"support\"          (string) client side supported feature, 'longpoll', 'coinbasetxn', 'coinbasevalue', 'proposal', 'serverlist', 'workid'\n"
-            "           ,...\n"
-            "       ],\n"
-            "       \"rules\":[            (array, optional) A list of strings\n"
-            "           \"support\"          (string) client side supported softfork deployment\n"
-            "           ,...\n"
-            "       ]\n"
-            "     }\n"
-            "\n"
-
-            "\nResult:\n"
-            "{\n"
-            "  \"version\" : n,                    (numeric) The preferred block version\n"
-            "  \"rules\" : [ \"rulename\", ... ],    (array of strings) specific block rules that are to be enforced\n"
-            "  \"vbavailable\" : {                 (json object) set of pending, supported versionbit (BIP 9) softfork deployments\n"
-            "      \"rulename\" : bitnumber          (numeric) identifies the bit number as indicating acceptance and readiness for the named softfork rule\n"
-            "      ,...\n"
-            "  },\n"
-            "  \"vbrequired\" : n,                 (numeric) bit mask of versionbits the server requires set in submissions\n"
-            "  \"previousblockhash\" : \"xxxx\",     (string) The hash of current highest block\n"
-            "  \"transactions\" : [                (array) contents of non-coinbase transactions that should be included in the next block\n"
-            "      {\n"
-            "         \"data\" : \"xxxx\",             (string) transaction data encoded in hexadecimal (byte-for-byte)\n"
-            "         \"txid\" : \"xxxx\",             (string) transaction id encoded in little-endian hexadecimal\n"
-            "         \"hash\" : \"xxxx\",             (string) hash encoded in little-endian hexadecimal (including witness data)\n"
-            "         \"depends\" : [                (array) array of numbers \n"
-            "             n                          (numeric) transactions before this one (by 1-based index in 'transactions' list) that must be present in the final block if this one is\n"
-            "             ,...\n"
-            "         ],\n"
-            "         \"fee\": n,                    (numeric) difference in value between transaction inputs and outputs (in Satoshis); for coinbase transactions, this is a negative Number of the total collected block fees (ie, not including the block subsidy); if key is not present, fee is unknown and clients MUST NOT assume there isn't one\n"
-            "         \"sigops\" : n,                (numeric) total SigOps cost, as counted for purposes of block limits; if key is not present, sigop cost is unknown and clients MUST NOT assume it is zero\n"
-            "         \"weight\" : n,                (numeric) total transaction weight, as counted for purposes of block limits\n"
-            "         \"required\" : true|false      (boolean) if provided and true, this transaction must be in the final block\n"
-            "      }\n"
-            "      ,...\n"
-            "  ],\n"
-            "  \"coinbaseaux\" : {                 (json object) data that should be included in the coinbase's scriptSig content\n"
-            "      \"flags\" : \"xx\"                  (string) key name is to be ignored, and value included in scriptSig\n"
-            "  },\n"
-            "  \"coinbasevalue\" : n,              (numeric) maximum allowable input to coinbase transaction, including the generation award and transaction fees (in Satoshis)\n"
-            "  \"coinbasetxn\" : { ... },          (json object) information for coinbase transaction\n"
-            "  \"target\" : \"xxxx\",                (string) The hash target\n"
-            "  \"mintime\" : xxx,                  (numeric) The minimum timestamp appropriate for next block time in seconds since epoch (Jan 1 1970 GMT)\n"
-            "  \"mutable\" : [                     (array of string) list of ways the block template may be changed \n"
-            "     \"value\"                          (string) A way the block template may be changed, e.g. 'time', 'transactions', 'prevblock'\n"
-            "     ,...\n"
-            "  ],\n"
-            "  \"noncerange\" : \"00000000ffffffff\",(string) A range of valid nonces\n"
-            "  \"sigoplimit\" : n,                 (numeric) limit of sigops in blocks\n"
-            "  \"sizelimit\" : n,                  (numeric) limit of block size\n"
-            "  \"weightlimit\" : n,                (numeric) limit of block weight\n"
-            "  \"curtime\" : ttt,                  (numeric) current timestamp in seconds since epoch (Jan 1 1970 GMT)\n"
-            "  \"bits\" : \"xxxxxxxx\",              (string) compressed target of next block\n"
-            "  \"height\" : n                      (numeric) The height of the next block\n"
-            "}\n"
-
-            "\nExamples:\n"
-            + HelpExampleCli("getblocktemplate", "")
-            + HelpExampleRpc("getblocktemplate", "")
-         );
-
-    LOCK(cs_main);
-
-    std::string strMode = "template";
-    UniValue lpval = NullUniValue;
-    std::set<std::string> setClientRules;
-    int64_t nMaxVersionPreVB = -1;
-    if (request.params.size() > 0)
-    {
-        const UniValue& oparam = request.params[0].get_obj();
-        const UniValue& modeval = find_value(oparam, "mode");
-        if (modeval.isStr())
-            strMode = modeval.get_str();
-        else if (modeval.isNull())
-        {
-            /* Do nothing */
-        }
-        else
-            throw JSONRPCError(RPC_INVALID_PARAMETER, "Invalid mode");
-        lpval = find_value(oparam, "longpollid");
-
-        if (strMode == "proposal")
-        {
-            const UniValue& dataval = find_value(oparam, "data");
-            if (!dataval.isStr())
-                throw JSONRPCError(RPC_TYPE_ERROR, "Missing data String key for proposal");
-
-            CBlock block;
-            if (!DecodeHexBlk(block, dataval.get_str()))
-                throw JSONRPCError(RPC_DESERIALIZATION_ERROR, "Block decode failed");
-
-            uint256 hash = block.GetHashPoW2();
-            BlockMap::iterator mi = mapBlockIndex.find(hash);
-            if (mi != mapBlockIndex.end()) {
-                CBlockIndex *pindex = mi->second;
-                if (pindex->IsValid(BLOCK_VALID_SCRIPTS))
-                    return "duplicate";
-                if (pindex->nStatus & BLOCK_FAILED_MASK)
-                    return "duplicate-invalid";
-                return "duplicate-inconclusive";
-            }
-
-            // Phase 3 onward no longer necessarily mine on the chain tip
-            // We use 'FindMiningTip' to find the block that we should be mining on
-            // Then run 'TestBlockValidity' on a clone chain to check the result.
-            std::string strError;
-            CBlockIndex* pWitnessBlockToEmbed = nullptr;
-            CBlockIndex* pIndexMiningTip = FindMiningTip(chainActive.Tip(), Params(), strError, pWitnessBlockToEmbed);
-
-            if (block.hashPrevBlock != pIndexMiningTip->GetBlockHashPoW2())
-                return "inconclusive-not-best-prevblk";
-
-            CValidationState state;
-            if (pIndexMiningTip->nHeight < GetPhase2ActivationHeight())
-            {
-                return "rejected";
-            }
-            else
-            {
-                CCoinsViewCache viewNew(pcoinsTip);
-                CBlockIndex* pindexPrev_ = nullptr;
-                CCloneChain tempChain(chainActive, GetPow2ValidationCloneHeight(chainActive, pIndexMiningTip, 1), pIndexMiningTip, pindexPrev_);
-                //fixme: (FUT) (HIGH) error handling.
-                assert(pindexPrev_);
-                ForceActivateChain(pindexPrev_, nullptr, state, Params(), tempChain, viewNew);
-
-                TestBlockValidity(tempChain, state, Params(), block, pindexPrev_, false, true, &viewNew);
-            }
-
-            return BIP22ValidationResult(state);
-        }
-
-        const UniValue& aClientRules = find_value(oparam, "rules");
-        if (aClientRules.isArray()) {
-            for (unsigned int i = 0; i < aClientRules.size(); ++i) {
-                const UniValue& v = aClientRules[i];
-                setClientRules.insert(v.get_str());
-            }
-        } else {
-            // NOTE: It is important that this NOT be read if versionbits is supported
-            const UniValue& uvMaxVersion = find_value(oparam, "maxversion");
-            if (uvMaxVersion.isNum()) {
-                nMaxVersionPreVB = uvMaxVersion.get_int64();
-            }
-        }
-    }
-
-    if (strMode != "template")
-        throw JSONRPCError(RPC_INVALID_PARAMETER, "Invalid mode");
-
-    if(!g_connman)
-        throw JSONRPCError(RPC_CLIENT_P2P_DISABLED, "Error: Peer-to-peer functionality missing or disabled");
-
-    /*if (g_connman->GetNodeCount(CConnman::CONNECTIONS_ALL) == 0)
-        throw JSONRPCError(RPC_CLIENT_NOT_CONNECTED, "Gulden is not connected!");
-
-    if (IsInitialBlockDownload())
-        throw JSONRPCError(RPC_CLIENT_IN_INITIAL_DOWNLOAD, "Gulden is downloading blocks...");*/
-
-    static unsigned int nTransactionsUpdatedLast;
-
-    bool forceBlockUpdate = false;
-    static int64_t nStart;
-    if (!lpval.isNull())
-    {
-        // Wait to respond until either the best block changes, OR a minute has passed and there are more transactions
-        uint256 hashWatchedChain;
-        boost::system_time checktxtime;
-        unsigned int nTransactionsUpdatedLastLP;
-        CBlockHeader blockUpdatedLastLP;
-
-        if (lpval.isStr())
-        {
-            // Format: <hashBestChain><nTransactionsUpdatedLast>
-            std::string lpstr = lpval.get_str();
-
-            hashWatchedChain.SetHex(lpstr.substr(0, 64));
-            nTransactionsUpdatedLastLP = atoi64(lpstr.substr(64));
-        }
-        else
-        {
-            // NOTE: Spec does not specify behaviour for non-string longpollid, but this makes testing easier
-            hashWatchedChain = chainActive.Tip()->GetBlockHashPoW2();
-            nTransactionsUpdatedLastLP = nTransactionsUpdatedLast;
-        }
-        UpdateTime(&blockUpdatedLastLP, Params().GetConsensus(), chainActive.Tip());
-        blockUpdatedLastLP.nBits = GetNextWorkRequired(chainActive.Tip(), &blockUpdatedLastLP, Params().GetConsensus());
-
-
-        forceBlockUpdate = false;
-        // Release the wallet and main lock while waiting
-        LEAVE_CRITICAL_SECTION(cs_main);
-        {
-            checktxtime = boost::get_system_time() + boost::posix_time::minutes(1);
-
-            boost::unique_lock<boost::mutex> lock(csBestBlock);
-            while (chainActive.Tip()->GetBlockHashPoW2() == hashWatchedChain && IsRPCRunning())
-            {
-                if (!cvBlockChange.timed_wait(lock, checktxtime))
-                {
-                    // Timeout: Check transactions for update
-                    if (mempool.GetTransactionsUpdated() != nTransactionsUpdatedLastLP)
-                    {
-                        forceBlockUpdate = true;
-                        break;
-                    }
-                    UpdateTime(&blockUpdatedLastLP, Params().GetConsensus(), chainActive.Tip());
-                    if (GetNextWorkRequired(chainActive.Tip(), &blockUpdatedLastLP, Params().GetConsensus()) != blockUpdatedLastLP.nBits)
-                    {
-                        forceBlockUpdate = true;
-                        break;
-                    }
-                    checktxtime += boost::posix_time::seconds(10);
-                }
-            }
-        }
-        ENTER_CRITICAL_SECTION(cs_main);
-
-        if (!IsRPCRunning())
-            throw JSONRPCError(RPC_CLIENT_NOT_CONNECTED, "Shutting down");
-        // TODO: Maybe recheck connections/IBD and (if something wrong) send an expires-immediately template to stop miners?
-    }
-    else
-    {
-        if (GetTime() - nStart > 20)
-        {
-            forceBlockUpdate = true;
-        }
-    }
-
-    static std::vector<unsigned char> witnessCoinbaseHex;
-    static std::vector<unsigned char> witnessSubsidyHex;
-    static CAmount amountPoW2Subsidy = 0;
-
-    // Update block
-    static CBlockIndex* pindexPrevChainTip=nullptr;
-    static CBlockIndex* pindexPrev=nullptr;
-    static std::unique_ptr<CBlockTemplate> pblocktemplate;
-    if (forceBlockUpdate || pindexPrevChainTip != chainActive.Tip() || (mempool.GetTransactionsUpdated() != nTransactionsUpdatedLast && GetTime() - nStart > 5))
-    {
-        // Clear pindexPrev so future calls make a new block, despite any failures from here on
-        pindexPrev = nullptr;
-        pindexPrevChainTip = nullptr;
-
-         // Phase 3 onward no longer necessarily mine on the chain tip
-        // We use 'FindMiningTip' to find the block that we should be mining on
-        // Then run 'TestBlockValidity' on a clone chain to check the result.
-        std::string strError;
-        CBlockIndex* pWitnessBlockToEmbed = nullptr;
-        CBlockIndex* pIndexMiningTip = FindMiningTip(chainActive.Tip(), Params(), strError, pWitnessBlockToEmbed);
-
-        if (!pIndexMiningTip)
-        {
-            throw JSONRPCError(RPC_DESERIALIZATION_ERROR, "Failed to determine chain tip");
-        }
-
-        // Store the pindexBest used before CreateNewBlock, to avoid races
-        nTransactionsUpdatedLast = mempool.GetTransactionsUpdated();
-        CBlockIndex* pindexPrevNew = pIndexMiningTip;
-        CBlockIndex* pChainActiveTipNew = chainActive.Tip();
-        nStart = GetTime();
-
-        // Create new block
-        CScript scriptDummy = CScript() << OP_TRUE;
-        std::shared_ptr<CReserveKeyOrScript> reservedScript = std::make_shared<CReserveKeyOrScript>(scriptDummy);
-        pblocktemplate = BlockAssembler(Params()).CreateNewBlock(pIndexMiningTip, reservedScript, true, pWitnessBlockToEmbed, false, &witnessCoinbaseHex, &witnessSubsidyHex, &amountPoW2Subsidy);
-        if (!pblocktemplate)
-            throw JSONRPCError(RPC_INTERNAL_ERROR, "Failed to create new block, read GuldenD debug.log for more information");
-
-        // Need to update only after we know CreateNewBlock succeeded
-        pindexPrev = pindexPrevNew;
-        pindexPrevChainTip = pChainActiveTipNew;
-    }
-    CBlock* pblock = &pblocktemplate->block; // pointer for convenience
-    const Consensus::Params& consensusParams = Params().GetConsensus();
-
-    // Update nTime
-    UpdateTime(pblock, consensusParams, pindexPrev);
-    pblock->nNonce = 0;
-
-    UniValue aCaps(UniValue::VARR); aCaps.push_back("proposal");
-
-    UniValue transactions(UniValue::VARR);
-    std::map<uint256, int64_t> setTxIndex;
-    unsigned int i = 0;
-    for (const auto& it : pblock->vtx) {
-        const CTransaction& tx = *it;
-        uint256 txHash = tx.GetHash();
-        setTxIndex[txHash] = i++;
-
-        if (tx.IsCoinBase())
-            continue;
-
-        UniValue entry(UniValue::VOBJ);
-
-        entry.push_back(Pair("data", EncodeHexTx(tx)));
-        entry.push_back(Pair("txid", txHash.GetHex()));
-        entry.push_back(Pair("hash", tx.GetWitnessHash().GetHex()));
-
-        UniValue deps(UniValue::VARR);
-        for (const CTxIn &in : tx.vin)
-        {
-            if (setTxIndex.count(in.prevout.getHash()))
-                deps.push_back(setTxIndex[in.prevout.getHash()]);
-        }
-        entry.push_back(Pair("depends", deps));
-
-        unsigned int index_in_template = i - 1; // i >= 1 guaranteed here
-        if (index_in_template >= pblocktemplate->vTxFees.size())
-        {
-            //fixme: (PHASE5) remove
-            entry.push_back(Pair("fee", 0));
-        }
-        else
-        {
-            entry.push_back(Pair("fee", pblocktemplate->vTxFees[index_in_template]));
-        }
-        if (index_in_template >= pblocktemplate->vTxSigOpsCost.size())
-        {
-            //fixme: (PHASE5) remove
-            entry.push_back(Pair("sigops", 0));
-            entry.push_back(Pair("weight", 0));
-        }
-        else
-        {
-            int64_t nTxSigOps = pblocktemplate->vTxSigOpsCost[index_in_template];
-            entry.push_back(Pair("sigops", nTxSigOps));
-            entry.push_back(Pair("weight", GetTransactionWeight(tx)));
-        }
-
-        transactions.push_back(entry);
-    }
-
-    UniValue aux(UniValue::VOBJ);
-    aux.push_back(Pair("flags", HexStr(COINBASE_FLAGS.begin(), COINBASE_FLAGS.end())));
-
-    arith_uint256 hashTarget = arith_uint256().SetCompact(pblock->nBits);
-
-    UniValue aMutable(UniValue::VARR);
-    aMutable.push_back("time");
-    aMutable.push_back("transactions");
-    aMutable.push_back("prevblock");
-
-    UniValue result(UniValue::VOBJ);
-    result.push_back(Pair("capabilities", aCaps));
-
-    // In phase 3 we are restricted to using the same version bits as the witness; we aren't allowed to modify these bits.
-    bool versionBitsLockedToWitness = IsPow2Phase3Active(pindexPrev->nHeight) || (pindexPrev->pprev && IsPow2Phase3Active(pindexPrev->pprev->nHeight));
-    UniValue vbavailable(UniValue::VOBJ);
-    UniValue aRules(UniValue::VARR);
-    for (int j = 0; j < (int)Consensus::MAX_VERSION_BITS_DEPLOYMENTS; ++j) {
-        Consensus::DeploymentPos pos = Consensus::DeploymentPos(j);
-        ThresholdState state = VersionBitsState(pindexPrev, consensusParams, pos, versionbitscache);
-        switch (state) {
-            case THRESHOLD_DEFINED:
-            case THRESHOLD_FAILED:
-                // Not exposed to GBT at all
-                break;
-            case THRESHOLD_LOCKED_IN:
-                // Ensure bit is set in block version
-                if (!versionBitsLockedToWitness)
-                {
-                    pblock->nVersion |= VersionBitsMask(consensusParams, pos);
-                }
-                // FALL THROUGH to get vbavailable set...
-            case THRESHOLD_STARTED:
-            {
-                const struct VBDeploymentInfo& vbinfo = VersionBitsDeploymentInfo[pos];
-                vbavailable.push_back(Pair(gbt_vb_name(pos), consensusParams.vDeployments[pos].bit));
-                if (setClientRules.find(vbinfo.name) == setClientRules.end()) {
-                    if (!vbinfo.gbt_force)
-                    {
-                        if (!versionBitsLockedToWitness)
-                        {
-                            // If the client doesn't support this, don't indicate it in the [default] version
-                            pblock->nVersion &= ~VersionBitsMask(consensusParams, pos);
-                        }
-                    }
-                }
-                break;
-            }
-            case THRESHOLD_ACTIVE:
-            {
-                // Add to rules only
-                const struct VBDeploymentInfo& vbinfo = VersionBitsDeploymentInfo[pos];
-                aRules.push_back(gbt_vb_name(pos));
-                if (setClientRules.find(vbinfo.name) == setClientRules.end()) {
-                    // Not supported by the client; make sure it's safe to proceed
-                    if (!vbinfo.gbt_force) {
-                        // If we do anything other than throw an exception here, be sure version/force isn't sent to old clients
-                        throw JSONRPCError(RPC_INVALID_PARAMETER, strprintf("Support for '%s' rule requires explicit client support", vbinfo.name));
-                    }
-                }
-                break;
-            }
-        }
-    }
-    result.push_back(Pair("version", pblock->nVersion));
-    result.push_back(Pair("rules", aRules));
-    result.push_back(Pair("vbavailable", vbavailable));
-    result.push_back(Pair("vbrequired", int(0)));
-
-    if (nMaxVersionPreVB >= 2) {
-        // If VB is supported by the client, nMaxVersionPreVB is -1, so we won't get here
-        // Because BIP 34 changed how the generation transaction is serialized, we can only use version/force back to v2 blocks
-        // This is safe to do [otherwise-]unconditionally only because we are throwing an exception above if a non-force deployment gets activated
-        // Note that this can probably also be removed entirely after the first BIP9 non-force deployment (ie, probably segwit) gets activated
-        aMutable.push_back("version/force");
-    }
-
-    result.push_back(Pair("previousblockhash", pblock->hashPrevBlock.GetHex()));
-    result.push_back(Pair("transactions", transactions));
-    result.push_back(Pair("coinbaseaux", aux));
-    result.push_back(Pair("coinbasevalue", (int64_t)pblock->vtx[0]->vout[0].nValue));
-    result.push_back(Pair("longpollid", chainActive.Tip()->GetBlockHashPoW2().GetHex() + i64tostr(nTransactionsUpdatedLast)));
-    result.push_back(Pair("target", hashTarget.GetHex()));
-    result.push_back(Pair("mintime", (int64_t)std::max(pindexPrev->GetMedianTimePastWitness()+1, GetTime())));
-    //fixme: (PHASE5) - Implement 'maxtime' here?
-    result.push_back(Pair("mutable", aMutable));
-    result.push_back(Pair("noncerange", "00000000ffffffff"));
-    int64_t nSigOpLimit = MAX_BLOCK_SIGOPS_COST;
-    result.push_back(Pair("sigoplimit", nSigOpLimit));
-
-    //fixme: (PHASE4) Double check this doesn't result in miners mining smaller blocks or anything strange
-    result.push_back(Pair("sizelimit", (int64_t)MAX_BLOCK_SERIALIZED_SIZE));
-    result.push_back(Pair("weightlimit", (int64_t)MAX_BLOCK_WEIGHT));
-
-    //fixme: (PHASE4) remove
-    result.push_back(Pair("pow2_aux1", HexStr(witnessCoinbaseHex)));
-    result.push_back(Pair("pow2_aux2", HexStr(witnessSubsidyHex)));
-    result.push_back(Pair("pow2_subsidy", amountPoW2Subsidy));
-
-    result.push_back(Pair("curtime", pblock->GetBlockTime()));
-    result.push_back(Pair("bits", strprintf("%08x", pblock->nBits)));
-    result.push_back(Pair("height", (int64_t)(pindexPrev->nHeight+1)));
-
-    return result;
-}
-
-=======
->>>>>>> efa478a6
 class submitblock_StateCatcher : public CValidationInterface
 {
 public:
@@ -1211,7 +729,6 @@
     { "generating",         "generate",               &generate,               true,  {"num_blocks","max_tries"} },
     { "generating",         "generatetoaddress",      &generatetoaddress,      true,  {"num_blocks","address","max_tries"} },
     { "generating",         "getgenerate",            &getgenerate,            true,  {}  },
-    { "generating",         "setgenerate",            &setgenerate,            true,  {"generate", "gen_proc_limit"}  },
     { "generating",         "setgenerate",            &setgenerate,            true,  {"generate", "gen_proc_limit", "gen_memory_limit"}  },
 
     { "util",               "estimatefee",            &estimatefee,            true,  {"num_blocks"} },
