// Copyright (c) 2010 Satoshi Nakamoto
// Copyright (c) 2009-2015 The Bitcoin Core developers
// Distributed under the MIT software license, see the accompanying
// file COPYING or http://www.opensource.org/licenses/mit-license.php.
//
// File contains modifications by: The Gulden developers
// All modifications:
// Copyright (c) 2016 The Gulden developers
// Authored by: Malcolm MacLeod (mmacleod@webmail.co.za)
// Distributed under the GULDEN software license, see the accompanying
// file COPYING

#include "base58.h"
#include "amount.h"
#include "chain.h"
#include "chainparams.h"
#include "consensus/consensus.h"
#include "consensus/params.h"
#include "consensus/validation.h"
#include "core_io.h"
#include "init.h"
#include "main.h"
#include "miner.h"
#include "net.h"
#include "pow.h"
#include "rpc/server.h"
#include "txmempool.h"
#include "util.h"
#include "utilstrencodings.h"
#include "validationinterface.h"
#include "arith_uint256.h"

#include <memory>
#include <stdint.h>

#include <boost/assign/list_of.hpp>
#include <boost/shared_ptr.hpp>

#include <univalue.h>
#ifdef ENABLE_WALLET
#include "wallet/wallet.h"
#endif
#include <Gulden/Common/diff.h>
#include <Gulden/rpcgulden.h>
#include <Gulden/translate.h>

using namespace std;

/**
 * Return average network hashes per second based on the last 'lookup' blocks,
 * or from the last difficulty change if 'lookup' is nonpositive.
 * If 'height' is nonnegative, compute the estimate at the time when a given block was found.
 */
UniValue GetNetworkHashPS(int lookup, int height) {
    CBlockIndex *pb = chainActive.Tip();

    if (height >= 0 && height < chainActive.Height())
        pb = chainActive[height];

    if (pb == NULL || !pb->nHeight)
        return 0;

    // If lookup is -1, then use blocks since last difficulty change.
    if (lookup <= 0)
        lookup = pb->nHeight % Params().GetConsensus().DifficultyAdjustmentInterval() + 1;

    // If lookup is larger than chain, then set it to chain length.
    if (lookup > pb->nHeight)
        lookup = pb->nHeight;

    CBlockIndex *pb0 = pb;
    int64_t minTime = pb0->GetBlockTime();
    int64_t maxTime = minTime;
    for (int i = 0; i < lookup; i++) {
        pb0 = pb0->pprev;
        int64_t time = pb0->GetBlockTime();
        minTime = std::min(time, minTime);
        maxTime = std::max(time, maxTime);
    }

    // In case there's a situation where minTime == maxTime, we don't want a divide by zero exception.
    if (minTime == maxTime)
        return 0;

    arith_uint256 workDiff = pb->nChainWork - pb0->nChainWork;
    int64_t timeDiff = maxTime - minTime;

    return workDiff.getdouble() / timeDiff;
}

UniValue getnetworkhashps(const JSONRPCRequest& request)
{
    if (request.fHelp || request.params.size() > 2)
        throw runtime_error(
            "getnetworkhashps ( blocks height )\n"
            "\nReturns the estimated network hashes per second based on the last n blocks.\n"
            "Pass in [blocks] to override # of blocks, -1 specifies since last difficulty change.\n"
            "Pass in [height] to estimate the network speed at the time when a certain block was found.\n"
            "\nArguments:\n"
            "1. blocks     (numeric, optional, default=120) The number of blocks, or -1 for blocks since last difficulty change.\n"
            "2. height     (numeric, optional, default=-1) To estimate at the time of the given height.\n"
            "\nResult:\n"
            "x             (numeric) Hashes per second estimated\n"
            "\nExamples:\n"
            + HelpExampleCli("getnetworkhashps", "")
            + HelpExampleRpc("getnetworkhashps", "")
       );

    LOCK(cs_main);
    return GetNetworkHashPS(request.params.size() > 0 ? request.params[0].get_int() : 120, request.params.size() > 1 ? request.params[1].get_int() : -1);
}

UniValue generateBlocks(boost::shared_ptr<CReserveScript> coinbaseScript, int nGenerate, uint64_t nMaxTries, bool keepScript)
{
    static const int nInnerLoopCount = 0x10000;
    int nHeightStart = 0;
    int nHeightEnd = 0;
    int nHeight = 0;

    {   // Don't keep cs_main locked
        LOCK(cs_main);
        nHeightStart = chainActive.Height();
        nHeight = nHeightStart;
        nHeightEnd = nHeightStart+nGenerate;
    }
    unsigned int nExtraNonce = 0;
    UniValue blockHashes(UniValue::VARR);
    while (nHeight < nHeightEnd)
    {
        std::unique_ptr<CBlockTemplate> pblocktemplate(BlockAssembler(Params()).CreateNewBlock(coinbaseScript->reserveScript));
        if (!pblocktemplate.get())
            throw JSONRPCError(RPC_INTERNAL_ERROR, "Couldn't create new block");
        CBlock *pblock = &pblocktemplate->block;
        {
            LOCK(cs_main);
            IncrementExtraNonce(pblock, chainActive.Tip(), nExtraNonce);
        }
        while (nMaxTries > 0 && pblock->nNonce < nInnerLoopCount && !CheckProofOfWork(pblock->GetHash(), pblock->nBits, Params().GetConsensus())) {
            ++pblock->nNonce;
            --nMaxTries;
        }
        if (nMaxTries == 0) {
            break;
        }
        if (pblock->nNonce == nInnerLoopCount) {
            continue;
        }
        if (!ProcessNewBlock(Params(), pblock, true, NULL, NULL))
            throw JSONRPCError(RPC_INTERNAL_ERROR, "ProcessNewBlock, block not accepted");
        ++nHeight;
        blockHashes.push_back(pblock->GetHash().GetHex());

        //mark script as important because it was used at least for one coinbase output if the script came from the wallet
        if (keepScript)
        {
            coinbaseScript->KeepScript();
        }
    }
    return blockHashes;
}

// Key used by getblocktemplate miners.
// Allocated in InitRPCMining, free'd in ShutdownRPCMining
#ifdef ENABLE_WALLET
static CReserveKey* pMiningKey = NULL;
#endif

void InitRPCMining()
{
    #ifdef ENABLE_WALLET
    if (!pwalletMain)
        return;

    // getblocktemplate mining rewards paid here:
    //fixme: GULDEN HD 
    pMiningKey = new CReserveKey(pwalletMain, pwalletMain->activeAccount, KEYCHAIN_EXTERNAL);
    #else
	return;
    #endif
}

void ShutdownRPCMining()
{
    #ifdef ENABLE_WALLET
    if (!pMiningKey)
        return;

    delete pMiningKey; pMiningKey = NULL;
    #endif
}

UniValue getgenerate(const JSONRPCRequest& request)
{
    if (request.fHelp || request.params.size() != 0)
        throw runtime_error(
            "getgenerate\n"
            "\nReturn if the server is set to generate coins or not. The default is false.\n"
            "It is set with the command line argument -gen (or " + std::string(BITCOIN_CONF_FILENAME) + " setting gen)\n"
            "It can also be set with the setgenerate call.\n"
            "\nResult\n"
            "true|false      (boolean) If the server is set to generate coins or not\n"
            "\nExamples:\n"
            + HelpExampleCli("getgenerate", "")
            + HelpExampleRpc("getgenerate", "")
        );

    LOCK(cs_main);
    return GetBoolArg("-gen", DEFAULT_GENERATE);
}

UniValue generate(const JSONRPCRequest& request)
{
    if (request.fHelp || request.params.size() < 1 || request.params.size() > 2)
        throw runtime_error(
            "generate numblocks ( maxtries )\n"
            "\nMine up to numblocks blocks immediately (before the RPC call returns)\n"
            "\nArguments:\n"
            "1. numblocks    (numeric, required) How many blocks are generated immediately.\n"
            "2. maxtries     (numeric, optional) How many iterations to try (default = 1000000).\n"
            "\nResult\n"
            "[ blockhashes ]     (array) hashes of blocks generated\n"
            "\nExamples:\n"
            "\nGenerate 11 blocks\n"
            + HelpExampleCli("generate", "11")
        );

    int nGenerate = request.params[0].get_int();
    uint64_t nMaxTries = 1000000;
    if (request.params.size() > 1) {
        nMaxTries = request.params[1].get_int();
    }

    boost::shared_ptr<CReserveScript> coinbaseScript;
    GetMainSignals().ScriptForMining(coinbaseScript);

    // If the keypool is exhausted, no script is returned at all.  Catch this.
    if (!coinbaseScript)
        throw JSONRPCError(RPC_WALLET_KEYPOOL_RAN_OUT, "Error: Keypool ran out, please call keypoolrefill first");

    //throw an error if no script was provided
    if (coinbaseScript->reserveScript.empty())
        throw JSONRPCError(RPC_INTERNAL_ERROR, "No coinbase script available (mining requires a wallet)");

    return generateBlocks(coinbaseScript, nGenerate, nMaxTries, true);
}

UniValue setgenerate(const JSONRPCRequest& request)
{
    if (request.fHelp || request.params.size() < 1 || request.params.size() > 2)
        throw runtime_error(
            "setgenerate generate ( genproclimit )\n"
            "\nSet 'generate' true or false to turn generation on or off.\n"
            "Generation is limited to 'genproclimit' processors, -1 is unlimited.\n"
            "See the getgenerate call for the current setting.\n"
            "\nArguments:\n"
            "1. generate         (boolean, required) Set to true to turn on generation, off to turn off.\n"
            "2. genproclimit     (numeric, optional) Set the processor limit for when generation is on. Can be -1 for unlimited.\n"
            "\nExamples:\n"
            "\nSet the generation on with a limit of one processor\n"
            + HelpExampleCli("setgenerate", "true 1") +
            "\nCheck the setting\n"
            + HelpExampleCli("getgenerate", "") +
            "\nTurn off generation\n"
            + HelpExampleCli("setgenerate", "false") +
            "\nUsing json rpc\n"
            + HelpExampleRpc("setgenerate", "true, 1")
        );

    if (Params().MineBlocksOnDemand())
        throw JSONRPCError(RPC_METHOD_NOT_FOUND, "Use the generate method instead of setgenerate on this network");

    bool fGenerate = true;
    if (request.params.size() > 0)
        fGenerate = request.params[0].get_bool();

    int nGenProcLimit = GetArg("-genproclimit", DEFAULT_GENERATE_THREADS);
    if (request.params.size() > 1)
    {
        nGenProcLimit = request.params[1].get_int();
        if (nGenProcLimit == 0)
            fGenerate = false;
    }

    mapArgs["-gen"] = (fGenerate ? "1" : "0");
    mapArgs ["-genproclimit"] = itostr(nGenProcLimit);
    GenerateBitcoins(fGenerate, nGenProcLimit, Params());

    return NullUniValue;
}

UniValue generatetoaddress(const JSONRPCRequest& request)
{
    if (request.fHelp || request.params.size() < 2 || request.params.size() > 3)
        throw runtime_error(
            "generatetoaddress numblocks address (maxtries)\n"
            "\nMine blocks immediately to a specified address (before the RPC call returns)\n"
            "\nArguments:\n"
            "1. numblocks    (numeric, required) How many blocks are generated immediately.\n"
            "2. address    (string, required) The address to send the newly generated bitcoin to.\n"
            "3. maxtries     (numeric, optional) How many iterations to try (default = 1000000).\n"
            "\nResult\n"
            "[ blockhashes ]     (array) hashes of blocks generated\n"
            "\nExamples:\n"
            "\nGenerate 11 blocks to myaddress\n"
            + HelpExampleCli("generatetoaddress", "11 \"myaddress\"")
        );

    int nGenerate = request.params[0].get_int();
    uint64_t nMaxTries = 1000000;
    if (request.params.size() > 2) {
        nMaxTries = request.params[2].get_int();
    }

    CBitcoinAddress address(request.params[1].get_str());
    if (!address.IsValid())
        throw JSONRPCError(RPC_INVALID_ADDRESS_OR_KEY, "Error: Invalid address");
    
    boost::shared_ptr<CReserveScript> coinbaseScript(new CReserveScript());
    coinbaseScript->reserveScript = GetScriptForDestination(address.Get());

    return generateBlocks(coinbaseScript, nGenerate, nMaxTries, false);
}

UniValue getmininginfo(const JSONRPCRequest& request)
{
    if (request.fHelp || request.params.size() != 0)
        throw runtime_error(
            "getmininginfo\n"
            "\nReturns a json object containing mining-related information."
            "\nResult:\n"
            "{\n"
            "  \"blocks\": nnn,             (numeric) The current block\n"
            "  \"currentblocksize\": nnn,   (numeric) The last block size\n"
            "  \"currentblockweight\": nnn, (numeric) The last block weight\n"
            "  \"currentblocktx\": nnn,     (numeric) The last block transaction\n"
            "  \"difficulty\": xxx.xxxxx    (numeric) The current difficulty\n"
            "  \"errors\": \"...\"            (string) Current errors\n"
            "  \"networkhashps\": nnn,      (numeric) The network hashes per second\n"
<<<<<<< HEAD
            "  \"generate\": true|false     (boolean) If the generation is on or off (see getgenerate or setgenerate calls)\n"
            "  \"genproclimit\": n          (numeric) The processor limit for generation. -1 if no generation. (see getgenerate or setgenerate calls)\n"
=======
>>>>>>> 10ae7a7b
            "  \"pooledtx\": n              (numeric) The size of the mempool\n"
            "  \"chain\": \"xxxx\",           (string) current network name as defined in BIP70 (main, test, regtest)\n"
            "}\n"
            "\nExamples:\n"
            + HelpExampleCli("getmininginfo", "")
            + HelpExampleRpc("getmininginfo", "")
        );


    LOCK(cs_main);

    UniValue obj(UniValue::VOBJ);
    obj.push_back(Pair("blocks",           (int)chainActive.Height()));
    obj.push_back(Pair("currentblocksize", (uint64_t)nLastBlockSize));
    obj.push_back(Pair("currentblockweight", (uint64_t)nLastBlockWeight));
    obj.push_back(Pair("currentblocktx",   (uint64_t)nLastBlockTx));
    obj.push_back(Pair("difficulty",       (double)GetDifficulty()));
    obj.push_back(Pair("errors",           GetWarnings("statusbar")));
    obj.push_back(Pair("genproclimit",     (int)GetArg("-genproclimit", DEFAULT_GENERATE_THREADS)));
    obj.push_back(Pair("networkhashps",    getnetworkhashps(request)));
    obj.push_back(Pair("pooledtx",         (uint64_t)mempool.size()));
    obj.push_back(Pair("chain",            Params().NetworkIDString()));
    obj.push_back(Pair("generate",         getgenerate(request)));
    return obj;
}


// NOTE: Unlike wallet RPC (which use BTC values), mining RPCs follow GBT (BIP 22) in using satoshi amounts
UniValue prioritisetransaction(const JSONRPCRequest& request)
{
    if (request.fHelp || request.params.size() != 3)
        throw runtime_error(
            "prioritisetransaction <txid> <priority delta> <fee delta>\n"
            "Accepts the transaction into mined blocks at a higher (or lower) priority\n"
            "\nArguments:\n"
            "1. \"txid\"       (string, required) The transaction id.\n"
            "2. priority delta (numeric, required) The priority to add or subtract.\n"
            "                  The transaction selection algorithm considers the tx as it would have a higher priority.\n"
            "                  (priority of a transaction is calculated: coinage * value_in_satoshis / txsize) \n"
            "3. fee delta      (numeric, required) The fee value (in satoshis) to add (or subtract, if negative).\n"
            "                  The fee is not actually paid, only the algorithm for selecting transactions into a block\n"
            "                  considers the transaction as it would have paid a higher (or lower) fee.\n"
            "\nResult\n"
            "true              (boolean) Returns true\n"
            "\nExamples:\n"
            + HelpExampleCli("prioritisetransaction", "\"txid\" 0.0 10000")
            + HelpExampleRpc("prioritisetransaction", "\"txid\", 0.0, 10000")
        );

    LOCK(cs_main);

    uint256 hash = ParseHashStr(request.params[0].get_str(), "txid");
    CAmount nAmount = request.params[2].get_int64();

    mempool.PrioritiseTransaction(hash, request.params[0].get_str(), request.params[1].get_real(), nAmount);
    return true;
}


// NOTE: Assumes a conclusive result; if result is inconclusive, it must be handled by caller
static UniValue BIP22ValidationResult(const CValidationState& state)
{
    if (state.IsValid())
        return NullUniValue;

    std::string strRejectReason = state.GetRejectReason();
    if (state.IsError())
        throw JSONRPCError(RPC_VERIFY_ERROR, strRejectReason);
    if (state.IsInvalid())
    {
        if (strRejectReason.empty())
            return "rejected";
        return strRejectReason;
    }
    // Should be impossible
    return "valid?";
}

std::string gbt_vb_name(const Consensus::DeploymentPos pos) {
    const struct BIP9DeploymentInfo& vbinfo = VersionBitsDeploymentInfo[pos];
    std::string s = vbinfo.name;
    if (!vbinfo.gbt_force) {
        s.insert(s.begin(), '!');
    }
    return s;
}

UniValue getblocktemplate(const JSONRPCRequest& request)
{
    if (request.fHelp || request.params.size() > 1)
        throw runtime_error(
            "getblocktemplate ( TemplateRequest )\n"
            "\nIf the request parameters include a 'mode' key, that is used to explicitly select between the default 'template' request or a 'proposal'.\n"
            "It returns data needed to construct a block to work on.\n"
            "For full specification, see BIPs 22, 23, 9, and 145:\n"
            "    https://github.com/bitcoin/bips/blob/master/bip-0022.mediawiki\n"
            "    https://github.com/bitcoin/bips/blob/master/bip-0023.mediawiki\n"
            "    https://github.com/bitcoin/bips/blob/master/bip-0009.mediawiki#getblocktemplate_changes\n"
            "    https://github.com/bitcoin/bips/blob/master/bip-0145.mediawiki\n"

            "\nArguments:\n"
            "1. TemplateRequest          (json object, optional) A json object in the following spec\n"
            "     {\n"
            "       \"mode\":\"template\"    (string, optional) This must be set to \"template\", \"proposal\" (see BIP 23), or omitted\n"
            "       \"capabilities\":[     (array, optional) A list of strings\n"
            "           \"support\"          (string) client side supported feature, 'longpoll', 'coinbasetxn', 'coinbasevalue', 'proposal', 'serverlist', 'workid'\n"
            "           ,...\n"
            "       ],\n"
            "       \"rules\":[            (array, optional) A list of strings\n"
            "           \"support\"          (string) client side supported softfork deployment\n"
            "           ,...\n"
            "       ]\n"
            "     }\n"
            "\n"

            "\nResult:\n"
            "{\n"
            "  \"version\" : n,                    (numeric) The preferred block version\n"
            "  \"rules\" : [ \"rulename\", ... ],    (array of strings) specific block rules that are to be enforced\n"
            "  \"vbavailable\" : {                 (json object) set of pending, supported versionbit (BIP 9) softfork deployments\n"
            "      \"rulename\" : bitnumber          (numeric) identifies the bit number as indicating acceptance and readiness for the named softfork rule\n"
            "      ,...\n"
            "  },\n"
            "  \"vbrequired\" : n,                 (numeric) bit mask of versionbits the server requires set in submissions\n"
            "  \"previousblockhash\" : \"xxxx\",     (string) The hash of current highest block\n"
            "  \"transactions\" : [                (array) contents of non-coinbase transactions that should be included in the next block\n"
            "      {\n"
            "         \"data\" : \"xxxx\",             (string) transaction data encoded in hexadecimal (byte-for-byte)\n"
            "         \"txid\" : \"xxxx\",             (string) transaction id encoded in little-endian hexadecimal\n"
            "         \"hash\" : \"xxxx\",             (string) hash encoded in little-endian hexadecimal (including witness data)\n"
            "         \"depends\" : [                (array) array of numbers \n"
            "             n                          (numeric) transactions before this one (by 1-based index in 'transactions' list) that must be present in the final block if this one is\n"
            "             ,...\n"
            "         ],\n"
            "         \"fee\": n,                    (numeric) difference in value between transaction inputs and outputs (in Satoshis); for coinbase transactions, this is a negative Number of the total collected block fees (ie, not including the block subsidy); if key is not present, fee is unknown and clients MUST NOT assume there isn't one\n"
            "         \"sigops\" : n,                (numeric) total SigOps cost, as counted for purposes of block limits; if key is not present, sigop cost is unknown and clients MUST NOT assume it is zero\n"
            "         \"weight\" : n,                (numeric) total transaction weight, as counted for purposes of block limits\n"
            "         \"required\" : true|false      (boolean) if provided and true, this transaction must be in the final block\n"
            "      }\n"
            "      ,...\n"
            "  ],\n"
            "  \"coinbaseaux\" : {                 (json object) data that should be included in the coinbase's scriptSig content\n"
            "      \"flags\" : \"xx\"                  (string) key name is to be ignored, and value included in scriptSig\n"
            "  },\n"
            "  \"coinbasevalue\" : n,              (numeric) maximum allowable input to coinbase transaction, including the generation award and transaction fees (in Satoshis)\n"
            "  \"coinbasetxn\" : { ... },          (json object) information for coinbase transaction\n"
            "  \"target\" : \"xxxx\",                (string) The hash target\n"
            "  \"mintime\" : xxx,                  (numeric) The minimum timestamp appropriate for next block time in seconds since epoch (Jan 1 1970 GMT)\n"
            "  \"mutable\" : [                     (array of string) list of ways the block template may be changed \n"
            "     \"value\"                          (string) A way the block template may be changed, e.g. 'time', 'transactions', 'prevblock'\n"
            "     ,...\n"
            "  ],\n"
            "  \"noncerange\" : \"00000000ffffffff\",(string) A range of valid nonces\n"
            "  \"sigoplimit\" : n,                 (numeric) limit of sigops in blocks\n"
            "  \"sizelimit\" : n,                  (numeric) limit of block size\n"
            "  \"weightlimit\" : n,                (numeric) limit of block weight\n"
            "  \"curtime\" : ttt,                  (numeric) current timestamp in seconds since epoch (Jan 1 1970 GMT)\n"
            "  \"bits\" : \"xxxxxxxx\",              (string) compressed target of next block\n"
            "  \"height\" : n                      (numeric) The height of the next block\n"
            "}\n"

            "\nExamples:\n"
            + HelpExampleCli("getblocktemplate", "")
            + HelpExampleRpc("getblocktemplate", "")
         );

    LOCK(cs_main);

    std::string strMode = "template";
    UniValue lpval = NullUniValue;
    std::set<std::string> setClientRules;
    int64_t nMaxVersionPreVB = -1;
    if (request.params.size() > 0)
    {
        const UniValue& oparam = request.params[0].get_obj();
        const UniValue& modeval = find_value(oparam, "mode");
        if (modeval.isStr())
            strMode = modeval.get_str();
        else if (modeval.isNull())
        {
            /* Do nothing */
        }
        else
            throw JSONRPCError(RPC_INVALID_PARAMETER, "Invalid mode");
        lpval = find_value(oparam, "longpollid");

        if (strMode == "proposal")
        {
            const UniValue& dataval = find_value(oparam, "data");
            if (!dataval.isStr())
                throw JSONRPCError(RPC_TYPE_ERROR, "Missing data String key for proposal");

            CBlock block;
            if (!DecodeHexBlk(block, dataval.get_str()))
                throw JSONRPCError(RPC_DESERIALIZATION_ERROR, "Block decode failed");

            uint256 hash = block.GetHash();
            BlockMap::iterator mi = mapBlockIndex.find(hash);
            if (mi != mapBlockIndex.end()) {
                CBlockIndex *pindex = mi->second;
                if (pindex->IsValid(BLOCK_VALID_SCRIPTS))
                    return "duplicate";
                if (pindex->nStatus & BLOCK_FAILED_MASK)
                    return "duplicate-invalid";
                return "duplicate-inconclusive";
            }

            CBlockIndex* const pindexPrev = chainActive.Tip();
            // TestBlockValidity only supports blocks built on the current Tip
            if (block.hashPrevBlock != pindexPrev->GetBlockHash())
                return "inconclusive-not-best-prevblk";
            CValidationState state;
            TestBlockValidity(state, Params(), block, pindexPrev, false, true);
            return BIP22ValidationResult(state);
        }

        const UniValue& aClientRules = find_value(oparam, "rules");
        if (aClientRules.isArray()) {
            for (unsigned int i = 0; i < aClientRules.size(); ++i) {
                const UniValue& v = aClientRules[i];
                setClientRules.insert(v.get_str());
            }
        } else {
            // NOTE: It is important that this NOT be read if versionbits is supported
            const UniValue& uvMaxVersion = find_value(oparam, "maxversion");
            if (uvMaxVersion.isNum()) {
                nMaxVersionPreVB = uvMaxVersion.get_int64();
            }
        }
    }

    if (strMode != "template")
        throw JSONRPCError(RPC_INVALID_PARAMETER, "Invalid mode");

    if(!g_connman)
        throw JSONRPCError(RPC_CLIENT_P2P_DISABLED, "Error: Peer-to-peer functionality missing or disabled");

    if (g_connman->GetNodeCount(CConnman::CONNECTIONS_ALL) == 0)
        throw JSONRPCError(RPC_CLIENT_NOT_CONNECTED, "Bitcoin is not connected!");

    if (IsInitialBlockDownload())
        throw JSONRPCError(RPC_CLIENT_IN_INITIAL_DOWNLOAD, "Bitcoin is downloading blocks...");

    static unsigned int nTransactionsUpdatedLast;

    bool forceBlockUpdate = false;
    static int64_t nStart;
    if (!lpval.isNull())
    {
        // Wait to respond until either the best block changes, OR a minute has passed and there are more transactions
        uint256 hashWatchedChain;
        boost::system_time checktxtime;
        unsigned int nTransactionsUpdatedLastLP;
        CBlockHeader blockUpdatedLastLP;

        if (lpval.isStr())
        {
            // Format: <hashBestChain><nTransactionsUpdatedLast>
            std::string lpstr = lpval.get_str();

            hashWatchedChain.SetHex(lpstr.substr(0, 64));
            nTransactionsUpdatedLastLP = atoi64(lpstr.substr(64));
        }
        else
        {
            // NOTE: Spec does not specify behaviour for non-string longpollid, but this makes testing easier
            hashWatchedChain = chainActive.Tip()->GetBlockHash();
            nTransactionsUpdatedLastLP = nTransactionsUpdatedLast;
        }
        UpdateTime(&blockUpdatedLastLP, Params().GetConsensus(), chainActive.Tip());
        blockUpdatedLastLP.nBits = GetNextWorkRequired(chainActive.Tip(), &blockUpdatedLastLP, Params().GetConsensus());

        
        forceBlockUpdate = false;
        // Release the wallet and main lock while waiting
        LEAVE_CRITICAL_SECTION(cs_main);
        {
            checktxtime = boost::get_system_time() + boost::posix_time::minutes(1);

            boost::unique_lock<boost::mutex> lock(csBestBlock);
            while (chainActive.Tip()->GetBlockHash() == hashWatchedChain && IsRPCRunning())
            {
                if (!cvBlockChange.timed_wait(lock, checktxtime))
                {
                    // Timeout: Check transactions for update
                    if (mempool.GetTransactionsUpdated() != nTransactionsUpdatedLastLP)
                    {
                        forceBlockUpdate = true;
                        break;
                    }
                    UpdateTime(&blockUpdatedLastLP, Params().GetConsensus(), chainActive.Tip());
                    if (GetNextWorkRequired(chainActive.Tip(), &blockUpdatedLastLP, Params().GetConsensus()) != blockUpdatedLastLP.nBits)
                    {
                        forceBlockUpdate = true;
                        break;
                    }
                    checktxtime += boost::posix_time::seconds(10);
                }
            }
        }
        ENTER_CRITICAL_SECTION(cs_main);

        if (!IsRPCRunning())
            throw JSONRPCError(RPC_CLIENT_NOT_CONNECTED, "Shutting down");
        // TODO: Maybe recheck connections/IBD and (if something wrong) send an expires-immediately template to stop miners?
    }
    else
    {
        if (GetTime() - nStart > 20)
        {
            forceBlockUpdate = true;
        }
    }

    // Update block
    static CBlockIndex* pindexPrev;
    static std::unique_ptr<CBlockTemplate> pblocktemplate;
    if (forceBlockUpdate || pindexPrev != chainActive.Tip() ||
        (mempool.GetTransactionsUpdated() != nTransactionsUpdatedLast && GetTime() - nStart > 5))
    {
        // Clear pindexPrev so future calls make a new block, despite any failures from here on
        pindexPrev = nullptr;

        // Store the pindexBest used before CreateNewBlock, to avoid races
        nTransactionsUpdatedLast = mempool.GetTransactionsUpdated();
        CBlockIndex* pindexPrevNew = chainActive.Tip();
        nStart = GetTime();

        // Create new block
        CScript scriptDummy = CScript() << OP_TRUE;
        pblocktemplate = BlockAssembler(Params()).CreateNewBlock(scriptDummy);
        if (!pblocktemplate)
            throw JSONRPCError(RPC_OUT_OF_MEMORY, "Out of memory");

        // Need to update only after we know CreateNewBlock succeeded
        pindexPrev = pindexPrevNew;
    }
    CBlock* pblock = &pblocktemplate->block; // pointer for convenience
    const Consensus::Params& consensusParams = Params().GetConsensus();

    // Update nTime
    UpdateTime(pblock, consensusParams, pindexPrev);
    pblock->nNonce = 0;

    // NOTE: If at some point we support pre-segwit miners post-segwit-activation, this needs to take segwit support into consideration
    const bool fPreSegWit = (THRESHOLD_ACTIVE != VersionBitsState(pindexPrev, consensusParams, Consensus::DEPLOYMENT_SEGWIT, versionbitscache));

    UniValue aCaps(UniValue::VARR); aCaps.push_back("proposal");

    UniValue transactions(UniValue::VARR);
    map<uint256, int64_t> setTxIndex;
    int i = 0;
    for (const auto& it : pblock->vtx) {
        const CTransaction& tx = *it;
        uint256 txHash = tx.GetHash();
        setTxIndex[txHash] = i++;

        if (tx.IsCoinBase())
            continue;

        UniValue entry(UniValue::VOBJ);

        entry.push_back(Pair("data", EncodeHexTx(tx)));
        entry.push_back(Pair("txid", txHash.GetHex()));
        entry.push_back(Pair("hash", tx.GetWitnessHash().GetHex()));

        UniValue deps(UniValue::VARR);
        BOOST_FOREACH (const CTxIn &in, tx.vin)
        {
            if (setTxIndex.count(in.prevout.hash))
                deps.push_back(setTxIndex[in.prevout.hash]);
        }
        entry.push_back(Pair("depends", deps));

        int index_in_template = i - 1;
        entry.push_back(Pair("fee", pblocktemplate->vTxFees[index_in_template]));
        int64_t nTxSigOps = pblocktemplate->vTxSigOpsCost[index_in_template];
        if (fPreSegWit) {
            assert(nTxSigOps % WITNESS_SCALE_FACTOR == 0);
            nTxSigOps /= WITNESS_SCALE_FACTOR;
        }
        entry.push_back(Pair("sigops", nTxSigOps));
        entry.push_back(Pair("weight", GetTransactionWeight(tx)));

        transactions.push_back(entry);
    }

    UniValue aux(UniValue::VOBJ);
    aux.push_back(Pair("flags", HexStr(COINBASE_FLAGS.begin(), COINBASE_FLAGS.end())));

    arith_uint256 hashTarget = arith_uint256().SetCompact(pblock->nBits);

    UniValue aMutable(UniValue::VARR);
    aMutable.push_back("time");
    aMutable.push_back("transactions");
    aMutable.push_back("prevblock");

    UniValue result(UniValue::VOBJ);
    result.push_back(Pair("capabilities", aCaps));

    UniValue aRules(UniValue::VARR);
    UniValue vbavailable(UniValue::VOBJ);
    for (int j = 0; j < (int)Consensus::MAX_VERSION_BITS_DEPLOYMENTS; ++j) {
        Consensus::DeploymentPos pos = Consensus::DeploymentPos(j);
        ThresholdState state = VersionBitsState(pindexPrev, consensusParams, pos, versionbitscache);
        switch (state) {
            case THRESHOLD_DEFINED:
            case THRESHOLD_FAILED:
                // Not exposed to GBT at all
                break;
            case THRESHOLD_LOCKED_IN:
                // Ensure bit is set in block version
                pblock->nVersion |= VersionBitsMask(consensusParams, pos);
                // FALL THROUGH to get vbavailable set...
            case THRESHOLD_STARTED:
            {
                const struct BIP9DeploymentInfo& vbinfo = VersionBitsDeploymentInfo[pos];
                vbavailable.push_back(Pair(gbt_vb_name(pos), consensusParams.vDeployments[pos].bit));
                if (setClientRules.find(vbinfo.name) == setClientRules.end()) {
                    if (!vbinfo.gbt_force) {
                        // If the client doesn't support this, don't indicate it in the [default] version
                        pblock->nVersion &= ~VersionBitsMask(consensusParams, pos);
                    }
                }
                break;
            }
            case THRESHOLD_ACTIVE:
            {
                // Add to rules only
                const struct BIP9DeploymentInfo& vbinfo = VersionBitsDeploymentInfo[pos];
                aRules.push_back(gbt_vb_name(pos));
                if (setClientRules.find(vbinfo.name) == setClientRules.end()) {
                    // Not supported by the client; make sure it's safe to proceed
                    if (!vbinfo.gbt_force) {
                        // If we do anything other than throw an exception here, be sure version/force isn't sent to old clients
                        throw JSONRPCError(RPC_INVALID_PARAMETER, strprintf("Support for '%s' rule requires explicit client support", vbinfo.name));
                    }
                }
                break;
            }
        }
    }
    result.push_back(Pair("version", pblock->nVersion));
    result.push_back(Pair("rules", aRules));
    result.push_back(Pair("vbavailable", vbavailable));
    result.push_back(Pair("vbrequired", int(0)));

    if (nMaxVersionPreVB >= 2) {
        // If VB is supported by the client, nMaxVersionPreVB is -1, so we won't get here
        // Because BIP 34 changed how the generation transaction is serialized, we can only use version/force back to v2 blocks
        // This is safe to do [otherwise-]unconditionally only because we are throwing an exception above if a non-force deployment gets activated
        // Note that this can probably also be removed entirely after the first BIP9 non-force deployment (ie, probably segwit) gets activated
        aMutable.push_back("version/force");
    }

    result.push_back(Pair("previousblockhash", pblock->hashPrevBlock.GetHex()));
    result.push_back(Pair("transactions", transactions));
    result.push_back(Pair("coinbaseaux", aux));
    result.push_back(Pair("coinbasevalue", (int64_t)pblock->vtx[0]->vout[0].nValue));
    result.push_back(Pair("longpollid", chainActive.Tip()->GetBlockHash().GetHex() + i64tostr(nTransactionsUpdatedLast)));
    result.push_back(Pair("target", hashTarget.GetHex()));
    result.push_back(Pair("mintime", (int64_t)std::max(pindexPrev->GetMedianTimePast(pindexPrev->nHeight)+1, GetTime())));
    //fixme: (GULDEN) (MED) - Implement 'maxtime' here?
    result.push_back(Pair("mutable", aMutable));
    result.push_back(Pair("noncerange", "00000000ffffffff"));
    int64_t nSigOpLimit = MAX_BLOCK_SIGOPS_COST;
    if (fPreSegWit) {
        assert(nSigOpLimit % WITNESS_SCALE_FACTOR == 0);
        nSigOpLimit /= WITNESS_SCALE_FACTOR;
    }
    result.push_back(Pair("sigoplimit", nSigOpLimit));
    result.push_back(Pair("sizelimit", (int64_t)MAX_BLOCK_SERIALIZED_SIZE));
    result.push_back(Pair("weightlimit", (int64_t)MAX_BLOCK_WEIGHT));
    result.push_back(Pair("curtime", pblock->GetBlockTime()));
    result.push_back(Pair("bits", strprintf("%08x", pblock->nBits)));
    result.push_back(Pair("height", (int64_t)(pindexPrev->nHeight+1)));

    const struct BIP9DeploymentInfo& segwit_info = VersionBitsDeploymentInfo[Consensus::DEPLOYMENT_SEGWIT];
    if (!pblocktemplate->vchCoinbaseCommitment.empty() && setClientRules.find(segwit_info.name) != setClientRules.end()) {
        result.push_back(Pair("default_witness_commitment", HexStr(pblocktemplate->vchCoinbaseCommitment.begin(), pblocktemplate->vchCoinbaseCommitment.end())));
    }

    return result;
}

class submitblock_StateCatcher : public CValidationInterface
{
public:
    uint256 hash;
    bool found;
    CValidationState state;

    submitblock_StateCatcher(const uint256 &hashIn) : hash(hashIn), found(false), state() {};

protected:
    virtual void BlockChecked(const CBlock& block, const CValidationState& stateIn) {
        if (block.GetHash() != hash)
            return;
        found = true;
        state = stateIn;
    };
};

UniValue submitblock(const JSONRPCRequest& request)
{
    if (request.fHelp || request.params.size() < 1 || request.params.size() > 2)
        throw runtime_error(
            "submitblock \"hexdata\" ( \"jsonparametersobject\" )\n"
            "\nAttempts to submit new block to network.\n"
            "The 'jsonparametersobject' parameter is currently ignored.\n"
            "See https://en.bitcoin.it/wiki/BIP_0022 for full specification.\n"

            "\nArguments\n"
            "1. \"hexdata\"    (string, required) the hex-encoded block data to submit\n"
            "2. \"jsonparametersobject\"     (string, optional) object of optional parameters\n"
            "    {\n"
            "      \"workid\" : \"id\"    (string, optional) if the server provided a workid, it MUST be included with submissions\n"
            "    }\n"
            "\nResult:\n"
            "\nExamples:\n"
            + HelpExampleCli("submitblock", "\"mydata\"")
            + HelpExampleRpc("submitblock", "\"mydata\"")
        );

    CBlock block;
    if (!DecodeHexBlk(block, request.params[0].get_str()))
        throw JSONRPCError(RPC_DESERIALIZATION_ERROR, "Block decode failed");

    uint256 hash = block.GetHash();
    bool fBlockPresent = false;
    {
        LOCK(cs_main);
        BlockMap::iterator mi = mapBlockIndex.find(hash);
        if (mi != mapBlockIndex.end()) {
            CBlockIndex *pindex = mi->second;
            if (pindex->IsValid(BLOCK_VALID_SCRIPTS))
                return "duplicate";
            if (pindex->nStatus & BLOCK_FAILED_MASK)
                return "duplicate-invalid";
            // Otherwise, we might only have the header - process the block before returning
            fBlockPresent = true;
        }
    }

    {
        LOCK(cs_main);
        BlockMap::iterator mi = mapBlockIndex.find(block.hashPrevBlock);
        if (mi != mapBlockIndex.end()) {
            UpdateUncommittedBlockStructures(block, mi->second, Params().GetConsensus());
        }
    }

    submitblock_StateCatcher sc(block.GetHash());
    RegisterValidationInterface(&sc);
    bool fAccepted = ProcessNewBlock(Params(), &block, true, NULL, NULL);
    UnregisterValidationInterface(&sc);
    if (fBlockPresent)
    {
        if (fAccepted && !sc.found)
            return "duplicate-inconclusive";
        return "duplicate";
    }
    if (!sc.found)
        return "inconclusive";
    return BIP22ValidationResult(sc.state);
}

UniValue estimatefee(const JSONRPCRequest& request)
{
    if (request.fHelp || request.params.size() != 1)
        throw runtime_error(
            "estimatefee nblocks\n"
            "\nEstimates the approximate fee per kilobyte needed for a transaction to begin\n"
            "confirmation within nblocks blocks.\n"
            "\nArguments:\n"
            "1. nblocks     (numeric)\n"
            "\nResult:\n"
            "n              (numeric) estimated fee-per-kilobyte\n"
            "\n"
            "A negative value is returned if not enough transactions and blocks\n"
            "have been observed to make an estimate.\n"
            "\nExample:\n"
            + HelpExampleCli("estimatefee", "6")
            );

    RPCTypeCheck(request.params, boost::assign::list_of(UniValue::VNUM));

    int nBlocks = request.params[0].get_int();
    if (nBlocks < 1)
        nBlocks = 1;

    CFeeRate feeRate = mempool.estimateFee(nBlocks);
    if (feeRate == CFeeRate(0))
        return -1.0;

    return ValueFromAmount(feeRate.GetFeePerK());
}

UniValue estimatepriority(const JSONRPCRequest& request)
{
    if (request.fHelp || request.params.size() != 1)
        throw runtime_error(
            "estimatepriority nblocks\n"
            "\nDEPRECATED. Estimates the approximate priority a zero-fee transaction needs to begin\n"
            "confirmation within nblocks blocks.\n"
            "\nArguments:\n"
            "1. nblocks     (numeric)\n"
            "\nResult:\n"
            "n              (numeric) estimated priority\n"
            "\n"
            "A negative value is returned if not enough transactions and blocks\n"
            "have been observed to make an estimate.\n"
            "\nExample:\n"
            + HelpExampleCli("estimatepriority", "6")
            );

    RPCTypeCheck(request.params, boost::assign::list_of(UniValue::VNUM));

    int nBlocks = request.params[0].get_int();
    if (nBlocks < 1)
        nBlocks = 1;

    return mempool.estimatePriority(nBlocks);
}

UniValue estimatesmartfee(const JSONRPCRequest& request)
{
    if (request.fHelp || request.params.size() != 1)
        throw runtime_error(
            "estimatesmartfee nblocks\n"
            "\nWARNING: This interface is unstable and may disappear or change!\n"
            "\nEstimates the approximate fee per kilobyte needed for a transaction to begin\n"
            "confirmation within nblocks blocks if possible and return the number of blocks\n"
            "for which the estimate is valid.\n"
            "\nArguments:\n"
            "1. nblocks     (numeric)\n"
            "\nResult:\n"
            "{\n"
            "  \"feerate\" : x.x,     (numeric) estimate fee-per-kilobyte (in BTC)\n"
            "  \"blocks\" : n         (numeric) block number where estimate was found\n"
            "}\n"
            "\n"
            "A negative value is returned if not enough transactions and blocks\n"
            "have been observed to make an estimate for any number of blocks.\n"
            "However it will not return a value below the mempool reject fee.\n"
            "\nExample:\n"
            + HelpExampleCli("estimatesmartfee", "6")
            );

    RPCTypeCheck(request.params, boost::assign::list_of(UniValue::VNUM));

    int nBlocks = request.params[0].get_int();

    UniValue result(UniValue::VOBJ);
    int answerFound;
    CFeeRate feeRate = mempool.estimateSmartFee(nBlocks, &answerFound);
    result.push_back(Pair("feerate", feeRate == CFeeRate(0) ? -1.0 : ValueFromAmount(feeRate.GetFeePerK())));
    result.push_back(Pair("blocks", answerFound));
    return result;
}

UniValue estimatesmartpriority(const JSONRPCRequest& request)
{
    if (request.fHelp || request.params.size() != 1)
        throw runtime_error(
            "estimatesmartpriority nblocks\n"
            "\nDEPRECATED. WARNING: This interface is unstable and may disappear or change!\n"
            "\nEstimates the approximate priority a zero-fee transaction needs to begin\n"
            "confirmation within nblocks blocks if possible and return the number of blocks\n"
            "for which the estimate is valid.\n"
            "\nArguments:\n"
            "1. nblocks     (numeric)\n"
            "\nResult:\n"
            "{\n"
            "  \"priority\" : x.x,    (numeric) estimated priority\n"
            "  \"blocks\" : n         (numeric) block number where estimate was found\n"
            "}\n"
            "\n"
            "A negative value is returned if not enough transactions and blocks\n"
            "have been observed to make an estimate for any number of blocks.\n"
            "However if the mempool reject fee is set it will return 1e9 * MAX_MONEY.\n"
            "\nExample:\n"
            + HelpExampleCli("estimatesmartpriority", "6")
            );

    RPCTypeCheck(request.params, boost::assign::list_of(UniValue::VNUM));

    int nBlocks = request.params[0].get_int();

    UniValue result(UniValue::VOBJ);
    int answerFound;
    double priority = mempool.estimateSmartPriority(nBlocks, &answerFound);
    result.push_back(Pair("priority", priority));
    result.push_back(Pair("blocks", answerFound));
    return result;
}

static const CRPCCommand commands[] =
{ //  category              name                      actor (function)         okSafeMode
  //  --------------------- ------------------------  -----------------------  ----------
    { "mining",             "getnetworkhashps",       &getnetworkhashps,       true  },
    { "mining",             "getmininginfo",          &getmininginfo,          true  },
    { "mining",             "prioritisetransaction",  &prioritisetransaction,  true  },
    { "mining",             "getblocktemplate",       &getblocktemplate,       true  },
    { "mining",             "submitblock",            &submitblock,            true  },

    { "generating",         "generate",               &generate,               true  },
    { "generating",         "generatetoaddress",      &generatetoaddress,      true  },
    { "generating",         "getgenerate",            &getgenerate,            true  },
    { "generating",         "setgenerate",            &setgenerate,            true  },

    { "util",               "estimatefee",            &estimatefee,            true  },
    { "util",               "estimatepriority",       &estimatepriority,       true  },
    { "util",               "estimatesmartfee",       &estimatesmartfee,       true  },
    { "util",               "estimatesmartpriority",  &estimatesmartpriority,  true  },
};

void RegisterMiningRPCCommands(CRPCTable &t)
{
    for (unsigned int vcidx = 0; vcidx < ARRAYLEN(commands); vcidx++)
        t.appendCommand(commands[vcidx].name, &commands[vcidx]);
}<|MERGE_RESOLUTION|>--- conflicted
+++ resolved
@@ -336,11 +336,8 @@
             "  \"difficulty\": xxx.xxxxx    (numeric) The current difficulty\n"
             "  \"errors\": \"...\"            (string) Current errors\n"
             "  \"networkhashps\": nnn,      (numeric) The network hashes per second\n"
-<<<<<<< HEAD
             "  \"generate\": true|false     (boolean) If the generation is on or off (see getgenerate or setgenerate calls)\n"
             "  \"genproclimit\": n          (numeric) The processor limit for generation. -1 if no generation. (see getgenerate or setgenerate calls)\n"
-=======
->>>>>>> 10ae7a7b
             "  \"pooledtx\": n              (numeric) The size of the mempool\n"
             "  \"chain\": \"xxxx\",           (string) current network name as defined in BIP70 (main, test, regtest)\n"
             "}\n"
