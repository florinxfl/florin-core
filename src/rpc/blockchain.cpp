--- conflicted
+++ resolved
@@ -1126,13 +1126,8 @@
     obj.push_back(Pair("headers",               pindexBestHeader ? pindexBestHeader->nHeight : -1));
     obj.push_back(Pair("bestblockhash",         chainActive.Tip()->GetBlockHash().GetHex()));
     obj.push_back(Pair("difficulty",            (double)GetDifficulty()));
-<<<<<<< HEAD
     obj.push_back(Pair("mediantime",            (int64_t)chainActive.Tip()->GetMedianTimePast(chainActive.Tip()->nHeight)));
-    obj.push_back(Pair("verificationprogress",  GuessVerificationProgress(Params().Checkpoints(), chainActive.Tip())));
-=======
-    obj.push_back(Pair("mediantime",            (int64_t)chainActive.Tip()->GetMedianTimePast()));
     obj.push_back(Pair("verificationprogress",  GuessVerificationProgress(Params().TxData(), chainActive.Tip())));
->>>>>>> bd92f248
     obj.push_back(Pair("chainwork",             chainActive.Tip()->nChainWork.GetHex()));
     obj.push_back(Pair("pruned",                fPruneMode));
 
