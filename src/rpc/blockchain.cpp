--- conflicted
+++ resolved
@@ -1605,12 +1605,8 @@
     { "blockchain",         "gettxout",               &gettxout,               true,  {"txid","n","include_mempool"} },
     { "blockchain",         "gettxoutsetinfo",        &gettxoutsetinfo,        true,  {} },
     { "blockchain",         "pruneblockchain",        &pruneblockchain,        true,  {"height"} },
-<<<<<<< HEAD
-    { "blockchain",         "verifychain",            &verifychain,            true,  {"checklevel","nblocks"} },
-=======
     { "blockchain",         "verifychain",            &verifychain,            true,  {"check_level","num_blocks"} },
 
->>>>>>> a7ac8a81
     { "blockchain",         "preciousblock",          &preciousblock,          true,  {"blockhash"} },
 
     /* Not shown in help */
