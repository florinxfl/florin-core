// Copyright (c) 2011-2014 The Bitcoin Core developers
// Distributed under the MIT software license, see the accompanying
// file COPYING or http://www.opensource.org/licenses/mit-license.php.
//
// File contains modifications by: The Gulden developers
// All modifications:
// Copyright (c) 2016 The Gulden developers
// Authored by: Malcolm MacLeod (mmacleod@webmail.co.za)
// Distributed under the GULDEN software license, see the accompanying
// file COPYING

#ifndef BITCOIN_QT_TRANSACTIONRECORD_H
#define BITCOIN_QT_TRANSACTIONRECORD_H

#include "amount.h"
#include "uint256.h"

#include <QList>
#include <QString>

class CWallet;
class CWalletTx;

/** UI model for transaction status. The transaction status is the part of a transaction that will change over time.
 */
class TransactionStatus
{
public:
    TransactionStatus():
        countsForBalance(false), sortKey(""),
        matures_in(0), status(Offline), depth(0), open_for(0), cur_num_blocks(-1)
    { }

    enum Status {
        Confirmed,          /**< Have 6 or more confirmations (normal tx) or fully mature (mined tx) **/
        /// Normal (sent/received) transactions
        OpenUntilDate,      /**< Transaction not yet final, waiting for date */
        OpenUntilBlock,     /**< Transaction not yet final, waiting for block */
        Offline,            /**< Not sent to any other nodes **/
        Unconfirmed,        /**< Not yet mined into a block **/
        Confirming,         /**< Confirmed, but waiting for the recommended number of confirmations **/
        Conflicted,         /**< Conflicts with other transaction or mempool **/
        Abandoned,          /**< Abandoned from the wallet **/
        /// Generated (mined) transactions
        Immature,           /**< Mined but waiting for maturity */
        MaturesWarning,     /**< Transaction will likely not mature because no nodes have confirmed */
        NotAccepted         /**< Mined but not accepted */
    };

    /// Transaction counts towards available balance
    bool countsForBalance;
    /// Sorting key based on status
    std::string sortKey;

    /** @name Generated (mined) transactions
       @{*/
    int matures_in;
    /**@}*/

    /** @name Reported status
       @{*/
    Status status;
    qint64 depth;
    qint64 open_for; /**< Timestamp if status==OpenUntilDate, otherwise number
                      of additional blocks that need to be mined before
                      finalization */
    /**@}*/

    /** Current number of blocks (to know whether cached status is still valid) */
    int cur_num_blocks;
};

/** UI model for a transaction. A core transaction can be represented by multiple UI transactions if it has
    multiple outputs.
 */
class TransactionRecord
{
public:
    enum Type
    {
        Other,
        Generated,
        SendToAddress,
        SendToOther,
        RecvWithAddress,
        RecvFromOther,
        SendToSelf,
        InternalTransfer
    };

    /** Number of confirmation recommended for accepting a transaction */
    static const int RecommendedNumConfirmations = 6;

    TransactionRecord():
            hash(), time(0), type(Other), address(""), debit(0), credit(0), fee(0), idx(0)
    {
    }

<<<<<<< HEAD
    TransactionRecord(uint256 hash, qint64 time):
            hash(hash), time(time), type(Other), address(""), debit(0),
            credit(0), fee(0), idx(0)
=======
    TransactionRecord(uint256 _hash, qint64 _time):
            hash(_hash), time(_time), type(Other), address(""), debit(0),
            credit(0), idx(0)
>>>>>>> d74e352e
    {
    }

    TransactionRecord(uint256 _hash, qint64 _time,
                Type _type, const std::string &_address,
                const CAmount& _debit, const CAmount& _credit):
            hash(_hash), time(_time), type(_type), address(_address), debit(_debit), credit(_credit),
            idx(0)
    {
    }

    /** Decompose CWallet transaction to model transaction records.
     */
    static bool showTransaction(const CWalletTx &wtx);
    static QList<TransactionRecord> decomposeTransaction(const CWallet *wallet, const CWalletTx &wtx);

    /** @name Immutable transaction attributes
      @{*/
    uint256 hash;
    qint64 time;
    Type type;
    std::string address;
    //Which account the record belongs too - i.e. a send belongs to a sender account while a receive belongs to a receiver account.
    std::string actionAccountUUID;
    std::string actionAccountParentUUID;
    //Sender account
    std::string fromAccountUUID;
    std::string fromAccountParentUUID;
    //Receiver account
    std::string receiveAccountUUID;
    std::string receiveAccountParentUUID;
    CAmount debit;
    CAmount credit;
    CAmount fee;
    /**@}*/

    /** Subtransaction index, for sort key */
    int idx;

    /** Status: can change with block chain update */
    TransactionStatus status;

    /** Whether the transaction was sent/received with a watch-only address */
    bool involvesWatchAddress;

    /** Return the unique identifier for this transaction (part) */
    QString getTxID() const;

    /** Return the output index of the subtransaction  */
    int getOutputIndex() const;

    /** Update status from core wallet tx.
     */
    void updateStatus(const CWalletTx &wtx);

    /** Return whether a status update is needed.
     */
    bool statusUpdateNeeded();
};

#endif // BITCOIN_QT_TRANSACTIONRECORD_H<|MERGE_RESOLUTION|>--- conflicted
+++ resolved
@@ -96,15 +96,9 @@
     {
     }
 
-<<<<<<< HEAD
-    TransactionRecord(uint256 hash, qint64 time):
-            hash(hash), time(time), type(Other), address(""), debit(0),
-            credit(0), fee(0), idx(0)
-=======
     TransactionRecord(uint256 _hash, qint64 _time):
             hash(_hash), time(_time), type(Other), address(""), debit(0),
-            credit(0), idx(0)
->>>>>>> d74e352e
+            credit(0), fee(0), idx(0)
     {
     }
 
