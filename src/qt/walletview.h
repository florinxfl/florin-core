--- conflicted
+++ resolved
@@ -130,15 +130,11 @@
     /** Encryption status of wallet changed */
     void encryptionStatusChanged(int status);
     /** HD-Enabled status of wallet changed (only possible during startup) */
-    void hdEnabledStatusChanged(int hdEnabled);
+    /*void hdEnabledStatusChanged(int hdEnabled);*/
     /** Notify that a new transaction appeared */
-<<<<<<< HEAD
     void incomingTransaction(const QString& date, int unit, const CAmount& amountReceived, const CAmount& amountSent, const QString& type, const QString& address, const QString& account, const QString& label);
-=======
-    void incomingTransaction(const QString& date, int unit, const CAmount& amount, const QString& type, const QString& address, const QString& label);
     /** Notify that the out of sync warning icon has been pressed */
     void outOfSyncWarningClicked();
->>>>>>> d74e352e
 };
 
 #endif // BITCOIN_QT_WALLETVIEW_H