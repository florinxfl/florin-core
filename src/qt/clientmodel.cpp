--- conflicted
+++ resolved
@@ -344,12 +344,12 @@
     }
 }
 
-<<<<<<< HEAD
 void ClientModel::updatePoW2Display()
 {
     //fixme: (GULDEN) (2.1) We can remove this for 2.1
     cachedPoW2Phase = GetPoW2Phase(chainActive.Tip(), Params(), chainActive);
-=======
+}
+
 static void HeaderProgressChanged(ClientModel *clientmodel, int currentCount, int probableHeight, int headerTipHeight, int64_t headerTipTime)
 {
     clientmodel->cachedBestHeaderHeight = headerTipHeight;
@@ -363,7 +363,6 @@
                                   Q_ARG(int, probableHeight));
         nLastHeaderTipUpdateNotification = now;
     }
->>>>>>> f0f707e8
 }
 
 void ClientModel::subscribeToCoreSignals()
