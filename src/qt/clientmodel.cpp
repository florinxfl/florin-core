--- conflicted
+++ resolved
@@ -139,11 +139,7 @@
         LOCK(cs_main);
         tip = chainActive.Tip();
     }
-<<<<<<< HEAD
-    return GuessVerificationProgress(Params().Checkpoints(), tip);
-=======
     return GuessVerificationProgress(Params().TxData(), tip);
->>>>>>> bd92f248
 }
 
 void ClientModel::updateTimer()
