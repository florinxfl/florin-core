--- conflicted
+++ resolved
@@ -1,503 +1,1225 @@
 <?xml version="1.0" encoding="utf-8"?>
 <!DOCTYPE TS>
 <TS version="2.1" language="en">
-    <extra-po-header-language>en</extra-po-header-language>
-    <extra-po-header-language_team>LANGUAGE TEAM &lt;EMAIL@ADDRESS&gt;</extra-po-header-language_team>
-    <extra-po-header-last_translator>FULL NAME &lt;EMAIL@ADDRESS&gt;</extra-po-header-last_translator>
-    <extra-po-header-po_revision_date>2019-08-09 13:25+0000</extra-po-header-po_revision_date>
-    <extra-po-header-pot_creation_date>2019-08-09 13:25+0000</extra-po-header-pot_creation_date>
-    <extra-po-header-project_id_version>VERSION</extra-po-header-project_id_version>
-    <extra-po-headers>Project-Id-Version,POT-Creation-Date,PO-Revision-Date,Last-Translator,Language-Team,X-Qt-Contexts,Language,X-Qt-Contexts,MIME-Version,Content-Type,Content-Transfer-Encoding,Plural-Forms</extra-po-headers>
 <context>
     <name>AccountSettingsDialog</name>
     <message>
+        <location filename="../../_Gulden/forms/accountsettingsdialog.ui" line="+76"/>
         <source>Change name of account</source>
         <translation>Change name of account</translation>
     </message>
     <message>
+        <location line="+16"/>
         <source>Enter name of account.</source>
         <translation>Enter name of account.</translation>
     </message>
     <message>
+        <location line="+119"/>
+        <location filename="../../_Gulden/accountsettingsdialog.cpp" line="+242"/>
         <source>Delete account</source>
         <translation>Delete account</translation>
     </message>
     <message>
+        <location line="+20"/>
         <source>Copy sync code</source>
         <translation>Copy sync code</translation>
     </message>
     <message>
+        <location line="+23"/>
         <source>Done</source>
         <translation>Done</translation>
     </message>
     <message>
+        <location filename="../../_Gulden/accountsettingsdialog.cpp" line="-153"/>
         <source>Scan QR to connect to your mobile Gulden app</source>
         <translation>Scan QR to connect to your mobile Gulden app</translation>
     </message>
     <message>
+        <location line="+2"/>
         <source>Click here to make QR code visible.
 WARNING: please ensure that you are the only person who can see this QR code as otherwise it could be used to access your funds.</source>
         <translation>Click here to make QR code visible.
 WARNING: please ensure that you are the only person who can see this QR code as otherwise it could be used to access your funds.</translation>
     </message>
     <message>
+        <location line="+7"/>
         <source>Scan QR with a witnessing device to link the device to your wallet</source>
         <translation>Scan QR with a witnessing device to link the device to your wallet</translation>
     </message>
     <message>
+        <location line="+2"/>
         <source>Click here to make QR code visible.
 WARNING: please ensure that you are the only person who can see this QR code as otherwise it could be used to earn on your behalf and steal your witness earnings.</source>
         <translation>Click here to make QR code visible.
 WARNING: please ensure that you are the only person who can see this QR code as otherwise it could be used to earn on your behalf and steal your witness earnings.</translation>
     </message>
     <message>
+        <location line="+75"/>
         <source>Please fund the witness account first.</source>
         <translation>Please fund the witness account first.</translation>
     </message>
     <message>
+        <location line="+50"/>
         <source>Account not empty, please first empty your account before trying to delete it.</source>
         <translation>Account not empty, please first empty your account before trying to delete it.</translation>
     </message>
     <message>
+        <location line="+1"/>
         <source>Okay</source>
         <translation>Okay</translation>
     </message>
     <message>
+        <location line="+10"/>
         <source>Are you sure you want to delete %1 from your account list?
 </source>
         <translation>Are you sure you want to delete %1 from your account list?
 </translation>
     </message>
     <message>
+        <location line="+4"/>
         <source>Are you sure you want to delete %1 from your account list?
 The account will continue to be monitored and will be restored should it receive new funds in future.</source>
         <translation>Are you sure you want to delete %1 from your account list?
 The account will continue to be monitored and will be restored should it receive new funds in future.</translation>
     </message>
     <message>
+        <location line="+2"/>
         <source>Cancel</source>
         <translation>Cancel</translation>
     </message>
 </context>
 <context>
-    <name>NewAccountDialog</name>
-    <message>
-        <source>Enter name of account.</source>
-        <translation>Enter name of account.</translation>
-    </message>
-    <message>
-        <source>Done</source>
-        <translation>Done</translation>
-    </message>
-    <message>
-        <source>Click here to make QR code visible.
-WARNING: please ensure that you are the only person who can see this QR code as otherwise it could be used to access your funds.</source>
-        <translation>Click here to make QR code visible.
-WARNING: please ensure that you are the only person who can see this QR code as otherwise it could be used to access your funds.</translation>
-    </message>
-    <message>
+    <name>AccountSummaryWidget</name>
+    <message>
+        <location filename="../../_Gulden/accountsummarywidget.cpp" line="+169"/>
+        <source>Account balances</source>
+        <translation>Account balances</translation>
+    </message>
+    <message>
+        <location line="+2"/>
+        <location line="+17"/>
+        <source>Total</source>
+        <translation>Total</translation>
+    </message>
+    <message>
+        <location line="-14"/>
+        <location line="+17"/>
+        <source>Locked</source>
+        <translation>Locked</translation>
+    </message>
+    <message>
+        <location line="-15"/>
+        <location line="+17"/>
+        <source>Pending</source>
+        <translation>Pending</translation>
+    </message>
+    <message>
+        <location line="-16"/>
+        <location line="+17"/>
+        <source>Spendable</source>
+        <translation>Spendable</translation>
+    </message>
+    <message>
+        <location line="-8"/>
+        <source>Conversion estimate</source>
+        <translation>Conversion estimate</translation>
+    </message>
+</context>
+<context>
+    <name>AddressBookPage</name>
+    <message>
+        <location filename="../../forms/addressbookpage.ui" line="+45"/>
+        <source>Right-click to edit address or label</source>
+        <translation>Right-click to edit address or label</translation>
+    </message>
+    <message>
+        <location line="+36"/>
+        <source>C&amp;lose</source>
+        <translation>C&amp;lose</translation>
+    </message>
+    <message>
+        <location line="+10"/>
+        <source>Delete the currently selected address from the list</source>
+        <translation>Delete the currently selected address from the list</translation>
+    </message>
+    <message>
+        <location line="+3"/>
+        <source>&amp;Delete</source>
+        <translation>&amp;Delete</translation>
+    </message>
+    <message>
+        <location line="+23"/>
+        <source>Export the data in the current tab to a file</source>
+        <translation>Export the data in the current tab to a file</translation>
+    </message>
+    <message>
+        <location line="+3"/>
+        <source>&amp;Export</source>
+        <translation>&amp;Export</translation>
+    </message>
+    <message>
+        <location line="+10"/>
+        <source>Create a new address</source>
+        <translation>Create a new address</translation>
+    </message>
+    <message>
+        <location line="+3"/>
+        <source>&amp;New</source>
+        <translation>&amp;New</translation>
+    </message>
+    <message>
+        <location line="+10"/>
+        <source>Copy the currently selected address to the system clipboard</source>
+        <translation>Copy the currently selected address to the system clipboard</translation>
+    </message>
+    <message>
+        <location line="+3"/>
+        <source>&amp;Copy</source>
+        <translation>&amp;Copy</translation>
+    </message>
+    <message>
+        <location filename="../../addressbookpage.cpp" line="+68"/>
+        <source>Choose the address to send coins to</source>
+        <translation>Choose the address to send coins to</translation>
+    </message>
+    <message>
+        <location line="+1"/>
+        <source>Choose the address to receive coins with</source>
+        <translation>Choose the address to receive coins with</translation>
+    </message>
+    <message>
+        <location line="+5"/>
+        <source>C&amp;hoose</source>
+        <translation>C&amp;hoose</translation>
+    </message>
+    <message>
+        <location line="+6"/>
+        <source>Sending addresses</source>
+        <translation>Sending addresses</translation>
+    </message>
+    <message>
+        <location line="+1"/>
+        <source>Receiving addresses</source>
+        <translation>Receiving addresses</translation>
+    </message>
+    <message>
+        <location line="+7"/>
+        <source>These are your Gulden addresses for sending payments. Always check the amount and the receiving address before sending coins.</source>
+        <translation>These are your Gulden addresses for sending payments. Always check the amount and the receiving address before sending coins.</translation>
+    </message>
+    <message>
+        <location line="+4"/>
+        <source>These are your Gulden addresses for receiving payments. It is recommended to use a new receiving address for each transaction.</source>
+        <translation>These are your Gulden addresses for receiving payments. It is recommended to use a new receiving address for each transaction.</translation>
+    </message>
+    <message>
+        <location line="+6"/>
+        <source>&amp;Copy Address</source>
+        <translation>&amp;Copy Address</translation>
+    </message>
+    <message>
+        <location line="+2"/>
+        <source>Copy &amp;Label</source>
+        <translation>Copy &amp;Label</translation>
+    </message>
+    <message>
+        <location line="+2"/>
+        <source>&amp;Edit</source>
+        <translation>&amp;Edit</translation>
+    </message>
+    <message>
+        <location line="+195"/>
+        <source>Export Address List</source>
+        <translation>Export Address List</translation>
+    </message>
+    <message>
+        <location line="+1"/>
+        <source>Comma separated file (*.csv)</source>
+        <translation>Comma separated file (*.csv)</translation>
+    </message>
+    <message>
+        <location line="+13"/>
+        <source>Exporting Failed</source>
+        <translation>Exporting Failed</translation>
+    </message>
+    <message>
+        <location line="+1"/>
+        <source>There was an error trying to save the address list to %1. Please try again.</source>
+        <translation>There was an error trying to save the address list to %1. Please try again.</translation>
+    </message>
+</context>
+<context>
+    <name>AddressTableModel</name>
+    <message>
+        <location filename="../../addresstablemodel.cpp" line="+181"/>
+        <source>Label</source>
+        <translation>Label</translation>
+    </message>
+    <message>
+        <location line="+0"/>
+        <source>Address</source>
+        <translation>Address</translation>
+    </message>
+    <message>
+        <location line="+37"/>
+        <source>(no label)</source>
+        <translation>(no label)</translation>
+    </message>
+</context>
+<context>
+    <name>AskPassphraseDialog</name>
+    <message>
+        <location filename="../../askpassphrasedialog.cpp" line="+51"/>
         <source>Cancel</source>
         <translation>Cancel</translation>
     </message>
     <message>
-        <source>Account name</source>
-        <translation>Account name</translation>
-    </message>
-    <message>
-        <source>Create account type</source>
-        <translation>Create account type</translation>
-    </message>
-    <message>
-        <source>Import account type</source>
-        <translation>Import account type</translation>
-    </message>
-    <message>
-        <source>&lt;li&gt;Day to day fund management&lt;/li&gt;&lt;li&gt;Send and receive Gulden&lt;/li&gt;&lt;li&gt;Send funds to any elligible IBAN account&lt;/li&gt;</source>
-        <translation>&lt;li&gt;Day to day fund management&lt;/li&gt;&lt;li&gt;Send and receive Gulden&lt;/li&gt;&lt;li&gt;Send funds to any elligible IBAN account&lt;/li&gt;</translation>
-    </message>
-    <message>
-        <source>&lt;li&gt;Top up, manage and control your mobile funds from the desktop&lt;/li&gt;&lt;li&gt;Empty your mobile funds with ease if phone is broken or stolen&lt;/li&gt;</source>
-        <translation>&lt;li&gt;Top up, manage and control your mobile funds from the desktop&lt;/li&gt;&lt;li&gt;Empty your mobile funds with ease if phone is broken or stolen&lt;/li&gt;</translation>
-    </message>
-    <message>
-        <source>&lt;li&gt;Grow your money&lt;/li&gt;&lt;li&gt;Flexible period of 1 month to 3 years&lt;/li&gt;&lt;li&gt;Help secure the network with minimal hardware equirements&lt;/li&gt;</source>
-        <translation>&lt;li&gt;Grow your money&lt;/li&gt;&lt;li&gt;Flexible period of 1 month to 3 years&lt;/li&gt;&lt;li&gt;Help secure the network with minimal hardware equirements&lt;/li&gt;</translation>
-    </message>
-    <message>
-        <source>&lt;li&gt;Import a witness account from another device&lt;/li&gt;&lt;li&gt;Let this device act as a backup witness device so that you are always available to witness&lt;/li&gt;</source>
-        <translation>&lt;li&gt;Import a witness account from another device&lt;/li&gt;&lt;li&gt;Let this device act as a backup witness device so that you are always available to witness&lt;/li&gt;</translation>
-    </message>
-    <message>
-        <source>&lt;li&gt;Import a private key from cold storage&lt;/li&gt;&lt;li&gt;Not backed up as part of your recovery phrase&lt;/li&gt;</source>
-        <translation>&lt;li&gt;Import a private key from cold storage&lt;/li&gt;&lt;li&gt;Not backed up as part of your recovery phrase&lt;/li&gt;</translation>
-    </message>
-    <message>
-        <source>Standard</source>
-        <translation>Standard</translation>
-    </message>
-    <message>
-        <source>Linked mobile</source>
-        <translation>Linked mobile</translation>
-    </message>
-    <message>
-        <source>Witness</source>
-        <translation>Witness</translation>
-    </message>
-    <message>
-        <source>Witness-only</source>
-        <translation>Witness-only</translation>
-    </message>
-    <message>
-        <source>Private key</source>
-        <translation>Private key</translation>
-    </message>
-    <message>
-        <source>Scan QR to connect your mobile Gulden app</source>
-        <translation>Scan QR to connect your mobile Gulden app</translation>
+        <location filename="../../forms/askpassphrasedialog.ui" line="+26"/>
+        <source>Passphrase Dialog</source>
+        <translation>Passphrase Dialog</translation>
+    </message>
+    <message>
+        <location line="+45"/>
+        <source>Enter passphrase</source>
+        <translation>Enter passphrase</translation>
+    </message>
+    <message>
+        <location line="+14"/>
+        <source>New passphrase</source>
+        <translation>New passphrase</translation>
+    </message>
+    <message>
+        <location line="+14"/>
+        <source>Repeat new passphrase</source>
+        <translation>Repeat new passphrase</translation>
+    </message>
+    <message>
+        <location filename="../../askpassphrasedialog.cpp" line="-3"/>
+        <source>Ok</source>
+        <translation>Ok</translation>
+    </message>
+    <message>
+        <location line="+24"/>
+        <source>Enter the new passphrase to the wallet.&lt;br/&gt;Please use a passphrase of &lt;b&gt;ten or more random characters&lt;/b&gt;, or &lt;b&gt;eight or more words&lt;/b&gt;.</source>
+        <translation>Enter the new passphrase to the wallet.&lt;br/&gt;Please use a passphrase of &lt;b&gt;ten or more random characters&lt;/b&gt;, or &lt;b&gt;eight or more words&lt;/b&gt;.</translation>
+    </message>
+    <message>
+        <location line="+3"/>
+        <source>Encrypt wallet</source>
+        <translation>Encrypt wallet</translation>
+    </message>
+    <message>
+        <location line="+3"/>
+        <source>This operation needs your wallet passphrase to unlock the wallet.</source>
+        <translation>This operation needs your wallet password to unlock the wallet.</translation>
+    </message>
+    <message>
+        <location line="+5"/>
+        <source>Unlock wallet</source>
+        <translation>Unlock wallet</translation>
+    </message>
+    <message>
+        <location line="+3"/>
+        <source>This operation needs your wallet passphrase to decrypt the wallet.</source>
+        <translation>This operation needs your wallet password to decrypt the wallet.</translation>
+    </message>
+    <message>
+        <location line="+5"/>
+        <source>Decrypt wallet</source>
+        <translation>Decrypt wallet</translation>
+    </message>
+    <message>
+        <location line="+3"/>
+        <source>Change passphrase</source>
+        <translation>Change passphrase</translation>
+    </message>
+    <message>
+        <location line="+1"/>
+        <source>Enter the old passphrase and new passphrase to the wallet.</source>
+        <translation>Enter the old passphrase and new passphrase to the wallet.</translation>
+    </message>
+    <message>
+        <location line="+46"/>
+        <source>Confirm wallet encryption</source>
+        <translation>Confirm wallet encryption</translation>
+    </message>
+    <message>
+        <location line="+1"/>
+        <source>Warning: If you encrypt your wallet and lose your passphrase, you will &lt;b&gt;LOSE ALL OF YOUR GULDEN&lt;/b&gt;!</source>
+        <translation>Warning: If you encrypt your wallet and lose your passphrase, you will &lt;b&gt;LOSE ALL OF YOUR GULDEN&lt;/b&gt;!</translation>
+    </message>
+    <message>
+        <location line="+0"/>
+        <source>Are you sure you wish to encrypt your wallet?</source>
+        <translation>Are you sure you wish to encrypt your wallet?</translation>
+    </message>
+    <message>
+        <location line="+9"/>
+        <location line="+58"/>
+        <source>Wallet encrypted</source>
+        <translation>Wallet encrypted</translation>
+    </message>
+    <message>
+        <location line="-56"/>
+        <source>%1 will close now to finish the encryption process. Remember that encrypting your wallet cannot fully protect your Gulden from being stolen by malware infecting your computer.</source>
+        <translation>%1 will close now to finish the encryption process. Remember that encrypting your wallet cannot fully protect your Gulden from being stolen by malware infecting your computer.</translation>
+    </message>
+    <message>
+        <location line="+4"/>
+        <source>IMPORTANT: Any previous backups you have made of your wallet file should be replaced with the newly generated, encrypted wallet file. For security reasons, previous backups of the unencrypted wallet file will become useless as soon as you start using the new, encrypted wallet.</source>
+        <translation>IMPORTANT: Any previous backups you have made of your wallet file should be replaced with the newly generated, encrypted wallet file. For security reasons, previous backups of the unencrypted wallet file will become useless as soon as you start using the new, encrypted wallet.</translation>
+    </message>
+    <message>
+        <location line="+9"/>
+        <location line="+7"/>
+        <location line="+42"/>
+        <location line="+6"/>
+        <source>Wallet encryption failed</source>
+        <translation>Wallet encryption failed</translation>
+    </message>
+    <message>
+        <location line="-54"/>
+        <source>Wallet encryption failed due to an internal error. Your wallet was not encrypted.</source>
+        <translation>Wallet encryption failed due to an internal error. Your wallet was not encrypted.</translation>
+    </message>
+    <message>
+        <location line="+7"/>
+        <location line="+48"/>
+        <source>The supplied passphrases do not match.</source>
+        <translation>The supplied passphrases do not match.</translation>
+    </message>
+    <message>
+        <location line="-37"/>
+        <source>Wallet unlock failed</source>
+        <translation>Wallet unlock failed</translation>
+    </message>
+    <message>
+        <location line="+1"/>
+        <location line="+11"/>
+        <location line="+19"/>
+        <source>The passphrase entered for the wallet decryption was incorrect.</source>
+        <translation>The passphrase entered for the wallet decryption was incorrect.</translation>
+    </message>
+    <message>
+        <location line="-20"/>
+        <source>Wallet decryption failed</source>
+        <translation>Wallet decryption failed</translation>
+    </message>
+    <message>
+        <location line="+14"/>
+        <source>Wallet passphrase was successfully changed.</source>
+        <translation>Wallet passphrase was successfully changed.</translation>
+    </message>
+    <message>
+        <location line="+47"/>
+        <location line="+24"/>
+        <source>Warning: The Caps Lock key is on!</source>
+        <translation>Warning: The Caps Lock key is on!</translation>
     </message>
 </context>
 <context>
     <name>BackupDialog</name>
     <message>
+        <location filename="../../_Gulden/forms/backupdialog.ui" line="+141"/>
         <source>Done</source>
         <translation>Done</translation>
     </message>
     <message>
+        <location line="-83"/>
         <source>Backup phrase</source>
         <translation>Backup phrase</translation>
     </message>
     <message>
+        <location line="+13"/>
+        <location line="+97"/>
         <source>Show backup phrase</source>
         <translation>Show backup phrase</translation>
     </message>
     <message>
+        <location line="-68"/>
         <source>It is also recommended to save an encrypted disk backup of the wallet, in addition to storing the above recovery phrase.</source>
         <translation>It is also recommended to save an encrypted disk backup of the wallet, in addition to storing the above recovery phrase.</translation>
     </message>
     <message>
+        <location line="+61"/>
         <source>Save to file</source>
         <translation>Save to file</translation>
     </message>
     <message>
+        <location filename="../../_Gulden/backupdialog.cpp" line="+58"/>
         <source>Below is your secret recovery phrase, write it down and keep it safe. Lose phrase = lose Guldens. Someone else with access to the phrase = lose Guldens.</source>
         <translation>Below is your secret recovery phrase, write it down and keep it safe. Lose phrase = lose Guldens. Someone else with access to the phrase = lose Guldens.</translation>
     </message>
     <message>
+        <location line="+5"/>
         <source>Below are your secret recovery phrases, write them down and keep them safe. Lose phrase = lose Guldens. Someone else with access to the phrase = lose Guldens.</source>
         <translation>Below are your secret recovery phrases, write them down and keep them safe. Lose phrase = lose Guldens. Someone else with access to the phrase = lose Guldens.</translation>
     </message>
     <message>
+        <location line="+10"/>
         <source>No recovery phrases present for this wallet.</source>
         <translation>No recovery phrases present for this wallet.</translation>
     </message>
     <message>
+        <location line="+17"/>
         <source>Your wallet contains some legacy non-HD accounts, these cannot be restored using recovery phrases and require regular disk backup. Please ensure you make regular disk backups of your wallet, or delete the legacy account in order to ensure your funds remain secured.</source>
         <translation>Your wallet contains some legacy non-HD accounts, these cannot be restored using recovery phrases and require regular disk backup. Please ensure you make regular disk backups of your wallet, or delete the legacy account in order to ensure your funds remain secured.</translation>
+    </message>
+</context>
+<context>
+    <name>BanTableModel</name>
+    <message>
+        <location filename="../../bantablemodel.cpp" line="+89"/>
+        <source>IP/Netmask</source>
+        <translation>IP/Netmask</translation>
+    </message>
+    <message>
+        <location line="+0"/>
+        <source>Banned Until</source>
+        <translation>Banned Until</translation>
+    </message>
+</context>
+<context>
+    <name>ClickableQRImage</name>
+    <message>
+        <location filename="../../_Gulden/clickableqrimage.cpp" line="+26"/>
+        <source>&amp;Save Image...</source>
+        <translation>&amp;Save Image...</translation>
+    </message>
+    <message>
+        <location line="+4"/>
+        <source>&amp;Copy Image</source>
+        <translation>&amp;Copy Image</translation>
+    </message>
+    <message>
+        <location line="+29"/>
+        <source>Error encoding URI into QR Code.</source>
+        <translation>Error encoding URI into QR Code.</translation>
+    </message>
+    <message>
+        <location line="+50"/>
+        <source>Save QR Code</source>
+        <translation>Save QR Code</translation>
+    </message>
+    <message>
+        <location line="+0"/>
+        <source>PNG Image (*.png)</source>
+        <translation>PNG Image (*.png)</translation>
+    </message>
+</context>
+<context>
+    <name>ClientModel</name>
+    <message>
+        <location filename="../../clientmodel.cpp" line="+196"/>
+        <source>Network Alert</source>
+        <translation>Network Alert</translation>
+    </message>
+</context>
+<context>
+    <name>CoinControlDialog</name>
+    <message>
+        <location filename="../../coincontroldialog.cpp" line="+656"/>
+        <location line="+52"/>
+        <source>(no label)</source>
+        <translation>(no label)</translation>
+    </message>
+    <message>
+        <location filename="../../forms/coincontroldialog.ui" line="+14"/>
+        <source>Coin Selection</source>
+        <translation>Coin Selection</translation>
+    </message>
+    <message>
+        <location line="+34"/>
+        <source>Quantity:</source>
+        <translation>Quantity:</translation>
+    </message>
+    <message>
+        <location line="+29"/>
+        <source>Bytes:</source>
+        <translation>Bytes:</translation>
+    </message>
+    <message>
+        <location line="+45"/>
+        <source>Amount:</source>
+        <translation>Amount:</translation>
+    </message>
+    <message>
+        <location line="+32"/>
+        <source>Dust:</source>
+        <translation>Dust:</translation>
+    </message>
+    <message>
+        <location line="+48"/>
+        <source>Fee:</source>
+        <translation>Fee:</translation>
+    </message>
+    <message>
+        <location line="+45"/>
+        <source>After Fee:</source>
+        <translation>After Fee:</translation>
+    </message>
+    <message>
+        <location line="+32"/>
+        <source>Change:</source>
+        <translation>Change:</translation>
+    </message>
+    <message>
+        <location line="+56"/>
+        <source>(un)select all</source>
+        <translation>(un)select all</translation>
+    </message>
+    <message>
+        <location line="+16"/>
+        <source>Tree mode</source>
+        <translation>Tree mode</translation>
+    </message>
+    <message>
+        <location line="+13"/>
+        <source>List mode</source>
+        <translation>List mode</translation>
+    </message>
+    <message>
+        <location line="+56"/>
+        <source>Amount</source>
+        <translation>Amount</translation>
+    </message>
+    <message>
+        <location line="+5"/>
+        <source>Received with label</source>
+        <translation>Received with label</translation>
+    </message>
+    <message>
+        <location line="+5"/>
+        <source>Received with address</source>
+        <translation>Received with address</translation>
+    </message>
+    <message>
+        <location line="+5"/>
+        <source>Date</source>
+        <translation>Date</translation>
+    </message>
+    <message>
+        <location line="+5"/>
+        <source>Confirmations</source>
+        <translation>Confirmations</translation>
+    </message>
+    <message>
+        <location line="+3"/>
+        <source>Confirmed</source>
+        <translation>Confirmed</translation>
+    </message>
+    <message>
+        <location filename="../../coincontroldialog.cpp" line="-644"/>
+        <source>Copy address</source>
+        <translation>Copy address</translation>
+    </message>
+    <message>
+        <location line="+2"/>
+        <source>Copy label</source>
+        <translation>Copy label</translation>
+    </message>
+    <message>
+        <location line="+2"/>
+        <location line="+31"/>
+        <source>Copy amount</source>
+        <translation>Copy amount</translation>
+    </message>
+    <message>
+        <location line="-29"/>
+        <source>Copy transaction ID</source>
+        <translation>Copy transaction ID</translation>
+    </message>
+    <message>
+        <location line="+2"/>
+        <source>Lock unspent</source>
+        <translation>Lock unspent</translation>
+    </message>
+    <message>
+        <location line="+2"/>
+        <source>Unlock unspent</source>
+        <translation>Unlock unspent</translation>
+    </message>
+    <message>
+        <location line="+23"/>
+        <source>Copy quantity</source>
+        <translation>Copy quantity</translation>
+    </message>
+    <message>
+        <location line="+4"/>
+        <source>Copy fee</source>
+        <translation>Copy fee</translation>
+    </message>
+    <message>
+        <location line="+2"/>
+        <source>Copy after fee</source>
+        <translation>Copy after fee</translation>
+    </message>
+    <message>
+        <location line="+2"/>
+        <source>Copy bytes</source>
+        <translation>Copy bytes</translation>
+    </message>
+    <message>
+        <location line="+2"/>
+        <source>Copy dust</source>
+        <translation>Copy dust</translation>
+    </message>
+    <message>
+        <location line="+2"/>
+        <source>Copy change</source>
+        <translation>Copy change</translation>
+    </message>
+    <message>
+        <location line="+326"/>
+        <source>(%1 locked)</source>
+        <translation>(%1 locked)</translation>
+    </message>
+    <message>
+        <location line="+156"/>
+        <source>yes</source>
+        <translation>yes</translation>
+    </message>
+    <message>
+        <location line="+0"/>
+        <source>no</source>
+        <translation>no</translation>
+    </message>
+    <message>
+        <location line="+14"/>
+        <source>This label turns red if any recipient receives an amount smaller than the current dust threshold.</source>
+        <translation>This label turns red if any recipient receives an amount smaller than the current dust threshold.</translation>
+    </message>
+    <message>
+        <location line="+9"/>
+        <source>Can vary +/- %1 satoshi(s) per input.</source>
+        <translation>Can vary +/- %1 satoshi(s) per input.</translation>
+    </message>
+    <message>
+        <location line="+87"/>
+        <source>change from %1 (%2)</source>
+        <translation>change from %1 (%2)</translation>
+    </message>
+    <message>
+        <location line="+1"/>
+        <source>(change)</source>
+        <translation>(change)</translation>
+    </message>
+</context>
+<context>
+    <name>EditAddressDialog</name>
+    <message>
+        <location filename="../../editaddressdialog.cpp" line="+37"/>
+        <source>Cancel</source>
+        <translation>Cancel</translation>
+    </message>
+    <message>
+        <location line="-3"/>
+        <source>Ok</source>
+        <translation>Ok</translation>
+    </message>
+    <message>
+        <location line="+34"/>
+        <source>New mining address</source>
+        <translation>New mining address</translation>
+    </message>
+    <message>
+        <location filename="../../forms/editaddressdialog.ui" line="+14"/>
+        <source>Edit Address</source>
+        <translation>Edit Address</translation>
+    </message>
+    <message>
+        <location line="+26"/>
+        <source>&amp;Label</source>
+        <translation>&amp;Label</translation>
+    </message>
+    <message>
+        <location line="+10"/>
+        <source>The label associated with this address list entry</source>
+        <translation>The label associated with this address list entry</translation>
+    </message>
+    <message>
+        <location line="+7"/>
+        <source>&amp;Address</source>
+        <translation>&amp;Address</translation>
+    </message>
+    <message>
+        <location line="+10"/>
+        <source>The address associated with this address list entry. This can only be modified for sending addresses.</source>
+        <translation>The address associated with this address list entry. This can only be modified for sending addresses.</translation>
+    </message>
+    <message>
+        <location filename="../../editaddressdialog.cpp" line="-7"/>
+        <source>New receiving address</source>
+        <translation>New receiving address</translation>
+    </message>
+    <message>
+        <location line="+4"/>
+        <source>New sending address</source>
+        <translation>New sending address</translation>
+    </message>
+    <message>
+        <location line="+6"/>
+        <source>Edit receiving address</source>
+        <translation>Edit receiving address</translation>
+    </message>
+    <message>
+        <location line="+4"/>
+        <source>Edit sending address</source>
+        <translation>Edit sending address</translation>
+    </message>
+    <message>
+        <location line="+72"/>
+        <source>The entered address &quot;%1&quot; is not a valid Gulden address.</source>
+        <translation>The entered address &quot;%1&quot; is not a valid Gulden address.</translation>
+    </message>
+    <message>
+        <location line="+13"/>
+        <source>The entered address &quot;%1&quot; is already in the address book.</source>
+        <translation>The entered address &quot;%1&quot; is already in the address book.</translation>
+    </message>
+    <message>
+        <location line="+6"/>
+        <source>Could not unlock wallet.</source>
+        <translation>Could not unlock wallet.</translation>
+    </message>
+    <message>
+        <location line="+5"/>
+        <source>New key generation failed.</source>
+        <translation>New key generation failed.</translation>
+    </message>
+</context>
+<context>
+    <name>ExchangeRateDialog</name>
+    <message>
+        <location filename="../../_Gulden/forms/exchangeratedialog.ui" line="+20"/>
+        <source>Select currency</source>
+        <translation>Select currency</translation>
+    </message>
+</context>
+<context>
+    <name>FreespaceChecker</name>
+    <message>
+        <location filename="../../intro.cpp" line="+83"/>
+        <source>A new data directory will be created.</source>
+        <translation>A new data directory will be created.</translation>
+    </message>
+    <message>
+        <location line="+22"/>
+        <source>name</source>
+        <translation>name</translation>
+    </message>
+    <message>
+        <location line="+2"/>
+        <source>Directory already exists. Add %1 if you intend to create a new directory here.</source>
+        <translation>Directory already exists. Add %1 if you intend to create a new directory here.</translation>
+    </message>
+    <message>
+        <location line="+3"/>
+        <source>Path already exists, and is not a directory.</source>
+        <translation>Path already exists, and is not a directory.</translation>
+    </message>
+    <message>
+        <location line="+7"/>
+        <source>Cannot create data directory here.</source>
+        <translation>Cannot create data directory here.</translation>
     </message>
 </context>
 <context>
     <name>GUI</name>
     <message>
+        <location filename="../../_Gulden/GuldenGUI.cpp" line="+316"/>
+        <location line="+64"/>
+        <location line="+38"/>
         <source>Okay</source>
         <translation>Okay</translation>
     </message>
     <message>
+        <location line="-136"/>
         <source>Cancel</source>
         <translation>Cancel</translation>
     </message>
     <message>
+        <location line="-62"/>
+        <location line="+29"/>
         <source>Total</source>
         <translation>Total</translation>
     </message>
     <message>
+        <location line="-28"/>
+        <location line="+29"/>
         <source>Locked</source>
         <translation>Locked</translation>
     </message>
     <message>
+        <location line="-28"/>
+        <location line="+29"/>
         <source>Pending</source>
         <translation>Pending</translation>
     </message>
     <message>
+        <location line="-28"/>
+        <location line="+29"/>
         <source>Spendable</source>
         <translation>Spendable</translation>
     </message>
     <message>
+        <location line="-34"/>
         <source>Conversion estimate</source>
         <translation>Conversion estimate</translation>
     </message>
     <message>
+        <location filename="../../gui.cpp" line="+397"/>
         <source>&amp;Address</source>
         <translation>&amp;Address</translation>
     </message>
     <message>
+        <location filename="../../_Gulden/GuldenGUI.cpp" line="+29"/>
         <source>Wallet balances</source>
         <translation>Wallet balances</translation>
     </message>
     <message>
+        <location filename="../../gui.cpp" line="+127"/>
         <source>Check for Updates</source>
         <translation>Check for Updates</translation>
     </message>
     <message>
+        <location line="+2"/>
         <source>Check for software updates</source>
         <translation>Check for software updates</translation>
     </message>
     <message>
+        <location line="+1187"/>
         <source>Software update warning</source>
         <translation>Software update warning</translation>
     </message>
     <message>
+        <location line="+4"/>
         <source>Software update</source>
         <translation>Software update</translation>
     </message>
     <message>
+        <location filename="../../_Gulden/GuldenGUI.cpp" line="+31"/>
         <source>Renewing witness account will incur a transaction fee: </source>
         <translation>Renewing witness account will incur a transaction fee: </translation>
     </message>
     <message>
+        <location line="+4"/>
         <source>Send</source>
         <translation>Send</translation>
     </message>
     <message>
+        <location line="+33"/>
+        <location line="+64"/>
         <source>This feature is not yet available, please try again after block 797000.</source>
         <translation>This feature is not yet available, please try again after block 797000.</translation>
     </message>
     <message>
+        <location line="+38"/>
         <source>The funds in this account are currently locked for witnessing and cannot be transfered, please wait until lock expires or for earnings to accumulate before trying again.</source>
         <translation>The funds in this account are currently locked for witnessing and cannot be transfered, please wait until lock expires or for earnings to accumulate before trying again.</translation>
     </message>
     <message>
+        <location line="+35"/>
         <source>Tabs toolbar</source>
         <translation>Tabs toolbar</translation>
     </message>
     <message>
+        <location line="+43"/>
         <source>My accounts</source>
         <translation>My accounts</translation>
     </message>
     <message>
+        <location line="+51"/>
         <source>Add account</source>
         <translation>Add account</translation>
     </message>
     <message>
+        <location line="+131"/>
         <source>&amp;Password</source>
         <translation>&amp;Password</translation>
     </message>
     <message>
+        <location line="+2"/>
         <source>Change wallet password</source>
         <translation>Change wallet password</translation>
     </message>
     <message>
+        <location line="+6"/>
         <source>&amp;Backup</source>
         <translation>&amp;Backup</translation>
     </message>
     <message>
+        <location line="+2"/>
         <source>Backup wallet</source>
         <translation>Backup wallet</translation>
     </message>
     <message>
+        <location line="+982"/>
         <source>Imported key</source>
         <translation>Imported key</translation>
     </message>
     <message>
+        <location line="+25"/>
         <source>Imported witness</source>
         <translation>Imported witness</translation>
     </message>
     <message>
+        <location filename="../../gui.cpp" line="-1340"/>
+        <location line="+6"/>
+        <location line="+6"/>
         <source>&amp;Overview</source>
         <translation>&amp;Overview</translation>
     </message>
     <message>
+        <location line="-10"/>
         <source>View statistics and information for witness account.</source>
         <translation>View statistics and information for witness account.</translation>
     </message>
     <message>
+        <location line="+12"/>
         <source>Show general overview of wallet</source>
         <translation>Show general overview of wallet</translation>
     </message>
     <message>
+        <location line="+14"/>
+        <location line="+8"/>
         <source>&amp;Send</source>
         <translation>&amp;Send</translation>
     </message>
     <message>
+        <location line="-6"/>
         <source>Send coins to a Gulden address</source>
         <translation>Send coins to a Gulden address</translation>
     </message>
     <message>
+        <location line="+11"/>
+        <location line="+8"/>
         <source>&amp;Receive</source>
         <translation>&amp;Receive</translation>
     </message>
     <message>
+        <location line="-27"/>
+        <location line="+21"/>
         <source>Request payments (generates QR codes and gulden: URIs)</source>
         <translation>Request payments (generates QR codes and gulden: URIs)</translation>
     </message>
     <message>
+        <location line="-35"/>
+        <source>Control and view information for mining account.</source>
+        <translation>Control and view information for mining account.</translation>
+    </message>
+    <message>
+        <location line="+46"/>
         <source>&amp;Transactions</source>
         <translation>&amp;Transactions</translation>
     </message>
     <message>
+        <location line="+2"/>
         <source>Browse transaction history</source>
         <translation>Browse transaction history</translation>
     </message>
     <message>
+        <location line="+29"/>
         <source>&amp;Show / Hide</source>
         <translation>&amp;Show / Hide</translation>
     </message>
     <message>
+        <location line="+2"/>
         <source>Show or hide the main Window</source>
         <translation>Show or hide the main Window</translation>
     </message>
     <message>
+        <location line="+2"/>
         <source>&amp;Import key</source>
         <translation>&amp;Import key</translation>
     </message>
     <message>
+        <location line="+2"/>
         <source>Import a private key address</source>
         <translation>Import a private key address</translation>
     </message>
     <message>
+        <location line="+3"/>
         <source>&amp;Import witness</source>
         <translation>&amp;Import witness</translation>
     </message>
     <message>
+        <location line="+2"/>
         <source>Import a witness-only account</source>
         <translation>Import a witness-only account</translation>
     </message>
     <message>
+        <location line="+3"/>
         <source>&amp;Rescan transactions</source>
         <translation>&amp;Rescan transactions</translation>
     </message>
     <message>
+        <location line="+2"/>
         <source>Rescan the blockchain looking for any missing transactions</source>
         <translation>Rescan the blockchain looking for any missing transactions</translation>
     </message>
     <message>
+        <location line="+3"/>
         <source>Open &amp;URI...</source>
         <translation>Open &amp;URI...</translation>
     </message>
     <message>
+        <location line="+2"/>
         <source>Open a gulden: URI or payment request</source>
         <translation>Open a gulden: URI or payment request</translation>
     </message>
     <message>
+        <location line="+2"/>
         <source>&amp;Backup Wallet...</source>
         <translation>&amp;Backup Wallet...</translation>
     </message>
     <message>
+        <location line="+2"/>
         <source>Backup wallet to another location</source>
         <translation>Backup wallet to another location</translation>
     </message>
     <message>
+        <location line="+2"/>
         <source>&amp;Sending addresses...</source>
         <translation>&amp;Sending addresses...</translation>
     </message>
     <message>
+        <location line="+2"/>
         <source>Show the list of used sending addresses and labels</source>
         <translation>Show the list of used sending addresses and labels</translation>
     </message>
     <message>
+        <location line="+2"/>
         <source>&amp;Receiving addresses...</source>
         <translation>&amp;Receiving addresses...</translation>
     </message>
     <message>
+        <location line="+2"/>
         <source>Show the list of used receiving addresses and labels</source>
         <translation>Show the list of used receiving addresses and labels</translation>
     </message>
     <message>
+        <location line="+2"/>
         <source>E&amp;xit</source>
         <translation>E&amp;xit</translation>
     </message>
     <message>
+        <location line="+2"/>
         <source>Quit application</source>
         <translation>Quit application</translation>
     </message>
     <message>
+        <location line="+4"/>
         <source>&amp;Debug window</source>
         <translation>&amp;Debug window</translation>
     </message>
     <message>
+        <location line="+2"/>
         <source>Open debugging and diagnostic console</source>
         <translation>Open debugging and diagnostic console</translation>
     </message>
     <message>
+        <location line="+3"/>
         <source>&amp;Command-line options</source>
         <translation>&amp;Command-line options</translation>
     </message>
     <message>
+        <location line="+3"/>
         <source>Show the %1 help message to get a list with possible Gulden command-line options</source>
         <translation>Show the %1 help message to get a list with possible Gulden command-line options</translation>
     </message>
     <message>
+        <location line="+2"/>
         <source>&amp;About %1</source>
         <translation>&amp;About %1</translation>
     </message>
     <message>
+        <location line="+2"/>
         <source>Show information about %1</source>
         <translation>Show information about %1</translation>
     </message>
     <message>
+        <location line="+4"/>
         <source>About &amp;Qt</source>
         <translation>About &amp;Qt</translation>
     </message>
     <message>
+        <location line="+2"/>
         <source>Show information about Qt</source>
         <translation>Show information about Qt</translation>
     </message>
     <message>
+        <location line="+8"/>
         <source>&amp;Encrypt Wallet...</source>
         <translation>&amp;Encrypt Wallet...</translation>
     </message>
     <message>
+        <location line="+2"/>
         <source>Encrypt the private keys that belong to your wallet</source>
         <translation>Encrypt the private keys that belong to your wallet</translation>
     </message>
     <message>
+        <location line="+3"/>
         <source>&amp;Change Passphrase...</source>
         <translation>&amp;Change Passphrase...</translation>
     </message>
     <message>
+        <location line="+2"/>
         <source>Change the passphrase used for wallet encryption</source>
         <translation>Change the passphrase used for wallet encryption</translation>
     </message>
     <message>
+        <location line="+2"/>
         <source>&amp;Options...</source>
         <translation>&amp;Options...</translation>
     </message>
     <message>
+        <location line="+2"/>
         <source>Modify configuration options for %1</source>
         <translation>Modify configuration options for %1</translation>
     </message>
     <message>
+        <location line="+4"/>
         <source>&amp;Select currency</source>
         <translation>&amp;Select currency</translation>
     </message>
     <message>
+        <location line="+2"/>
         <source>Change the local currency that is used to display estimates</source>
         <translation>Change the local currency that is used to display estimates</translation>
     </message>
     <message>
+        <location line="+47"/>
         <source>&amp;File</source>
         <translation>&amp;File</translation>
     </message>
     <message>
+        <location line="+13"/>
         <source>&amp;Settings</source>
         <translation>&amp;Settings</translation>
     </message>
     <message>
+        <location line="+11"/>
         <source>&amp;Tools</source>
         <translation>&amp;Tools</translation>
     </message>
     <message>
+        <location line="+6"/>
         <source>&amp;Help</source>
         <translation>&amp;Help</translation>
     </message>
     <message>
+        <location line="+223"/>
         <source>%1 client</source>
         <translation>%1 client</translation>
     </message>
     <message>
+        <location line="+104"/>
         <source>Debug window</source>
         <translation>Debug window</translation>
     </message>
     <message numerus="yes">
+        <location line="+156"/>
         <source>%n active connection(s) to Gulden network</source>
         <translation>
             <numerusform>%n active connection(s) to Gulden network</numerusform>
@@ -505,50 +1227,62 @@
         </translation>
     </message>
     <message>
+        <location line="+0"/>
         <source>Click to disable network activity.</source>
         <translation>Click to disable network activity.</translation>
     </message>
     <message>
+        <location line="+2"/>
         <source>Network activity disabled.</source>
         <translation>Network activity disabled.</translation>
     </message>
     <message>
+        <location line="+0"/>
         <source>Click to enable network activity again.</source>
         <translation>Click to enable network activity again.</translation>
     </message>
     <message>
+        <location line="+30"/>
         <source>Syncing Headers (%1%)...</source>
         <translation>Syncing Headers (%1%)...</translation>
     </message>
     <message>
+        <location line="+16"/>
         <source>Wallet</source>
         <translation>Wallet</translation>
     </message>
     <message>
+        <location line="+4"/>
         <source>Node</source>
         <translation>Node</translation>
     </message>
     <message>
+        <location line="+60"/>
         <source>Synchronizing with network...</source>
         <translation>Synchronizing with network...</translation>
     </message>
     <message>
+        <location line="+4"/>
         <source>Indexing blocks on disk...</source>
         <translation>Indexing blocks on disk...</translation>
     </message>
     <message>
+        <location line="+2"/>
         <source>Processing blocks on disk...</source>
         <translation>Processing blocks on disk...</translation>
     </message>
     <message>
+        <location line="+4"/>
         <source>Reindexing blocks on disk...</source>
         <translation>Reindexing blocks on disk...</translation>
     </message>
     <message>
+        <location line="+6"/>
         <source>Connecting to peers...</source>
         <translation>Connecting to peers...</translation>
     </message>
     <message numerus="yes">
+        <location line="+9"/>
         <source>Processed %n block(s) of transaction history.</source>
         <translation>
             <numerusform>Processed %n block(s) of transaction history.</numerusform>
@@ -556,204 +1290,253 @@
         </translation>
     </message>
     <message>
+        <location line="+14"/>
         <source>Up to date</source>
         <translation>Up to date</translation>
     </message>
     <message>
+        <location line="+21"/>
         <source>%1 behind</source>
         <translation>%1 behind</translation>
     </message>
     <message>
+        <location line="+5"/>
         <source>Catching up... %1% complete.&lt;br&gt;</source>
         <translation>Catching up... %1% complete.&lt;br&gt;</translation>
     </message>
     <message>
+        <location line="+24"/>
         <source>Transactions and balances will not be accurate or correct until synchronisation is complete.</source>
         <translation>Transactions and balances will not be accurate or correct until synchronisation is complete.</translation>
     </message>
     <message>
+        <location line="+45"/>
         <source>Error</source>
         <translation>Error</translation>
     </message>
     <message>
+        <location line="+3"/>
+        <location line="+329"/>
         <source>Warning</source>
         <translation>Warning</translation>
     </message>
     <message>
+        <location line="-326"/>
         <source>Information</source>
         <translation>Information</translation>
     </message>
     <message>
+        <location line="+136"/>
         <source>Date: %1
 </source>
         <translation>Date: %1
 </translation>
     </message>
     <message>
+        <location line="+1"/>
         <source>Received: %1
 </source>
         <translation>Received: %1
 </translation>
     </message>
     <message>
-<<<<<<< HEAD
+        <location line="+1"/>
         <source>Sent: %1
 </source>
         <translation>Sent: %1
 </translation>
     </message>
     <message>
+        <location line="+1"/>
         <source>Type: %1
 </source>
         <translation>Type: %1
 </translation>
-=======
-        <location line="+13"/>
-        <source>The entered address &quot;%1&quot; is already in the address book.</source>
-        <translation>The entered address &quot;%1&quot; is already in the address book.</translation>
-    </message>
-    <message>
-        <location line="+6"/>
-        <source>Could not unlock wallet.</source>
-        <translation>Could not unlock wallet.</translation>
->>>>>>> 6b113fec
-    </message>
-    <message>
+    </message>
+    <message>
+        <location line="+2"/>
         <source>Label: %1
 </source>
         <translation>Label: %1
 </translation>
     </message>
     <message>
+        <location line="+2"/>
         <source>Address: %1
 </source>
         <translation>Address: %1
 </translation>
     </message>
     <message>
+        <location line="+18"/>
         <source>Sent funds%1</source>
         <translation>Sent funds%1</translation>
     </message>
     <message>
+        <location line="+0"/>
         <source>Incoming funds%1</source>
         <translation>Incoming funds%1</translation>
     </message>
     <message>
+        <location line="+75"/>
         <source>Wallet is &lt;b&gt;encrypted&lt;/b&gt; and currently &lt;b&gt;unlocked&lt;/b&gt;</source>
         <translation>Wallet is &lt;b&gt;encrypted&lt;/b&gt; and currently &lt;b&gt;unlocked&lt;/b&gt;</translation>
     </message>
     <message>
+        <location line="+8"/>
         <source>Wallet is &lt;b&gt;encrypted&lt;/b&gt; and currently &lt;b&gt;locked&lt;/b&gt;</source>
         <translation>Wallet is &lt;b&gt;encrypted&lt;/b&gt; and currently &lt;b&gt;locked&lt;/b&gt;</translation>
     </message>
     <message>
+        <location filename="../../gulden.cpp" line="+562"/>
         <source>A fatal error occurred. Gulden can no longer continue safely and will quit.</source>
         <translation>A fatal error occurred. Gulden can no longer continue safely and will quit.</translation>
+    </message>
+</context>
+<context>
+    <name>GuldenAmountField</name>
+    <message>
+        <location filename="../../amountfield.cpp" line="+310"/>
+        <source>Max</source>
+        <translation>Max</translation>
+    </message>
+    <message>
+        <location line="+9"/>
+        <source>Gulden</source>
+        <translation>Gulden</translation>
     </message>
 </context>
 <context>
     <name>GuldenSendCoinsEntry</name>
     <message>
+        <location filename="../../_Gulden/guldensendcoinsentry.cpp" line="+466"/>
         <source>Okay</source>
         <translation>Okay</translation>
     </message>
     <message>
+        <location line="+255"/>
+        <location line="+66"/>
         <source>Cancel</source>
         <translation>Cancel</translation>
     </message>
     <message>
+        <location filename="../../_Gulden/forms/guldensendcoinsentry.ui" line="+263"/>
         <source>My accounts</source>
         <translation>My accounts</translation>
     </message>
     <message>
+        <location line="-160"/>
         <source>Receiving address</source>
         <translation>Receiving address</translation>
     </message>
     <message>
+        <location line="+45"/>
         <source>Enter receiving address (Gulden, IBAN)</source>
         <translation>Enter receiving address (Gulden, IBAN)</translation>
     </message>
     <message>
+        <location line="+7"/>
         <source>Enter label</source>
         <translation>Enter label</translation>
     </message>
     <message>
+        <location line="+7"/>
         <source>Add to address book</source>
         <translation>Add to address book</translation>
     </message>
     <message>
+        <location line="+24"/>
         <source>Address book</source>
         <translation>Address book</translation>
     </message>
     <message>
+        <location line="+173"/>
         <source>Lock funds for:</source>
         <translation>Lock funds for:</translation>
     </message>
     <message>
+        <location line="+21"/>
+        <location filename="../../_Gulden/guldensendcoinsentry.cpp" line="+137"/>
         <source>1 month</source>
         <translation>1 month</translation>
     </message>
     <message>
+        <location line="+44"/>
         <source>3 years</source>
         <translation>3 years</translation>
     </message>
     <message>
+        <location line="+15"/>
         <source>Funds will be locked for 30 days (1 month) with an estimated earning of 0. It will not be possible under any circumstances to spend or move these funds for the duration of the lock period.</source>
         <translation>Funds will be locked for 30 days (1 month) with an estimated earning of 0. It will not be possible under any circumstances to spend or move these funds for the duration of the lock period.</translation>
     </message>
     <message>
+        <location line="+13"/>
         <source>Warning: This weight exceeds 1% of the current network weight, this is fantastic for contributing toward network security but not recommended for maximising your earnings. For maximum earnings it would usually be better to split your funds into two accounts in this situation. An exception is if you have reason to believe that the network weight is likely to increase substantially in future, please seek further advice before proceeding if you are unsure about the best course of action.</source>
         <translation>Warning: This weight exceeds 1% of the current network weight, this is fantastic for contributing toward network security but not recommended for maximising your earnings. For maximum earnings it would usually be better to split your funds into two accounts in this situation. An exception is if you have reason to believe that the network weight is likely to increase substantially in future, please seek further advice before proceeding if you are unsure about the best course of action.</translation>
     </message>
     <message>
+        <location filename="../../_Gulden/guldensendcoinsentry.cpp" line="-548"/>
         <source>Amount exceeds maximum for IBAN payment.</source>
         <translation>Amount exceeds maximum for IBAN payment.</translation>
     </message>
     <message>
+        <location line="+7"/>
         <source>Amount below minimum for IBAN payment.</source>
         <translation>Amount below minimum for IBAN payment.</translation>
     </message>
     <message>
+        <location line="+80"/>
         <source>The amount you want to send exceeds your balance, amount has been automatically adjusted downwards to match your balance. Please ensure this is what you want before proceeding to avoid short payment of your recipient.</source>
         <translation>The amount you want to send exceeds your balance, amount has been automatically adjusted downwards to match your balance. Please ensure this is what you want before proceeding to avoid short payment of your recipient.</translation>
     </message>
     <message>
+        <location line="+1"/>
         <source>The amount you want to send equals your balance, it will be adjusted for the transaction fee. Please ensure this is what you want before proceeding to avoid short payment of your recipient.</source>
         <translation>The amount you want to send equals your balance, it will be adjusted for the transaction fee. Please ensure this is what you want before proceeding to avoid short payment of your recipient.</translation>
     </message>
     <message>
+        <location line="+256"/>
         <source>Are you sure you want to delete %1 from the address book?</source>
         <translation>Are you sure you want to delete %1 from the address book?</translation>
     </message>
     <message>
+        <location line="+1"/>
         <source>Delete</source>
         <translation>Delete</translation>
     </message>
     <message>
+        <location line="+62"/>
         <source>Save</source>
         <translation>Save</translation>
     </message>
     <message>
+        <location line="+65"/>
         <source>A minimum amount of %1 is required.</source>
         <translation>A minimum amount of %1 is required.</translation>
     </message>
     <message>
+        <location line="+47"/>
         <source>A minimum weight of %1 is required, but selected weight is only %2. Please increase the amount or lock time for a larger weight.</source>
         <translation>A minimum weight of %1 is required, but selected weight is only %2. Please increase the amount or lock time for a larger weight.</translation>
     </message>
     <message>
+        <location line="+23"/>
         <source>1 year</source>
         <translation>1 year</translation>
     </message>
     <message>
+        <location line="+2"/>
         <source>%1 years</source>
         <translation>%1 years</translation>
     </message>
     <message>
+        <location line="+6"/>
         <source>%1 months</source>
         <translation>%1 months</translation>
     </message>
     <message>
+        <location line="+3"/>
         <source>Funds will be locked for %1 days (%2). It will not be possible under any circumstances to spend or move these funds for the duration of the lock period.
 
 Estimated earnings: %3 (%4% per month)
@@ -766,207 +1549,99 @@
 Witness weight: %5</translation>
     </message>
     <message>
+        <location line="+59"/>
         <source>Will require approximately %1 Gulden including IBAN service fee</source>
         <translation>Will require approximately %1 Gulden including IBAN service fee</translation>
     </message>
 </context>
 <context>
-    <name>AskPassphraseDialog</name>
-    <message>
-        <source>Cancel</source>
-        <translation>Cancel</translation>
-    </message>
-    <message>
-        <source>Passphrase Dialog</source>
-        <translation>Passphrase Dialog</translation>
-    </message>
-    <message>
-        <source>Enter passphrase</source>
-        <translation>Enter passphrase</translation>
-    </message>
-    <message>
-        <source>New passphrase</source>
-        <translation>New passphrase</translation>
-    </message>
-    <message>
-        <source>Repeat new passphrase</source>
-        <translation>Repeat new passphrase</translation>
-    </message>
-    <message>
-        <source>Ok</source>
-        <translation>Ok</translation>
-    </message>
-    <message>
-        <source>Enter the new passphrase to the wallet.&lt;br/&gt;Please use a passphrase of &lt;b&gt;ten or more random characters&lt;/b&gt;, or &lt;b&gt;eight or more words&lt;/b&gt;.</source>
-        <translation>Enter the new passphrase to the wallet.&lt;br/&gt;Please use a passphrase of &lt;b&gt;ten or more random characters&lt;/b&gt;, or &lt;b&gt;eight or more words&lt;/b&gt;.</translation>
-    </message>
-    <message>
-        <source>Encrypt wallet</source>
-        <translation>Encrypt wallet</translation>
-    </message>
-    <message>
-        <source>This operation needs your wallet passphrase to unlock the wallet.</source>
-        <translation>This operation needs your wallet password to unlock the wallet.</translation>
-    </message>
-    <message>
-        <source>Unlock wallet</source>
-        <translation>Unlock wallet</translation>
-    </message>
-    <message>
-        <source>This operation needs your wallet passphrase to decrypt the wallet.</source>
-        <translation>This operation needs your wallet password to decrypt the wallet.</translation>
-    </message>
-    <message>
-        <source>Decrypt wallet</source>
-        <translation>Decrypt wallet</translation>
-    </message>
-    <message>
-        <source>Change passphrase</source>
-        <translation>Change passphrase</translation>
-    </message>
-    <message>
-        <source>Enter the old passphrase and new passphrase to the wallet.</source>
-        <translation>Enter the old passphrase and new passphrase to the wallet.</translation>
-    </message>
-    <message>
-        <source>Confirm wallet encryption</source>
-        <translation>Confirm wallet encryption</translation>
-    </message>
-    <message>
-        <source>Warning: If you encrypt your wallet and lose your passphrase, you will &lt;b&gt;LOSE ALL OF YOUR GULDEN&lt;/b&gt;!</source>
-        <translation>Warning: If you encrypt your wallet and lose your passphrase, you will &lt;b&gt;LOSE ALL OF YOUR GULDEN&lt;/b&gt;!</translation>
-    </message>
-    <message>
-        <source>Are you sure you wish to encrypt your wallet?</source>
-        <translation>Are you sure you wish to encrypt your wallet?</translation>
-    </message>
-    <message>
-        <source>Wallet encrypted</source>
-        <translation>Wallet encrypted</translation>
-    </message>
-    <message>
-        <source>%1 will close now to finish the encryption process. Remember that encrypting your wallet cannot fully protect your Gulden from being stolen by malware infecting your computer.</source>
-        <translation>%1 will close now to finish the encryption process. Remember that encrypting your wallet cannot fully protect your Gulden from being stolen by malware infecting your computer.</translation>
-    </message>
-    <message>
-        <source>IMPORTANT: Any previous backups you have made of your wallet file should be replaced with the newly generated, encrypted wallet file. For security reasons, previous backups of the unencrypted wallet file will become useless as soon as you start using the new, encrypted wallet.</source>
-        <translation>IMPORTANT: Any previous backups you have made of your wallet file should be replaced with the newly generated, encrypted wallet file. For security reasons, previous backups of the unencrypted wallet file will become useless as soon as you start using the new, encrypted wallet.</translation>
-    </message>
-    <message>
-        <source>Wallet encryption failed</source>
-        <translation>Wallet encryption failed</translation>
-    </message>
-    <message>
-        <source>Wallet encryption failed due to an internal error. Your wallet was not encrypted.</source>
-        <translation>Wallet encryption failed due to an internal error. Your wallet was not encrypted.</translation>
-    </message>
-    <message>
-        <source>The supplied passphrases do not match.</source>
-        <translation>The supplied passphrases do not match.</translation>
-    </message>
-    <message>
-        <source>Wallet unlock failed</source>
-        <translation>Wallet unlock failed</translation>
-    </message>
-    <message>
-        <source>The passphrase entered for the wallet decryption was incorrect.</source>
-        <translation>The passphrase entered for the wallet decryption was incorrect.</translation>
-    </message>
-    <message>
-        <source>Wallet decryption failed</source>
-        <translation>Wallet decryption failed</translation>
-    </message>
-    <message>
-        <source>Wallet passphrase was successfully changed.</source>
-        <translation>Wallet passphrase was successfully changed.</translation>
-    </message>
-    <message>
-        <source>Warning: The Caps Lock key is on!</source>
-        <translation>Warning: The Caps Lock key is on!</translation>
-    </message>
-</context>
-<context>
-    <name>EditAddressDialog</name>
-    <message>
-        <source>Cancel</source>
-        <translation>Cancel</translation>
-    </message>
-    <message>
-        <source>Ok</source>
-        <translation>Ok</translation>
-    </message>
-    <message>
-        <source>Edit Address</source>
-        <translation>Edit Address</translation>
-    </message>
-    <message>
-        <source>&amp;Label</source>
-        <translation>&amp;Label</translation>
-    </message>
-    <message>
-        <source>The label associated with this address list entry</source>
-        <translation>The label associated with this address list entry</translation>
-    </message>
-    <message>
-        <source>&amp;Address</source>
-        <translation>&amp;Address</translation>
-    </message>
-    <message>
-        <source>The address associated with this address list entry. This can only be modified for sending addresses.</source>
-        <translation>The address associated with this address list entry. This can only be modified for sending addresses.</translation>
-    </message>
-    <message>
-        <source>New receiving address</source>
-        <translation>New receiving address</translation>
-    </message>
-    <message>
-        <source>New sending address</source>
-        <translation>New sending address</translation>
-    </message>
-    <message>
-        <source>Edit receiving address</source>
-        <translation>Edit receiving address</translation>
-    </message>
-    <message>
-        <source>Edit sending address</source>
-        <translation>Edit sending address</translation>
-    </message>
-    <message>
-        <source>The entered address &quot;%1&quot; is not a valid Gulden address.</source>
-        <translation>The entered address &quot;%1&quot; is not a valid Gulden address.</translation>
-    </message>
-    <message>
-        <source>The entered address &quot;%1&quot; is already in the address book.</source>
-        <translation>The entered address &quot;%1&quot; is already in the address book.</translation>
-    </message>
-    <message>
-        <source>Could not unlock wallet.</source>
-        <translation>Could not unlock wallet.</translation>
-    </message>
-    <message>
-        <source>New key generation failed.</source>
-        <translation>New key generation failed.</translation>
+    <name>HelpMessageDialog</name>
+    <message>
+        <location filename="../../utilitydialog.cpp" line="+49"/>
+        <source>version</source>
+        <translation>version</translation>
+    </message>
+    <message>
+        <location line="+5"/>
+        <location line="+2"/>
+        <source>(%1-bit)</source>
+        <translation>(%1-bit)</translation>
+    </message>
+    <message>
+        <location line="+5"/>
+        <source>About %1</source>
+        <translation>About %1</translation>
+    </message>
+    <message>
+        <location line="+19"/>
+        <source>Command-line options</source>
+        <translation>Command-line options</translation>
+    </message>
+    <message>
+        <location line="+1"/>
+        <source>Usage:</source>
+        <translation>Usage:</translation>
+    </message>
+    <message>
+        <location line="+1"/>
+        <source>command-line options</source>
+        <translation>command-line options</translation>
+    </message>
+    <message>
+        <location line="+9"/>
+        <source>UI Options:</source>
+        <translation>UI Options:</translation>
+    </message>
+    <message>
+        <location line="+4"/>
+        <source>Choose data directory on startup (default: %u)</source>
+        <translation>Choose data directory on startup (default: %u)</translation>
+    </message>
+    <message>
+        <location line="+1"/>
+        <source>Set language, for example &quot;de_DE&quot; (default: system locale)</source>
+        <translation>Set language, for example &quot;de_DE&quot; (default: system locale)</translation>
+    </message>
+    <message>
+        <location line="+1"/>
+        <source>Start minimized</source>
+        <translation>Start minimized</translation>
+    </message>
+    <message>
+        <location line="+1"/>
+        <source>Set SSL root certificates for payment request (default: -system-)</source>
+        <translation>Set SSL root certificates for payment request (default: -system-)</translation>
+    </message>
+    <message>
+        <location line="+1"/>
+        <source>Reset all settings changed in the GUI</source>
+        <translation>Reset all settings changed in the GUI</translation>
     </message>
 </context>
 <context>
     <name>ImportPrivKeyDialog</name>
     <message>
+        <location filename="../../_Gulden/importprivkeydialog.cpp" line="+27"/>
         <source>Cancel</source>
         <translation>Cancel</translation>
     </message>
     <message>
+        <location line="-3"/>
         <source>Ok</source>
         <translation>Ok</translation>
     </message>
     <message>
+        <location filename="../../_Gulden/forms/importprivkeydialog.ui" line="+14"/>
         <source>Import private key</source>
         <translation>Import private key</translation>
     </message>
     <message>
+        <location line="+32"/>
         <source>Private &amp;key</source>
         <translation>Private &amp;key</translation>
     </message>
     <message>
+        <location line="+10"/>
         <source>Enter a private key to import</source>
         <translation>Enter a private key to import</translation>
     </message>
@@ -974,415 +1649,128 @@
 <context>
     <name>ImportWitnessDialog</name>
     <message>
+        <location filename="../../_Gulden/importwitnessdialog.cpp" line="+27"/>
         <source>Cancel</source>
         <translation>Cancel</translation>
     </message>
     <message>
+        <location line="-3"/>
         <source>Ok</source>
         <translation>Ok</translation>
     </message>
     <message>
+        <location filename="../../_Gulden/forms/importwitnessdialog.ui" line="+14"/>
         <source>Import witness from URL</source>
         <translation>Import witness from URL</translation>
     </message>
     <message>
+        <location line="+32"/>
         <source>W&amp;itness only URL</source>
         <translation>W&amp;itness only URL</translation>
     </message>
     <message>
+        <location line="+13"/>
         <source>Enter a witness-only URL to import</source>
         <translation>Enter a witness-only URL to import</translation>
     </message>
 </context>
 <context>
-    <name>PasswordModifyDialog</name>
-    <message>
-        <source>Cancel</source>
-        <translation>Cancel</translation>
-    </message>
-    <message>
-        <source>Save</source>
-        <translation>Save</translation>
-    </message>
-    <message>
-        <source>Change password</source>
-        <translation>Change password</translation>
-    </message>
-    <message>
-        <source>Enter old password.</source>
-        <translation>Enter old password.</translation>
-    </message>
-    <message>
-        <source>Enter new password.</source>
-        <translation>Enter new password.</translation>
-    </message>
-    <message>
-        <source>Repeat new password.</source>
-        <translation>Repeat new password.</translation>
+    <name>Intro</name>
+    <message>
+        <location filename="../../intro.cpp" line="+137"/>
+        <source>Error</source>
+        <translation>Error</translation>
+    </message>
+    <message>
+        <location line="-117"/>
+        <source>Gulden</source>
+        <translation>Gulden</translation>
+    </message>
+    <message>
+        <location filename="../../forms/intro.ui" line="+14"/>
+        <source>Welcome</source>
+        <translation>Welcome</translation>
+    </message>
+    <message>
+        <location line="+9"/>
+        <source>Welcome to %1.</source>
+        <translation>Welcome to %1.</translation>
+    </message>
+    <message>
+        <location line="+26"/>
+        <source>As this is the first time the program is launched, you can choose where %1 will store its data.</source>
+        <translation>As this is the first time the program is launched, you can choose where %1 will store its data.</translation>
+    </message>
+    <message>
+        <location line="+17"/>
+        <source>Use the default data directory</source>
+        <translation>Use the default data directory</translation>
+    </message>
+    <message>
+        <location line="+7"/>
+        <source>Use a custom data directory:</source>
+        <translation>Use a custom data directory:</translation>
+    </message>
+    <message>
+        <location line="+133"/>
+        <source>When you click OK, %1 will begin to download and process the full %4 block chain (%2GB) starting with the earliest transactions in %3 when %4 initially launched.</source>
+        <translation>When you click OK, %1 will begin to download and process the full %4 block chain (%2GB) starting with the earliest transactions in %3 when %4 initially launched.</translation>
+    </message>
+    <message>
+        <location line="+10"/>
+        <source>This initial synchronisation is very demanding, and may expose hardware problems with your computer that had previously gone unnoticed. Each time you run %1, it will continue downloading where it left off.</source>
+        <translation>This initial synchronisation is very demanding, and may expose hardware problems with your computer that had previously gone unnoticed. Each time you run %1, it will continue downloading where it left off.</translation>
+    </message>
+    <message>
+        <location line="+10"/>
+        <source>If you have chosen to limit block chain storage (pruning), the historical data must still be downloaded and processed, but will be deleted afterward to keep your disk usage low.</source>
+        <translation>If you have chosen to limit block chain storage (pruning), the historical data must still be downloaded and processed, but will be deleted afterward to keep your disk usage low.</translation>
+    </message>
+    <message>
+        <location filename="../../intro.cpp" line="+6"/>
+        <source>At least %1 GB of data will be stored in this directory, and it will grow over time.</source>
+        <translation>At least %1 GB of data will be stored in this directory, and it will grow over time.</translation>
+    </message>
+    <message>
+        <location line="+5"/>
+        <source>Approximately %1 GB of data will be stored in this directory.</source>
+        <translation>Approximately %1 GB of data will be stored in this directory.</translation>
+    </message>
+    <message>
+        <location line="+8"/>
+        <source>%1 will download and store a copy of the Gulden block chain.</source>
+        <translation>%1 will download and store a copy of the Gulden block chain.</translation>
+    </message>
+    <message>
+        <location line="+2"/>
+        <source>The wallet will also be stored in this directory.</source>
+        <translation>The wallet will also be stored in this directory.</translation>
+    </message>
+    <message>
+        <location line="+70"/>
+        <source>Error: Specified data directory &quot;%1&quot; cannot be created.</source>
+        <translation>Error: Specified data directory &quot;%1&quot; cannot be created.</translation>
+    </message>
+    <message numerus="yes">
+        <location line="+35"/>
+        <source>%n GB of free space available</source>
+        <translation>
+            <numerusform>%n GB of free space available</numerusform>
+            <numerusform>%n GB of free space available</numerusform>
+        </translation>
+    </message>
+    <message numerus="yes">
+        <location line="+3"/>
+        <source>(of %n GB needed)</source>
+        <translation>
+            <numerusform>(of %n GB needed)</numerusform>
+            <numerusform>(of %n GB needed)</numerusform>
+        </translation>
     </message>
 </context>
 <context>
-    <name>ReceiveCoinsDialog</name>
-    <message>
-        <source>Cancel</source>
-        <translation>Cancel</translation>
-    </message>
-    <message>
-        <source>Enter label</source>
-        <translation>Enter label</translation>
-    </message>
-    <message>
-        <source>Yes</source>
-        <translation>Yes</translation>
-    </message>
-    <message>
-        <source>No</source>
-        <translation>No</translation>
-    </message>
-    <message>
-        <source>address</source>
-        <translation>address</translation>
-    </message>
-    <message>
-        <source>Address copied to clipboard</source>
-        <translation>Address copied to clipboard</translation>
-    </message>
-    <message>
-        <source>Request copied to clipboard</source>
-        <translation>Request copied to clipboard</translation>
-    </message>
-    <message>
-        <source>My receiving address</source>
-        <translation>My receiving address</translation>
-    </message>
-    <message>
-        <source>GSZAFrTk92iErjAka55BhmN42nN7hXVJef</source>
-        <translation>GSZAFrTk92iErjAka55BhmN42nN7hXVJef</translation>
-    </message>
-    <message>
-        <source>Request %1 Gulden</source>
-        <translation>Request %1 Gulden</translation>
-    </message>
-    <message>
-        <source>Payment request URI</source>
-        <translation>Payment request URI</translation>
-    </message>
-    <message>
-        <source>QR code</source>
-        <translation>QR code</translation>
-    </message>
-    <message>
-        <source>Close</source>
-        <translation>Close</translation>
-    </message>
-    <message>
-        <source>Copy address to clipboard</source>
-        <translation>Copy address to clipboard</translation>
-    </message>
-    <message>
-        <source>Save QR as image</source>
-        <translation>Save QR as image</translation>
-    </message>
-    <message>
-        <source>Request payment</source>
-        <translation>Request payment</translation>
-    </message>
-    <message>
-        <source>Generate request</source>
-        <translation>Generate request</translation>
-    </message>
-    <message>
-        <source>New request</source>
-        <translation>New request</translation>
-    </message>
-    <message>
-        <source>Buy Gulden</source>
-        <translation>Buy Gulden</translation>
-    </message>
-    <message>
-        <source>Buy</source>
-        <translation>Buy</translation>
-    </message>
-    <message>
-        <source>Choose amount</source>
-        <translation>Choose amount</translation>
-    </message>
-    <message>
-        <source>1000</source>
-        <translation>1000</translation>
-    </message>
-    <message>
-        <source>€ 10.00</source>
-        <translation>€ 10.00</translation>
-    </message>
-    <message>
-        <source></source>
-        <translation></translation>
-    </message>
-    <message>
-        <source>2500</source>
-        <translation>2500</translation>
-    </message>
-    <message>
-        <source>€ 25.00</source>
-        <translation>€ 25.00</translation>
-    </message>
-    <message>
-        <source>5000</source>
-        <translation>5000</translation>
-    </message>
-    <message>
-        <source>€ 50.00</source>
-        <translation>€ 50.00</translation>
-    </message>
-    <message>
-        <source>More</source>
-        <translation>More</translation>
-    </message>
-    <message>
-        <source>Your details</source>
-        <translation>Your details</translation>
-    </message>
-    <message>
-        <source>Enter email address</source>
-        <translation>Enter email address</translation>
-    </message>
-    <message>
-        <source>Did you buy for more than 40 Gulden in the past week?</source>
-        <translation>Did you buy for more than 40 Gulden in the past week?</translation>
-    </message>
-    <message>
-        <source>Request 10 000 Gulden</source>
-        <translation>Request 10 000 Gulden</translation>
-    </message>
-    <message>
-        <source>Gulden:Gg3gP7QrE2R1hYhpWfaotQtMgRkByqxMZg</source>
-        <translation>Gulden:Gg3gP7QrE2R1hYhpWfaotQtMgRkByqxMZg</translation>
-    </message>
-    <message>
-        <source>Resulting URI too long, try to reduce the text for label / message.</source>
-        <translation>Resulting URI too long, try to reduce the text for label / message.</translation>
-    </message>
-    <message>
-        <source>Copy request to clipboard</source>
-        <translation>Copy request to clipboard</translation>
-    </message>
-    <message>
-        <source>Request Gulden</source>
-        <translation>Request Gulden</translation>
-    </message>
-    <message>
-        <source>Resulting URI too long, try to reduce the text for the label.</source>
-        <translation>Resulting URI too long, try to reduce the text for the label.</translation>
-    </message>
-    <message>
-        <source>Error loading the buy page, please check your connection and try again later.</source>
-        <translation>Error loading the buy page, please check your connection and try again later.</translation>
-    </message>
-</context>
-<context>
-    <name>SendCoinsDialog</name>
-    <message>
-        <source>Cancel</source>
-        <translation>Cancel</translation>
-    </message>
-    <message>
-        <source>&amp;Delete</source>
-        <translation>&amp;Delete</translation>
-    </message>
-    <message>
-        <source>&amp;Edit</source>
-        <translation>&amp;Edit</translation>
-    </message>
-    <message>
-        <source>(no label)</source>
-        <translation>(no label)</translation>
-    </message>
-    <message>
-        <source>Quantity:</source>
-        <translation>Quantity:</translation>
-    </message>
-    <message>
-        <source>Bytes:</source>
-        <translation>Bytes:</translation>
-    </message>
-    <message>
-        <source>Amount:</source>
-        <translation>Amount:</translation>
-    </message>
-    <message>
-        <source>Dust:</source>
-        <translation>Dust:</translation>
-    </message>
-    <message>
-        <source>Fee:</source>
-        <translation>Fee:</translation>
-    </message>
-    <message>
-        <source>After Fee:</source>
-        <translation>After Fee:</translation>
-    </message>
-    <message>
-        <source>Change:</source>
-        <translation>Change:</translation>
-    </message>
-    <message>
-        <source>Copy amount</source>
-        <translation>Copy amount</translation>
-    </message>
-    <message>
-        <source>Copy quantity</source>
-        <translation>Copy quantity</translation>
-    </message>
-    <message>
-        <source>Copy fee</source>
-        <translation>Copy fee</translation>
-    </message>
-    <message>
-        <source>Copy after fee</source>
-        <translation>Copy after fee</translation>
-    </message>
-    <message>
-        <source>Copy bytes</source>
-        <translation>Copy bytes</translation>
-    </message>
-    <message>
-        <source>Copy dust</source>
-        <translation>Copy dust</translation>
-    </message>
-    <message>
-        <source>Copy change</source>
-        <translation>Copy change</translation>
-    </message>
-    <message>
-        <source>Send</source>
-        <translation>Send</translation>
-    </message>
-    <message>
-        <source>&amp;Send</source>
-        <translation>&amp;Send</translation>
-    </message>
-    <message>
-        <source>Payment request expired.</source>
-        <translation>Payment request expired.</translation>
-    </message>
-    <message>
-        <source>Hide</source>
-        <translation>Hide</translation>
-    </message>
-    <message>
-        <source>&amp;Clear</source>
-        <translation>&amp;Clear</translation>
-    </message>
-    <message>
-        <source>Send Coins</source>
-        <translation>Send Coins</translation>
-    </message>
-    <message>
-        <source>Coin Control Features</source>
-        <translation>Coin Control Features</translation>
-    </message>
-    <message>
-        <source>Inputs...</source>
-        <translation>Inputs...</translation>
-    </message>
-    <message>
-        <source>automatically selected</source>
-        <translation>automatically selected</translation>
-    </message>
-    <message>
-        <source>Insufficient funds!</source>
-        <translation>Insufficient funds!</translation>
-    </message>
-    <message>
-        <source>If this is activated, but the change address is empty or invalid, change will be sent to a newly generated address.</source>
-        <translation>If this is activated, but the change address is empty or invalid, change will be sent to a newly generated address.</translation>
-    </message>
-    <message>
-        <source>Custom change address</source>
-        <translation>Custom change address</translation>
-    </message>
-    <message>
-        <source>Transaction Fee:</source>
-        <translation>Transaction Fee:</translation>
-    </message>
-    <message>
-        <source>Choose...</source>
-        <translation>Choose...</translation>
-    </message>
-    <message>
-        <source>Using the fallbackfee can result in sending a transaction that will take several hours or days (or never) to confirm. Consider choosing your fee manually or wait until your have validated the complete chain.</source>
-        <translation>Using the fallbackfee can result in sending a transaction that will take several hours or days (or never) to confirm. Consider choosing your fee manually or wait until your have validated the complete chain.</translation>
-    </message>
-    <message>
-        <source>Warning: Fee estimation is currently not possible.</source>
-        <translation>Warning: Fee estimation is currently not possible.</translation>
-    </message>
-    <message>
-        <source>collapse fee-settings</source>
-        <translation>collapse fee-settings</translation>
-    </message>
-    <message>
-        <source>If the custom fee is set to 1000 satoshis and the transaction is only 250 bytes, then &quot;per kilobyte&quot; only pays 250 satoshis in fee, while &quot;total at least&quot; pays 1000 satoshis. For transactions bigger than a kilobyte both pay by kilobyte.</source>
-        <translation>If the custom fee is set to 1000 satoshis and the transaction is only 250 bytes, then &quot;per kilobyte&quot; only pays 250 satoshis in fee, while &quot;total at least&quot; pays 1000 satoshis. For transactions bigger than a kilobyte both pay by kilobyte.</translation>
-    </message>
-    <message>
-        <source>per kilobyte</source>
-        <translation>per kilobyte</translation>
-    </message>
-    <message>
-        <source>Paying only the minimum fee is just fine as long as there is less transaction volume than space in the blocks. But be aware that this can end up in a never confirming transaction once there is more demand for Gulden transactions than the network can process.</source>
-        <translation>Paying only the minimum fee is just fine as long as there is less transaction volume than space in the blocks. But be aware that this can end up in a never confirming transaction once there is more demand for Gulden transactions than the network can process.</translation>
-    </message>
-    <message>
-        <source>(read the tooltip)</source>
-        <translation>(read the tooltip)</translation>
-    </message>
-    <message>
-        <source>Recommended:</source>
-        <translation>Recommended:</translation>
-    </message>
-    <message>
-        <source>Custom:</source>
-        <translation>Custom:</translation>
-    </message>
-    <message>
-        <source>(Smart fee not initialized yet. This usually takes a few blocks...)</source>
-        <translation>(Smart fee not initialized yet. This usually takes a few blocks...)</translation>
-    </message>
-    <message>
-        <source>Confirmation time target:</source>
-        <translation>Confirmation time target:</translation>
-    </message>
-    <message>
-        <source>normal</source>
-        <translation>normal</translation>
-    </message>
-    <message>
-        <source>fast</source>
-        <translation>fast</translation>
-    </message>
-    <message>
-        <source>Request Replace-By-Fee</source>
-        <translation>Request Replace-By-Fee</translation>
-    </message>
-    <message>
-        <source>Indicates that the sender may wish to replace this transaction with a new one paying higher fees (prior to being confirmed).</source>
-        <translation>Indicates that the sender may wish to replace this transaction with a new one paying higher fees (prior to being confirmed).</translation>
-    </message>
-    <message>
-        <source>Confirm the send action</source>
-        <translation>Confirm the send action</translation>
-    </message>
-    <message>
-        <source>Clear all fields of the form.</source>
-        <translation>Clear all fields of the form.</translation>
-    </message>
-    <message>
-<<<<<<< HEAD
-        <source>Send to multiple recipients at once</source>
-        <translation>Send to multiple recipients at once</translation>
-=======
+    <name>MiningAccountDialog</name>
+    <message>
         <location filename="../../_Gulden/miningaccountdialog.cpp" line="+130"/>
         <location line="+231"/>
         <source>%1 MB</source>
@@ -1392,89 +1780,69 @@
         <location line="-285"/>
         <source>Increasing the number of threads will increase your mining speed, but will also increase your energy usage and slow down other appliations that might be running.</source>
         <translation>Increasing the number of threads will increase your mining speed, but will also increase your energy usage and slow down other appliations that might be running.</translation>
->>>>>>> 6b113fec
-    </message>
-    <message>
-        <source>Balance:</source>
-        <translation>Balance:</translation>
-    </message>
-    <message>
-<<<<<<< HEAD
-        <source>%1 to %2</source>
-        <translation>%1 to %2</translation>
-    </message>
-    <message>
-        <source>Are you sure you want to send?</source>
-        <translation>Are you sure you want to send?</translation>
-=======
+    </message>
+    <message>
+        <location line="+4"/>
+        <source>Reducing memory usage is not recommended. It will slow down your mining while using the same amount of processor power and energy as before. Only use this as a last resort on machines that have low memory availability.</source>
+        <translation>Reducing memory usage is not recommended. It will slow down your mining while using the same amount of processor power and energy as before. Only use this as a last resort on machines that have low memory availability.</translation>
+    </message>
+    <message>
         <location line="+51"/>
         <location line="+235"/>
         <source>%1 threads</source>
         <translation>%1 threads</translation>
->>>>>>> 6b113fec
-    </message>
-    <message>
-        <source>added as transaction fee</source>
-        <translation>added as transaction fee</translation>
-    </message>
-    <message>
-        <source>Total Amount</source>
-        <translation>Total Amount</translation>
-    </message>
-    <message>
-        <source>This transaction signals replaceability (optin-RBF).</source>
-        <translation>This transaction signals replaceability (optin-RBF).</translation>
-    </message>
-    <message>
-        <source>PoW² is not yet active, please wait for activation and try again.</source>
-        <translation>PoW² is not yet active, please wait for activation and try again.</translation>
-    </message>
-    <message>
-        <source>The recipient address is not valid. Please recheck.</source>
-        <translation>The recipient address is not valid. Please recheck.</translation>
-    </message>
-    <message>
-        <source>The amount to pay must be larger than 0.</source>
-        <translation>The amount to pay must be larger than 0.</translation>
-    </message>
-    <message>
-        <source>The amount exceeds your balance.
-If you  have recently received funds you may need to wait for them to clear before spending them.</source>
-        <translation>The amount exceeds your balance.
-If you  have recently received funds you may need to wait for them to clear before spending them.</translation>
-    </message>
-    <message>
-        <source>The total exceeds your balance when the %1 transaction fee is included.</source>
-        <translation>The total exceeds your balance when the %1 transaction fee is included.</translation>
-    </message>
-    <message>
-        <source>Duplicate address found: addresses should only be used once each.</source>
-        <translation>Duplicate address found: addresses should only be used once each.</translation>
-    </message>
-    <message>
-        <source>Transaction creation failed!</source>
-        <translation>Transaction creation failed!</translation>
-    </message>
-    <message>
-<<<<<<< HEAD
-        <source>The transaction was rejected with the following reason: %1</source>
-        <translation>The transaction was rejected with the following reason: %1</translation>
-    </message>
-    <message>
-        <source>A fee higher than %1 is considered an absurdly high fee.</source>
-        <translation>A fee higher than %1 is considered an absurdly high fee.</translation>
-    </message>
-    <message>
-        <source>Nocks request failed [%1]</source>
-        <translation>Nocks request failed [%1]</translation>
-    </message>
-    <message numerus="yes">
-        <source>%n block(s)</source>
-        <translation>
-            <numerusform>%n block(s)</numerusform>
-            <numerusform>%n block(s)</numerusform>
-        </translation>
-=======
+    </message>
+    <message>
+        <location line="-87"/>
+        <source>Address copied to clipboard</source>
+        <translation>Address copied to clipboard</translation>
+    </message>
+    <message>
+        <location line="+8"/>
+        <source>Mining address</source>
+        <translation>Mining address</translation>
+    </message>
+    <message>
+        <location filename="../../_Gulden/forms/miningaccountdialog.ui" line="+73"/>
+        <source>My mining address</source>
+        <translation>My mining address</translation>
+    </message>
+    <message>
+        <location line="+31"/>
+        <source>Copy address to clipboard</source>
+        <translation>Copy address to clipboard</translation>
+    </message>
+    <message>
+        <location line="+13"/>
+        <source>Edit mining address</source>
+        <translation>Edit mining address</translation>
+    </message>
+    <message>
+        <location line="+13"/>
+        <source>Reset mining address</source>
+        <translation>Reset mining address</translation>
+    </message>
+    <message>
+        <location line="+38"/>
+        <source>My mining settings</source>
+        <translation>My mining settings</translation>
+    </message>
+    <message>
+        <location line="+28"/>
+        <source>Memory usage</source>
+        <translation>Memory usage</translation>
+    </message>
+    <message>
+        <location line="+17"/>
+        <source>Processor usage</source>
+        <translation>Processor usage</translation>
+    </message>
+    <message>
+        <location line="+7"/>
+        <source>#</source>
+        <translation>#</translation>
+    </message>
+    <message>
         <location line="+40"/>
         <source>Automatically mine at startup</source>
         <translation>Automatically mine at startup</translation>
@@ -1488,779 +1856,944 @@
         <location line="+25"/>
         <source>My mining statistics</source>
         <translation>My mining statistics</translation>
->>>>>>> 6b113fec
-    </message>
-    <message>
-        <source>Pay only the required fee of %1</source>
-        <translation>Pay only the required fee of %1</translation>
-    </message>
-    <message numerus="yes">
-        <source>Estimated to begin confirmation within %n block(s).</source>
-        <translation>
-            <numerusform>Estimated to begin confirmation within %n block(s).</numerusform>
-            <numerusform>Estimated to begin confirmation within %n block(s).</numerusform>
-        </translation>
-    </message>
-    <message>
-        <source>Warning: Invalid Gulden address</source>
-        <translation>Warning: Invalid Gulden address</translation>
-    </message>
-    <message>
-        <source>Warning: Unknown change address</source>
-        <translation>Warning: Unknown change address</translation>
-    </message>
-    <message>
-        <source>Confirm custom change address</source>
-        <translation>Confirm custom change address</translation>
-    </message>
-    <message>
-        <source>The address you selected for change is not part of this wallet. Any or all funds in your wallet may be sent to this address. Are you sure?</source>
-        <translation>The address you selected for change is not part of this wallet. Any or all funds in your wallet may be sent to this address. Are you sure?</translation>
+    </message>
+    <message>
+        <location line="+21"/>
+        <source>Best reported speed</source>
+        <translation>Best reported speed</translation>
+    </message>
+    <message>
+        <location line="+7"/>
+        <source>Moving average</source>
+        <translation>Moving average</translation>
+    </message>
+    <message>
+        <location line="+7"/>
+        <source>Last reported speed</source>
+        <translation>Last reported speed</translation>
+    </message>
+    <message>
+        <location line="+165"/>
+        <source>Stop mining</source>
+        <translation>Stop mining</translation>
+    </message>
+    <message>
+        <location line="+13"/>
+        <source>Start mining</source>
+        <translation>Start mining</translation>
     </message>
 </context>
 <context>
-    <name>WelcomeDialog</name>
-    <message>
+    <name>NewAccountDialog</name>
+    <message>
+        <location filename="../../_Gulden/forms/newaccountdialog.ui" line="+79"/>
+        <source>Enter name of account.</source>
+        <translation>Enter name of account.</translation>
+    </message>
+    <message>
+        <location line="+503"/>
+        <source>Done</source>
+        <translation>Done</translation>
+    </message>
+    <message>
+        <location filename="../../_Gulden/newaccountdialog.cpp" line="+147"/>
+        <source>Click here to make QR code visible.
+WARNING: please ensure that you are the only person who can see this QR code as otherwise it could be used to access your funds.</source>
+        <translation>Click here to make QR code visible.
+WARNING: please ensure that you are the only person who can see this QR code as otherwise it could be used to access your funds.</translation>
+    </message>
+    <message>
+        <location filename="../../_Gulden/forms/newaccountdialog.ui" line="-131"/>
+        <location line="+111"/>
         <source>Cancel</source>
         <translation>Cancel</translation>
     </message>
     <message>
-        <source>Below is your secret recovery phrase, write it down and keep it safe. Lose phrase = lose Guldens. Someone else with access to the phrase = lose Guldens.</source>
-        <translation>Below is your secret recovery phrase, write it down and keep it safe. Lose phrase = lose Guldens. Someone else with access to the phrase = lose Guldens.</translation>
-    </message>
-    <message>
-        <source>New wallet</source>
-        <translation>New wallet</translation>
-    </message>
-    <message>
-        <source>Restore wallet</source>
-        <translation>Restore wallet</translation>
-    </message>
-    <message>
-        <source>Enter your recovery phrase from a previous install. Lose phrase = lose Guldens. Someone else with access to the phrase = lose Guldens.</source>
-        <translation>Enter your recovery phrase from a previous install. Lose phrase = lose Guldens. Someone else with access to the phrase = lose Guldens.</translation>
-    </message>
-    <message>
-        <source>&lt;html&gt;&lt;head/&gt;&lt;body&gt;&lt;p&gt;By using the Gulden app you explicitly and unconditionally agree that you carry all responsibility for the management and storage of your Gulden.&lt;/p&gt;&lt;/body&gt;&lt;/html&gt;</source>
-        <translation>&lt;html&gt;&lt;head/&gt;&lt;body&gt;&lt;p&gt;By using the Gulden app you explicitly and unconditionally agree that you carry all responsibility for the management and storage of your Gulden.&lt;/p&gt;&lt;/body&gt;&lt;/html&gt;</translation>
-    </message>
-    <message>
-        <source>I wrote it down</source>
-        <translation>I wrote it down</translation>
-    </message>
-    <message>
-        <source>Recover wallet</source>
-        <translation>Recover wallet</translation>
-    </message>
-    <message>
-        <source>Create wallet</source>
-        <translation>Create wallet</translation>
-    </message>
-    <message>
-        <source>Please enter a recovery phrase</source>
-        <translation>Please enter a recovery phrase</translation>
-    </message>
-    <message>
-        <source>The recovery phrase you have entered is not a valid Gulden recovery phrase, if you are sure that this is your phrase then the program can attempt to use it, note that it will be used exactly as is so no double spacing or any other correction will be performed. Making up your own phrase can greatly reduce security, no support can be offered for invalid phrases.</source>
-        <translation>The recovery phrase you have entered is not a valid Gulden recovery phrase, if you are sure that this is your phrase then the program can attempt to use it, note that it will be used exactly as is so no double spacing or any other correction will be performed. Making up your own phrase can greatly reduce security, no support can be offered for invalid phrases.</translation>
-    </message>
-    <message>
-        <source>Proceed with invalid phrase</source>
-        <translation>Proceed with invalid phrase</translation>
-    </message>
-    <message>
-        <source>Generating wallet</source>
-        <translation>Generating wallet</translation>
-    </message>
-    <message>
-        <source>Without your recovery phrase you will lose your Guldens when something goes wrong with your computer.</source>
-        <translation>Without your recovery phrase you will lose your Guldens when something goes wrong with your computer.</translation>
-    </message>
-    <message>
-        <source>I understand</source>
-        <translation>I understand</translation>
+        <location filename="../../_Gulden/newaccountdialog.cpp" line="-78"/>
+        <source>&lt;li&gt;Compete against other miners to create Gulden with your idle CPU time&lt;/li&gt;&lt;li&gt;Help secure the network&lt;/li&gt;</source>
+        <translation>&lt;li&gt;Compete against other miners to create Gulden with your idle CPU time&lt;/li&gt;&lt;li&gt;Help secure the network&lt;/li&gt;</translation>
+    </message>
+    <message>
+        <location line="+248"/>
+        <source>Mining</source>
+        <translation>Mining</translation>
+    </message>
+    <message>
+        <location filename="../../_Gulden/forms/newaccountdialog.ui" line="-499"/>
+        <source>Account name</source>
+        <translation>Account name</translation>
+    </message>
+    <message>
+        <location line="+23"/>
+        <source>Create account type</source>
+        <translation>Create account type</translation>
+    </message>
+    <message>
+        <location line="+217"/>
+        <source>Import account type</source>
+        <translation>Import account type</translation>
+    </message>
+    <message>
+        <location filename="../../_Gulden/newaccountdialog.cpp" line="-251"/>
+        <source>&lt;li&gt;Day to day fund management&lt;/li&gt;&lt;li&gt;Send and receive Gulden&lt;/li&gt;&lt;li&gt;Send funds to any elligible IBAN account&lt;/li&gt;</source>
+        <translation>&lt;li&gt;Day to day fund management&lt;/li&gt;&lt;li&gt;Send and receive Gulden&lt;/li&gt;&lt;li&gt;Send funds to any elligible IBAN account&lt;/li&gt;</translation>
+    </message>
+    <message>
+        <location line="+1"/>
+        <source>&lt;li&gt;Top up, manage and control your mobile funds from the desktop&lt;/li&gt;&lt;li&gt;Empty your mobile funds with ease if phone is broken or stolen&lt;/li&gt;</source>
+        <translation>&lt;li&gt;Top up, manage and control your mobile funds from the desktop&lt;/li&gt;&lt;li&gt;Empty your mobile funds with ease if phone is broken or stolen&lt;/li&gt;</translation>
+    </message>
+    <message>
+        <location line="+1"/>
+        <source>&lt;li&gt;Grow your money&lt;/li&gt;&lt;li&gt;Flexible period of 1 month to 3 years&lt;/li&gt;&lt;li&gt;Help secure the network with minimal hardware equirements&lt;/li&gt;</source>
+        <translation>&lt;li&gt;Grow your money&lt;/li&gt;&lt;li&gt;Flexible period of 1 month to 3 years&lt;/li&gt;&lt;li&gt;Help secure the network with minimal hardware equirements&lt;/li&gt;</translation>
+    </message>
+    <message>
+        <location line="+2"/>
+        <source>&lt;li&gt;Import a witness account from another device&lt;/li&gt;&lt;li&gt;Let this device act as a backup witness device so that you are always available to witness&lt;/li&gt;</source>
+        <translation>&lt;li&gt;Import a witness account from another device&lt;/li&gt;&lt;li&gt;Let this device act as a backup witness device so that you are always available to witness&lt;/li&gt;</translation>
+    </message>
+    <message>
+        <location line="+1"/>
+        <source>&lt;li&gt;Import a private key from cold storage&lt;/li&gt;&lt;li&gt;Not backed up as part of your recovery phrase&lt;/li&gt;</source>
+        <translation>&lt;li&gt;Import a private key from cold storage&lt;/li&gt;&lt;li&gt;Not backed up as part of your recovery phrase&lt;/li&gt;</translation>
+    </message>
+    <message>
+        <location line="+243"/>
+        <source>Standard</source>
+        <translation>Standard</translation>
+    </message>
+    <message>
+        <location line="+1"/>
+        <source>Linked mobile</source>
+        <translation>Linked mobile</translation>
+    </message>
+    <message>
+        <location line="+1"/>
+        <source>Witness</source>
+        <translation>Witness</translation>
+    </message>
+    <message>
+        <location line="+2"/>
+        <source>Witness-only</source>
+        <translation>Witness-only</translation>
+    </message>
+    <message>
+        <location line="+1"/>
+        <source>Private key</source>
+        <translation>Private key</translation>
+    </message>
+    <message>
+        <location filename="../../_Gulden/forms/newaccountdialog.ui" line="+190"/>
+        <source>Scan QR to connect your mobile Gulden app</source>
+        <translation>Scan QR to connect your mobile Gulden app</translation>
     </message>
 </context>
 <context>
-    <name>AccountSummaryWidget</name>
-    <message>
-        <source>Account balances</source>
-        <translation>Account balances</translation>
-    </message>
-    <message>
-        <source>Total</source>
-        <translation>Total</translation>
-    </message>
-    <message>
-        <source>Locked</source>
-        <translation>Locked</translation>
-    </message>
-    <message>
-        <source>Pending</source>
-        <translation>Pending</translation>
-    </message>
-    <message>
-        <source>Spendable</source>
-        <translation>Spendable</translation>
-    </message>
-    <message>
-        <source>Conversion estimate</source>
-        <translation>Conversion estimate</translation>
+    <name>OpenURIDialog</name>
+    <message>
+        <location filename="../../forms/openuridialog.ui" line="+14"/>
+        <source>Open URI</source>
+        <translation>Open URI</translation>
+    </message>
+    <message>
+        <location line="+6"/>
+        <source>Open payment request from URI or file</source>
+        <translation>Open payment request from URI or file</translation>
+    </message>
+    <message>
+        <location line="+9"/>
+        <source>URI:</source>
+        <translation>URI:</translation>
+    </message>
+    <message>
+        <location line="+10"/>
+        <source>Select payment request file</source>
+        <translation>Select payment request file</translation>
+    </message>
+    <message>
+        <location filename="../../openuridialog.cpp" line="+54"/>
+        <source>Select payment request file to open</source>
+        <translation>Select payment request file to open</translation>
     </message>
 </context>
 <context>
-    <name>AddressBookPage</name>
-    <message>
-        <source>Right-click to edit address or label</source>
-        <translation>Right-click to edit address or label</translation>
-    </message>
-    <message>
-        <source>C&amp;lose</source>
-        <translation>C&amp;lose</translation>
-    </message>
-    <message>
-        <source>Delete the currently selected address from the list</source>
-        <translation>Delete the currently selected address from the list</translation>
-    </message>
-    <message>
-        <source>&amp;Delete</source>
-        <translation>&amp;Delete</translation>
-    </message>
-    <message>
-        <source>Export the data in the current tab to a file</source>
-        <translation>Export the data in the current tab to a file</translation>
-    </message>
-    <message>
-        <source>&amp;Export</source>
-        <translation>&amp;Export</translation>
-    </message>
-    <message>
-        <source>Create a new address</source>
-        <translation>Create a new address</translation>
-    </message>
-    <message>
-        <source>&amp;New</source>
-        <translation>&amp;New</translation>
-    </message>
-    <message>
-        <source>Copy the currently selected address to the system clipboard</source>
-        <translation>Copy the currently selected address to the system clipboard</translation>
-    </message>
-    <message>
-        <source>&amp;Copy</source>
-        <translation>&amp;Copy</translation>
-    </message>
-    <message>
-        <source>Choose the address to send coins to</source>
-        <translation>Choose the address to send coins to</translation>
-    </message>
-    <message>
-        <source>Choose the address to receive coins with</source>
-        <translation>Choose the address to receive coins with</translation>
-    </message>
-    <message>
-        <source>C&amp;hoose</source>
-        <translation>C&amp;hoose</translation>
-    </message>
-    <message>
-        <source>Sending addresses</source>
-        <translation>Sending addresses</translation>
-    </message>
-    <message>
-        <source>Receiving addresses</source>
-        <translation>Receiving addresses</translation>
-    </message>
-    <message>
-        <source>These are your Gulden addresses for sending payments. Always check the amount and the receiving address before sending coins.</source>
-        <translation>These are your Gulden addresses for sending payments. Always check the amount and the receiving address before sending coins.</translation>
-    </message>
-    <message>
-        <source>These are your Gulden addresses for receiving payments. It is recommended to use a new receiving address for each transaction.</source>
-        <translation>These are your Gulden addresses for receiving payments. It is recommended to use a new receiving address for each transaction.</translation>
-    </message>
-    <message>
-        <source>&amp;Copy Address</source>
-        <translation>&amp;Copy Address</translation>
-    </message>
-    <message>
-        <source>Copy &amp;Label</source>
-        <translation>Copy &amp;Label</translation>
-    </message>
-    <message>
-        <source>&amp;Edit</source>
-        <translation>&amp;Edit</translation>
-    </message>
-    <message>
-        <source>Export Address List</source>
-        <translation>Export Address List</translation>
-    </message>
-    <message>
-        <source>Comma separated file (*.csv)</source>
-        <translation>Comma separated file (*.csv)</translation>
-    </message>
-    <message>
-        <source>Exporting Failed</source>
-        <translation>Exporting Failed</translation>
-    </message>
-    <message>
-        <source>There was an error trying to save the address list to %1. Please try again.</source>
-        <translation>There was an error trying to save the address list to %1. Please try again.</translation>
+    <name>OptionsDialog</name>
+    <message>
+        <location filename="../../optionsdialog.cpp" line="+328"/>
+        <source>Error</source>
+        <translation>Error</translation>
+    </message>
+    <message>
+        <location filename="../../forms/optionsdialog.ui" line="+64"/>
+        <source>Periodically check if updates are available. </source>
+        <translation>Periodically check if updates are available. </translation>
+    </message>
+    <message>
+        <location line="+3"/>
+        <source>&amp;Automatically check for updates</source>
+        <translation>&amp;Automatically check for updates</translation>
+    </message>
+    <message>
+        <location line="-53"/>
+        <source>Options</source>
+        <translation>Options</translation>
+    </message>
+    <message>
+        <location line="+28"/>
+        <source>&amp;Main</source>
+        <translation>&amp;Main</translation>
+    </message>
+    <message>
+        <location line="+12"/>
+        <source>Automatically start %1 after logging in to the system.</source>
+        <translation>Automatically start %1 after logging in to the system.</translation>
+    </message>
+    <message>
+        <location line="+3"/>
+        <source>&amp;Start %1 on system login</source>
+        <translation>&amp;Start %1 on system login</translation>
+    </message>
+    <message>
+        <location line="+19"/>
+        <source>Size of &amp;database cache</source>
+        <translation>Size of &amp;database cache</translation>
+    </message>
+    <message>
+        <location line="+16"/>
+        <source>MB</source>
+        <translation>MB</translation>
+    </message>
+    <message>
+        <location line="+27"/>
+        <source>Number of script &amp;verification threads</source>
+        <translation>Number of script &amp;verification threads</translation>
+    </message>
+    <message>
+        <location line="+13"/>
+        <source>(0 = auto, &lt;0 = leave that many cores free)</source>
+        <translation>(0 = auto, &lt;0 = leave that many cores free)</translation>
+    </message>
+    <message>
+        <location line="+36"/>
+        <source>W&amp;allet</source>
+        <translation>W&amp;allet</translation>
+    </message>
+    <message>
+        <location line="+12"/>
+        <source>Expert</source>
+        <translation>Expert</translation>
+    </message>
+    <message>
+        <location line="+21"/>
+        <source>Whether to show coin control features or not.</source>
+        <translation>Whether to show coin control features or not.</translation>
+    </message>
+    <message>
+        <location line="+3"/>
+        <source>Enable coin &amp;control features</source>
+        <translation>Enable coin &amp;control features</translation>
+    </message>
+    <message>
+        <location line="+7"/>
+        <source>If you disable the spending of unconfirmed change, the change from a transaction cannot be used until that transaction has at least one confirmation. This also affects how your balance is computed.</source>
+        <translation>If you disable the spending of unconfirmed change, the change from a transaction cannot be used until that transaction has at least one confirmation. This also affects how your balance is computed.</translation>
+    </message>
+    <message>
+        <location line="+3"/>
+        <source>&amp;Spend unconfirmed change</source>
+        <translation>&amp;Spend unconfirmed change</translation>
+    </message>
+    <message>
+        <location line="+24"/>
+        <source>&amp;Network</source>
+        <translation>&amp;Network</translation>
+    </message>
+    <message>
+        <location line="+12"/>
+        <source>Automatically open the Gulden client port on the router. This only works when your router supports UPnP and it is enabled.</source>
+        <translation>Automatically open the Gulden client port on the router. This only works when your router supports UPnP and it is enabled.</translation>
+    </message>
+    <message>
+        <location line="+3"/>
+        <source>Map port using &amp;UPnP</source>
+        <translation>Map port using &amp;UPnP</translation>
+    </message>
+    <message>
+        <location line="+7"/>
+        <source>Accept connections from outside</source>
+        <translation>Accept connections from outside</translation>
+    </message>
+    <message>
+        <location line="+3"/>
+        <source>Allow incoming connections</source>
+        <translation>Allow incoming connections</translation>
+    </message>
+    <message>
+        <location line="+7"/>
+        <source>Connect to the Gulden network through a SOCKS5 proxy.</source>
+        <translation>Connect to the Gulden network through a SOCKS5 proxy.</translation>
+    </message>
+    <message>
+        <location line="+3"/>
+        <source>&amp;Connect through SOCKS5 proxy (default proxy):</source>
+        <translation>&amp;Connect through SOCKS5 proxy (default proxy):</translation>
+    </message>
+    <message>
+        <location line="+9"/>
+        <location line="+187"/>
+        <source>Proxy &amp;IP:</source>
+        <translation>Proxy &amp;IP:</translation>
+    </message>
+    <message>
+        <location line="-162"/>
+        <location line="+187"/>
+        <source>IP address of the proxy (e.g. IPv4: 127.0.0.1 / IPv6: ::1)</source>
+        <translation>IP address of the proxy (e.g. IPv4: 127.0.0.1 / IPv6: ::1)</translation>
+    </message>
+    <message>
+        <location line="-180"/>
+        <location line="+187"/>
+        <source>&amp;Port:</source>
+        <translation>&amp;Port:</translation>
+    </message>
+    <message>
+        <location line="-162"/>
+        <location line="+187"/>
+        <source>Port of the proxy (e.g. 9050)</source>
+        <translation>Port of the proxy (e.g. 9050)</translation>
+    </message>
+    <message>
+        <location line="-163"/>
+        <source>Used for reaching peers via:</source>
+        <translation>Used for reaching peers via:</translation>
+    </message>
+    <message>
+        <location line="+13"/>
+        <location line="+23"/>
+        <location line="+23"/>
+        <source>Shows, if the supplied default SOCKS5 proxy is used to reach peers via this network type.</source>
+        <translation>Shows, if the supplied default SOCKS5 proxy is used to reach peers via this network type.</translation>
+    </message>
+    <message>
+        <location line="-36"/>
+        <source>IPv4</source>
+        <translation>IPv4</translation>
+    </message>
+    <message>
+        <location line="+23"/>
+        <source>IPv6</source>
+        <translation>IPv6</translation>
+    </message>
+    <message>
+        <location line="+23"/>
+        <source>Tor</source>
+        <translation>Tor</translation>
+    </message>
+    <message>
+        <location line="+25"/>
+        <source>Connect to the Gulden network through a separate SOCKS5 proxy for Tor hidden services.</source>
+        <translation>Connect to the Gulden network through a separate SOCKS5 proxy for Tor hidden services.</translation>
+    </message>
+    <message>
+        <location line="+3"/>
+        <source>Use separate SOCKS5 proxy to reach peers via Tor hidden services:</source>
+        <translation>Use separate SOCKS5 proxy to reach peers via Tor hidden services:</translation>
+    </message>
+    <message>
+        <location line="+102"/>
+        <source>&amp;Window</source>
+        <translation>&amp;Window</translation>
+    </message>
+    <message>
+        <location line="+12"/>
+        <source>&amp;Hide the icon from the system tray.</source>
+        <translation>&amp;Hide the icon from the system tray.</translation>
+    </message>
+    <message>
+        <location line="+3"/>
+        <source>Hide tray icon</source>
+        <translation>Hide tray icon</translation>
+    </message>
+    <message>
+        <location line="+7"/>
+        <source>Show only a tray icon after minimizing the window.</source>
+        <translation>Show only a tray icon after minimizing the window.</translation>
+    </message>
+    <message>
+        <location line="+3"/>
+        <source>&amp;Minimize to the tray instead of the taskbar</source>
+        <translation>&amp;Minimize to the tray instead of the taskbar</translation>
+    </message>
+    <message>
+        <location line="+7"/>
+        <source>Minimize instead of exit the application when the window is closed. When this option is enabled, the application will be closed only after selecting Exit in the menu.</source>
+        <translation>Minimize instead of exit the application when the window is closed. When this option is enabled, the application will be closed only after selecting Exit in the menu.</translation>
+    </message>
+    <message>
+        <location line="+3"/>
+        <source>M&amp;inimize on close</source>
+        <translation>M&amp;inimize on close</translation>
+    </message>
+    <message>
+        <location line="+21"/>
+        <source>&amp;Display</source>
+        <translation>&amp;Display</translation>
+    </message>
+    <message>
+        <location line="+14"/>
+        <source>User Interface &amp;language:</source>
+        <translation>User Interface &amp;language:</translation>
+    </message>
+    <message>
+        <location line="+13"/>
+        <source>The user interface language can be set here. This setting will take effect after restarting %1.</source>
+        <translation>The user interface language can be set here. This setting will take effect after restarting %1.</translation>
+    </message>
+    <message>
+        <location line="+11"/>
+        <source>&amp;Unit to show amounts in:</source>
+        <translation>&amp;Unit to show amounts in:</translation>
+    </message>
+    <message>
+        <location line="+13"/>
+        <source>Choose the default subdivision unit to show in the interface and when sending coins.</source>
+        <translation>Choose the default subdivision unit to show in the interface and when sending coins.</translation>
+    </message>
+    <message>
+        <location line="+11"/>
+        <location line="+13"/>
+        <source>Third party URLs (e.g. a block explorer) that appear in the transactions tab as context menu items. %s in the URL is replaced by transaction hash. Multiple URLs are separated by vertical bar |.</source>
+        <translation>Third party URLs (e.g. a block explorer) that appear in the transactions tab as context menu items. %s in the URL is replaced by transaction hash. Multiple URLs are separated by vertical bar |.</translation>
+    </message>
+    <message>
+        <location line="-10"/>
+        <source>Third party transaction URLs</source>
+        <translation>Third party transaction URLs</translation>
+    </message>
+    <message>
+        <location line="+41"/>
+        <source>Active command-line options that override above options:</source>
+        <translation>Active command-line options that override above options:</translation>
+    </message>
+    <message>
+        <location line="+46"/>
+        <source>&amp;Cancel</source>
+        <translation>&amp;Cancel</translation>
+    </message>
+    <message>
+        <location line="+10"/>
+        <source>Reset all client options to default.</source>
+        <translation>Reset all client options to default.</translation>
+    </message>
+    <message>
+        <location line="+3"/>
+        <source>&amp;Reset Options</source>
+        <translation>&amp;Reset Options</translation>
+    </message>
+    <message>
+        <location line="+64"/>
+        <source>&amp;OK</source>
+        <translation>&amp;OK</translation>
+    </message>
+    <message>
+        <location filename="../../optionsdialog.cpp" line="-188"/>
+        <source>default</source>
+        <translation>default</translation>
+    </message>
+    <message>
+        <location line="+46"/>
+        <source>H&amp;ide to dock on close</source>
+        <translation>H&amp;ide to dock on close</translation>
+    </message>
+    <message>
+        <location line="+1"/>
+        <source>Hide the application to the dock when the window is closed. When this option is enabled, the application will be closed only after selecting Exit in the menu.</source>
+        <translation>Hide the application to the dock when the window is closed. When this option is enabled, the application will be closed only after selecting Exit in the menu.</translation>
+    </message>
+    <message>
+        <location line="+119"/>
+        <source>Confirm options reset</source>
+        <translation>Confirm options reset</translation>
+    </message>
+    <message>
+        <location line="+1"/>
+        <location line="+55"/>
+        <source>Client restart required to activate changes.</source>
+        <translation>Client restart required to activate changes.</translation>
+    </message>
+    <message>
+        <location line="-55"/>
+        <source>Client will be shut down. Do you want to proceed?</source>
+        <translation>Client will be shut down. Do you want to proceed?</translation>
+    </message>
+    <message>
+        <location line="+15"/>
+        <source>Configuration options</source>
+        <translation>Configuration options</translation>
+    </message>
+    <message>
+        <location line="+1"/>
+        <source>The configuration file is used to specify advanced user options which override GUI settings. Additionally, any command-line options will override this configuration file.</source>
+        <translation>The configuration file is used to specify advanced user options which override GUI settings. Additionally, any command-line options will override this configuration file.</translation>
+    </message>
+    <message>
+        <location line="+5"/>
+        <source>The configuration file could not be opened.</source>
+        <translation>The configuration file could not be opened.</translation>
+    </message>
+    <message>
+        <location line="+38"/>
+        <source>This change would require a client restart.</source>
+        <translation>This change would require a client restart.</translation>
+    </message>
+    <message>
+        <location line="+25"/>
+        <source>The supplied proxy address is invalid.</source>
+        <translation>The supplied proxy address is invalid.</translation>
     </message>
 </context>
 <context>
-    <name>WalletView</name>
-    <message>
-        <source>&amp;Export</source>
-        <translation>&amp;Export</translation>
-    </message>
-    <message>
-        <source>Backup Wallet</source>
-        <translation>Backup Wallet</translation>
-    </message>
-    <message>
-        <source>Wallet Data (*.dat)</source>
-        <translation>Wallet Data (*.dat)</translation>
-    </message>
-    <message>
-        <source>Backup Failed</source>
-        <translation>Backup Failed</translation>
-    </message>
-    <message>
-        <source>There was an error trying to save the wallet data to %1.</source>
-        <translation>There was an error trying to save the wallet data to %1.</translation>
-    </message>
-    <message>
-        <source>Backup Successful</source>
-        <translation>Backup Successful</translation>
-    </message>
-    <message>
-        <source>The wallet data was successfully saved to %1.</source>
-        <translation>The wallet data was successfully saved to %1.</translation>
+    <name>OverviewPage</name>
+    <message>
+        <location filename="../../forms/overviewpage.ui" line="+14"/>
+        <source>Form</source>
+        <translation>Form</translation>
+    </message>
+    <message>
+        <location line="+46"/>
+        <source>Balances</source>
+        <translation>Balances</translation>
+    </message>
+    <message>
+        <location line="+16"/>
+        <location line="+375"/>
+        <source>The displayed information may be out of date. Your wallet automatically synchronizes with the Gulden network after a connection is established, but this process has not completed yet.</source>
+        <translation>The displayed information may be out of date. Your wallet automatically synchronizes with the Gulden network after a connection is established, but this process has not completed yet.</translation>
+    </message>
+    <message>
+        <location line="-333"/>
+        <source>Unconfirmed transactions to watch-only addresses</source>
+        <translation>Unconfirmed transactions to watch-only addresses</translation>
+    </message>
+    <message>
+        <location line="+25"/>
+        <source>Total of transactions that have yet to be confirmed, and do not yet count toward the spendable balance</source>
+        <translation>Total of transactions that have yet to be confirmed, and do not yet count toward the spendable balance</translation>
+    </message>
+    <message>
+        <location line="+67"/>
+        <source>Total:</source>
+        <translation>Total:</translation>
+    </message>
+    <message>
+        <location line="-42"/>
+        <source>Generated balance in watch-only addresses that has not yet matured</source>
+        <translation>Generated balance in watch-only addresses that has not yet matured</translation>
+    </message>
+    <message>
+        <location line="+58"/>
+        <source>Generated balance that has not yet matured</source>
+        <translation>Generated balance that has not yet matured</translation>
+    </message>
+    <message>
+        <location line="+29"/>
+        <source>Immature:</source>
+        <translation>Immature:</translation>
+    </message>
+    <message>
+        <location line="+16"/>
+        <source>Your current total balance</source>
+        <translation>Your current total balance</translation>
+    </message>
+    <message>
+        <location line="+25"/>
+        <source>Current total balance in watch-only addresses</source>
+        <translation>Current total balance in watch-only addresses</translation>
+    </message>
+    <message>
+        <location line="+16"/>
+        <source>Watch-only:</source>
+        <translation>Watch-only:</translation>
+    </message>
+    <message>
+        <location line="+10"/>
+        <source>Available:</source>
+        <translation>Available:</translation>
+    </message>
+    <message>
+        <location line="+16"/>
+        <source>Your current spendable balance</source>
+        <translation>Your current spendable balance</translation>
+    </message>
+    <message>
+        <location line="+25"/>
+        <source>Your current balance in watch-only addresses</source>
+        <translation>Your current balance in watch-only addresses</translation>
+    </message>
+    <message>
+        <location line="+16"/>
+        <source>Pending:</source>
+        <translation>Pending:</translation>
+    </message>
+    <message>
+        <location line="+7"/>
+        <source>Spendable:</source>
+        <translation>Spendable:</translation>
+    </message>
+    <message>
+        <location line="+49"/>
+        <source>Recent transactions</source>
+        <translation>Recent transactions</translation>
     </message>
 </context>
 <context>
-    <name>TransactionView</name>
-    <message>
-        <source>Comma separated file (*.csv)</source>
-        <translation>Comma separated file (*.csv)</translation>
-    </message>
-    <message>
-        <source>Exporting Failed</source>
-        <translation>Exporting Failed</translation>
-    </message>
-    <message>
-        <source>Label</source>
-        <translation>Label</translation>
-    </message>
-    <message>
-        <source>Address</source>
-        <translation>Address</translation>
-    </message>
-    <message>
-        <source>Date</source>
-        <translation>Date</translation>
-    </message>
-    <message>
-        <source>Confirmed</source>
-        <translation>Confirmed</translation>
-    </message>
-    <message>
-        <source>Copy address</source>
-        <translation>Copy address</translation>
-    </message>
-    <message>
-        <source>Copy label</source>
-        <translation>Copy label</translation>
-    </message>
-    <message>
-        <source>Copy amount</source>
-        <translation>Copy amount</translation>
-    </message>
-    <message>
-        <source>Copy transaction ID</source>
-        <translation>Copy transaction ID</translation>
-    </message>
-    <message>
-        <source>Generated</source>
-        <translation>Generated</translation>
-    </message>
-    <message>
-        <source>Type</source>
-        <translation>Type</translation>
-    </message>
-    <message>
-        <source>Received with</source>
-        <translation>Received with</translation>
-    </message>
-    <message>
-        <source>Sent to</source>
-        <translation>Sent to</translation>
-    </message>
-    <message>
-        <source>Internal transfer</source>
-        <translation>Internal transfer</translation>
-    </message>
-    <message>
-        <source>Witness reward</source>
-        <translation>Witness reward</translation>
-    </message>
-    <message>
-        <source>All dates</source>
-        <translation>All dates</translation>
-    </message>
-    <message>
-        <source>Today</source>
-        <translation>Today</translation>
-    </message>
-    <message>
-        <source>This week</source>
-        <translation>This week</translation>
-    </message>
-    <message>
-        <source>This month</source>
-        <translation>This month</translation>
-    </message>
-    <message>
-        <source>Last month</source>
-        <translation>Last month</translation>
-    </message>
-    <message>
-        <source>This year</source>
-        <translation>This year</translation>
-    </message>
-    <message>
-        <source>Select range</source>
-        <translation>Select range</translation>
-    </message>
-    <message>
-        <source>All transaction types</source>
-        <translation>All transaction types</translation>
-    </message>
-    <message>
-        <source>Other</source>
-        <translation>Other</translation>
-    </message>
-    <message>
-        <source>Search label</source>
-        <translation>Search label</translation>
-    </message>
-    <message>
-        <source>Min amount</source>
-        <translation>Min amount</translation>
-    </message>
-    <message>
-        <source>Abandon transaction</source>
-        <translation>Abandon transaction</translation>
-    </message>
-    <message>
-        <source>Increase transaction fee</source>
-        <translation>Increase transaction fee</translation>
-    </message>
-    <message>
-        <source>Copy raw transaction</source>
-        <translation>Copy raw transaction</translation>
-    </message>
-    <message>
-        <source>Copy full transaction details</source>
-        <translation>Copy full transaction details</translation>
-    </message>
-    <message>
-        <source>Edit label</source>
-        <translation>Edit label</translation>
-    </message>
-    <message>
-        <source>Show transaction details</source>
-        <translation>Show transaction details</translation>
-    </message>
-    <message>
-        <source>Export Transaction History</source>
-        <translation>Export Transaction History</translation>
-    </message>
-    <message>
-        <source>ID</source>
-        <translation>ID</translation>
-    </message>
-    <message>
-        <source>There was an error trying to save the transaction history to %1.</source>
-        <translation>There was an error trying to save the transaction history to %1.</translation>
-    </message>
-    <message>
-        <source>Exporting Successful</source>
-        <translation>Exporting Successful</translation>
-    </message>
-    <message>
-        <source>The transaction history was successfully saved to %1.</source>
-        <translation>The transaction history was successfully saved to %1.</translation>
-    </message>
-    <message>
-        <source>Range:</source>
-        <translation>Range:</translation>
-    </message>
-    <message>
-        <source>to</source>
-        <translation>to</translation>
+    <name>PasswordModifyDialog</name>
+    <message>
+        <location filename="../../_Gulden/forms/passwordmodifydialog.ui" line="+159"/>
+        <source>Cancel</source>
+        <translation>Cancel</translation>
+    </message>
+    <message>
+        <location line="+20"/>
+        <source>Save</source>
+        <translation>Save</translation>
+    </message>
+    <message>
+        <location line="-121"/>
+        <source>Change password</source>
+        <translation>Change password</translation>
+    </message>
+    <message>
+        <location line="+10"/>
+        <location line="+15"/>
+        <source>Enter old password.</source>
+        <translation>Enter old password.</translation>
+    </message>
+    <message>
+        <location line="+7"/>
+        <location line="+15"/>
+        <source>Enter new password.</source>
+        <translation>Enter new password.</translation>
+    </message>
+    <message>
+        <location line="+7"/>
+        <location line="+12"/>
+        <source>Repeat new password.</source>
+        <translation>Repeat new password.</translation>
     </message>
 </context>
 <context>
-    <name>AddressTableModel</name>
-    <message>
-        <source>Label</source>
-        <translation>Label</translation>
-    </message>
-    <message>
-        <source>Address</source>
-        <translation>Address</translation>
-    </message>
-    <message>
-        <source>(no label)</source>
-        <translation>(no label)</translation>
+    <name>PaymentServer</name>
+    <message>
+        <location filename="../../paymentserver.cpp" line="+339"/>
+        <location line="+217"/>
+        <location line="+42"/>
+        <location line="+115"/>
+        <location line="+14"/>
+        <location line="+18"/>
+        <source>Payment request error</source>
+        <translation>Payment request error</translation>
+    </message>
+    <message>
+        <location line="-405"/>
+        <source>Cannot start gulden: click-to-pay handler</source>
+        <translation>Cannot start gulden: click-to-pay handler</translation>
+    </message>
+    <message>
+        <location line="+104"/>
+        <location line="+14"/>
+        <location line="+7"/>
+        <source>URI handling</source>
+        <translation>URI handling</translation>
+    </message>
+    <message>
+        <location line="-20"/>
+        <source>Payment request fetch URL is invalid: %1</source>
+        <translation>Payment request fetch URL is invalid: %1</translation>
+    </message>
+    <message>
+        <location line="+13"/>
+        <source>Invalid payment address %1</source>
+        <translation>Invalid payment address %1</translation>
+    </message>
+    <message>
+        <location line="+8"/>
+        <source>URI cannot be parsed! This can be caused by an invalid Gulden address or malformed URI parameters.</source>
+        <translation>URI cannot be parsed! This can be caused by an invalid Gulden address or malformed URI parameters.</translation>
+    </message>
+    <message>
+        <location line="+13"/>
+        <source>Payment request file handling</source>
+        <translation>Payment request file handling</translation>
+    </message>
+    <message>
+        <location line="+1"/>
+        <source>Payment request file cannot be read! This can be caused by an invalid payment request file.</source>
+        <translation>Payment request file cannot be read! This can be caused by an invalid payment request file.</translation>
+    </message>
+    <message>
+        <location line="+61"/>
+        <location line="+9"/>
+        <location line="+31"/>
+        <location line="+10"/>
+        <location line="+17"/>
+        <location line="+90"/>
+        <source>Payment request rejected</source>
+        <translation>Payment request rejected</translation>
+    </message>
+    <message>
+        <location line="-157"/>
+        <source>Payment request network doesn&apos;t match client network.</source>
+        <translation>Payment request network doesn&apos;t match client network.</translation>
+    </message>
+    <message>
+        <location line="+9"/>
+        <source>Payment request expired.</source>
+        <translation>Payment request expired.</translation>
+    </message>
+    <message>
+        <location line="+6"/>
+        <source>Payment request is not initialized.</source>
+        <translation>Payment request is not initialized.</translation>
+    </message>
+    <message>
+        <location line="+26"/>
+        <source>Unverified payment requests to custom payment scripts are unsupported.</source>
+        <translation>Unverified payment requests to custom payment scripts are unsupported.</translation>
+    </message>
+    <message>
+        <location line="+9"/>
+        <location line="+17"/>
+        <source>Invalid payment request.</source>
+        <translation>Invalid payment request.</translation>
+    </message>
+    <message>
+        <location line="-10"/>
+        <source>Requested payment amount of %1 is too small (considered dust).</source>
+        <translation>Requested payment amount of %1 is too small (considered dust).</translation>
+    </message>
+    <message>
+        <location line="+56"/>
+        <source>Refund from %1</source>
+        <translation>Refund from %1</translation>
+    </message>
+    <message>
+        <location line="+45"/>
+        <source>Payment request %1 is too large (%2 bytes, allowed %3 bytes).</source>
+        <translation>Payment request %1 is too large (%2 bytes, allowed %3 bytes).</translation>
+    </message>
+    <message>
+        <location line="+9"/>
+        <source>Error communicating with %1: %2</source>
+        <translation>Error communicating with %1: %2</translation>
+    </message>
+    <message>
+        <location line="+20"/>
+        <source>Payment request cannot be parsed!</source>
+        <translation>Payment request cannot be parsed!</translation>
+    </message>
+    <message>
+        <location line="+13"/>
+        <source>Bad response from server %1</source>
+        <translation>Bad response from server %1</translation>
+    </message>
+    <message>
+        <location line="+22"/>
+        <source>Network request error</source>
+        <translation>Network request error</translation>
+    </message>
+    <message>
+        <location line="+11"/>
+        <source>Payment acknowledged</source>
+        <translation>Payment acknowledged</translation>
     </message>
 </context>
 <context>
-    <name>ReceiveRequestDialog</name>
-    <message>
-        <source>Label</source>
-        <translation>Label</translation>
-    </message>
-    <message>
-        <source>Address</source>
-        <translation>Address</translation>
-    </message>
-    <message>
-        <source>&amp;Save Image...</source>
-        <translation>&amp;Save Image...</translation>
-    </message>
-    <message>
+    <name>PeerTableModel</name>
+    <message>
+        <location filename="../../peertablemodel.cpp" line="+117"/>
+        <source>NodeId</source>
+        <translation>NodeId</translation>
+    </message>
+    <message>
+        <location line="+0"/>
+        <source>Node/Service</source>
+        <translation>Node/Service</translation>
+    </message>
+    <message>
+        <location line="+0"/>
+        <source>User Agent</source>
+        <translation>User Agent</translation>
+    </message>
+    <message>
+        <location line="+0"/>
+        <source>Ping</source>
+        <translation>Ping</translation>
+    </message>
+</context>
+<context>
+    <name>PlotMouseTracker</name>
+    <message>
+        <location filename="../../_Gulden/witnessdialog.cpp" line="+84"/>
+        <source>Initial expected earnings:</source>
+        <translation>Initial expected earnings:</translation>
+    </message>
+    <message>
+        <location line="+4"/>
+        <source>Earnings to date:</source>
+        <translation>Earnings to date:</translation>
+    </message>
+    <message>
+        <location line="+4"/>
+        <source>Future earnings forecast:</source>
+        <translation>Future earnings forecast:</translation>
+    </message>
+</context>
+<context>
+    <name>QObject</name>
+    <message>
+        <location filename="../../units.cpp" line="+188"/>
         <source>Amount</source>
         <translation>Amount</translation>
     </message>
     <message>
-        <source>QR Code</source>
-        <translation>QR Code</translation>
-    </message>
-    <message>
-        <source>Copy &amp;URI</source>
-        <translation>Copy &amp;URI</translation>
-    </message>
-    <message>
-        <source>Copy &amp;Address</source>
-        <translation>Copy &amp;Address</translation>
-    </message>
-    <message>
-        <source>Request payment to %1</source>
-        <translation>Request payment to %1</translation>
-    </message>
-    <message>
-        <source>Payment information</source>
-        <translation>Payment information</translation>
-    </message>
-    <message>
-        <source>URI</source>
-        <translation>URI</translation>
-    </message>
-    <message>
-        <source>Message</source>
-        <translation>Message</translation>
-    </message>
-</context>
-<context>
-    <name>RecentRequestsTableModel</name>
-    <message>
-        <source>Label</source>
-        <translation>Label</translation>
-    </message>
-    <message>
-        <source>(no label)</source>
-        <translation>(no label)</translation>
-    </message>
-    <message>
-        <source>Date</source>
-        <translation>Date</translation>
-    </message>
-    <message>
-        <source>Message</source>
-        <translation>Message</translation>
-    </message>
-    <message>
-        <source>(no message)</source>
-        <translation>(no message)</translation>
-    </message>
-    <message>
-        <source>(no amount requested)</source>
-        <translation>(no amount requested)</translation>
-    </message>
-    <message>
-        <source>Requested</source>
-        <translation>Requested</translation>
-    </message>
-</context>
-<context>
-    <name>CoinControlDialog</name>
-    <message>
-        <source>(no label)</source>
-        <translation>(no label)</translation>
-    </message>
-    <message>
-        <source>Coin Selection</source>
-        <translation>Coin Selection</translation>
-    </message>
-    <message>
-        <source>Quantity:</source>
-        <translation>Quantity:</translation>
-    </message>
-    <message>
-        <source>Bytes:</source>
-        <translation>Bytes:</translation>
-    </message>
-    <message>
-        <source>Amount:</source>
-        <translation>Amount:</translation>
-    </message>
-    <message>
-        <source>Dust:</source>
-        <translation>Dust:</translation>
-    </message>
-    <message>
-        <source>Fee:</source>
-        <translation>Fee:</translation>
-    </message>
-    <message>
-        <source>After Fee:</source>
-        <translation>After Fee:</translation>
-    </message>
-    <message>
-        <source>Change:</source>
-        <translation>Change:</translation>
-    </message>
-    <message>
-        <source>(un)select all</source>
-        <translation>(un)select all</translation>
-    </message>
-    <message>
-        <source>Tree mode</source>
-        <translation>Tree mode</translation>
-    </message>
-    <message>
-        <source>List mode</source>
-        <translation>List mode</translation>
-    </message>
-    <message>
-        <source>Amount</source>
-        <translation>Amount</translation>
-    </message>
-    <message>
-        <source>Received with label</source>
-        <translation>Received with label</translation>
-    </message>
-    <message>
-        <source>Received with address</source>
-        <translation>Received with address</translation>
-    </message>
-    <message>
-        <source>Date</source>
-        <translation>Date</translation>
-    </message>
-    <message>
-        <source>Confirmations</source>
-        <translation>Confirmations</translation>
-    </message>
-    <message>
-        <source>Confirmed</source>
-        <translation>Confirmed</translation>
-    </message>
-    <message>
-        <source>Copy address</source>
-        <translation>Copy address</translation>
-    </message>
-    <message>
-        <source>Copy label</source>
-        <translation>Copy label</translation>
-    </message>
-    <message>
-        <source>Copy amount</source>
-        <translation>Copy amount</translation>
-    </message>
-    <message>
-        <source>Copy transaction ID</source>
-        <translation>Copy transaction ID</translation>
-    </message>
-    <message>
-        <source>Lock unspent</source>
-        <translation>Lock unspent</translation>
-    </message>
-    <message>
-        <source>Unlock unspent</source>
-        <translation>Unlock unspent</translation>
-    </message>
-    <message>
-        <source>Copy quantity</source>
-        <translation>Copy quantity</translation>
-    </message>
-    <message>
-        <source>Copy fee</source>
-        <translation>Copy fee</translation>
-    </message>
-    <message>
-        <source>Copy after fee</source>
-        <translation>Copy after fee</translation>
-    </message>
-    <message>
-        <source>Copy bytes</source>
-        <translation>Copy bytes</translation>
-    </message>
-    <message>
-        <source>Copy dust</source>
-        <translation>Copy dust</translation>
-    </message>
-    <message>
-        <source>Copy change</source>
-        <translation>Copy change</translation>
-    </message>
-    <message>
-        <source>(%1 locked)</source>
-        <translation>(%1 locked)</translation>
-    </message>
-    <message>
-        <source>yes</source>
-        <translation>yes</translation>
-    </message>
-    <message>
-        <source>no</source>
-        <translation>no</translation>
-    </message>
-    <message>
-        <source>This label turns red if any recipient receives an amount smaller than the current dust threshold.</source>
-        <translation>This label turns red if any recipient receives an amount smaller than the current dust threshold.</translation>
-    </message>
-    <message>
-        <source>Can vary +/- %1 satoshi(s) per input.</source>
-        <translation>Can vary +/- %1 satoshi(s) per input.</translation>
-    </message>
-    <message>
-        <source>change from %1 (%2)</source>
-        <translation>change from %1 (%2)</translation>
-    </message>
-    <message>
-<<<<<<< HEAD
-        <source>(change)</source>
-        <translation>(change)</translation>
-=======
+        <location filename="../../guiutil.cpp" line="+138"/>
+        <source>Enter an address (e.g. %1)</source>
+        <translation>Enter an address (e.g. %1)</translation>
+    </message>
+    <message>
+        <location line="+14"/>
+        <source>Enter a private key</source>
+        <translation>Enter a private key</translation>
+    </message>
+    <message>
+        <location line="+10"/>
+        <source>Enter a Gulden URL</source>
+        <translation>Enter a Gulden URL</translation>
+    </message>
+    <message>
         <location line="+844"/>
         <source>%1 d</source>
         <translation>%1 d</translation>
->>>>>>> 6b113fec
+    </message>
+    <message>
+        <location line="+2"/>
+        <source>%1 h</source>
+        <translation>%1 h</translation>
+    </message>
+    <message>
+        <location line="+2"/>
+        <source>%1 m</source>
+        <translation>%1 m</translation>
+    </message>
+    <message>
+        <location line="+2"/>
+        <location line="+50"/>
+        <source>%1 s</source>
+        <translation>%1 s</translation>
+    </message>
+    <message>
+        <location line="-10"/>
+        <source>None</source>
+        <translation>None</translation>
+    </message>
+    <message>
+        <location line="+5"/>
+        <source>N/A</source>
+        <translation>N/A</translation>
+    </message>
+    <message>
+        <location line="+0"/>
+        <source>%1 ms</source>
+        <translation>%1 ms</translation>
+    </message>
+    <message numerus="yes">
+        <location line="+18"/>
+        <source>%n second(s)</source>
+        <translation>
+            <numerusform>%n second(s)</numerusform>
+            <numerusform>%n second(s)</numerusform>
+        </translation>
+    </message>
+    <message numerus="yes">
+        <location line="+4"/>
+        <source>%n minute(s)</source>
+        <translation>
+            <numerusform>%n minute(s)</numerusform>
+            <numerusform>%n minute(s)</numerusform>
+        </translation>
+    </message>
+    <message numerus="yes">
+        <location line="+4"/>
+        <source>%n hour(s)</source>
+        <translation>
+            <numerusform>%n hour(s)</numerusform>
+            <numerusform>%n hour(s)</numerusform>
+        </translation>
+    </message>
+    <message numerus="yes">
+        <location line="+4"/>
+        <source>%n day(s)</source>
+        <translation>
+            <numerusform>%n day(s)</numerusform>
+            <numerusform>%n day(s)</numerusform>
+        </translation>
+    </message>
+    <message numerus="yes">
+        <location line="+4"/>
+        <location line="+6"/>
+        <source>%n week(s)</source>
+        <translation>
+            <numerusform>%n week(s)</numerusform>
+            <numerusform>%n week(s)</numerusform>
+        </translation>
+    </message>
+    <message>
+        <location line="+0"/>
+        <source>%1 and %2</source>
+        <translation>%1 and %2</translation>
+    </message>
+    <message numerus="yes">
+        <location line="+0"/>
+        <source>%n year(s)</source>
+        <translation>
+            <numerusform>%n year(s)</numerusform>
+            <numerusform>%n year(s)</numerusform>
+        </translation>
+    </message>
+    <message>
+        <location filename="../../gulden.cpp" line="+195"/>
+        <source>%1 didn&apos;t yet exit safely...</source>
+        <translation>%1 didn&apos;t yet exit safely...</translation>
     </message>
 </context>
 <context>
-    <name>TransactionTableModel</name>
-    <message>
-        <source>(no label)</source>
-        <translation>(no label)</translation>
-    </message>
-    <message>
-        <source>Date</source>
-        <translation>Date</translation>
-    </message>
-    <message>
-        <source>Received</source>
-        <translation>Received</translation>
-    </message>
-    <message>
-        <source>Sent</source>
-        <translation>Sent</translation>
-    </message>
-    <message>
-        <source>Open until %1</source>
-        <translation>Open until %1</translation>
-    </message>
-    <message>
-        <source>Generated</source>
-        <translation>Generated</translation>
-    </message>
-    <message>
-        <source>watch-only</source>
-        <translation>watch-only</translation>
-    </message>
-    <message>
-        <source>Unlock funds</source>
-        <translation>Unlock funds</translation>
-    </message>
-    <message>
-        <source>Type</source>
-        <translation>Type</translation>
-    </message>
-    <message>
-        <source>Description</source>
-        <translation>Description</translation>
-    </message>
-    <message numerus="yes">
-        <source>Open for %n more block(s)</source>
-        <translation>
-            <numerusform>Open for %n more block(s)</numerusform>
-            <numerusform>Open for %n more block(s)</numerusform>
-        </translation>
-    </message>
-    <message>
-        <source>Offline</source>
-        <translation>Offline</translation>
-    </message>
-    <message>
-        <source>Unconfirmed</source>
-        <translation>Unconfirmed</translation>
-    </message>
-    <message>
-        <source>Abandoned</source>
-        <translation>Abandoned</translation>
-    </message>
-    <message>
-        <source>Confirming (%1 of %2 recommended confirmations)</source>
-        <translation>Confirming (%1 of %2 recommended confirmations)</translation>
-    </message>
-    <message>
-        <source>Confirmed (%1 confirmations)</source>
-        <translation>Confirmed (%1 confirmations)</translation>
-    </message>
-    <message>
-<<<<<<< HEAD
-        <source>Conflicted</source>
-        <translation>Conflicted</translation>
-    </message>
-    <message>
-        <source>Immature (%1 confirmations, will be available after %2)</source>
-        <translation>Immature (%1 confirmations, will be available after %2)</translation>
-    </message>
-    <message>
-        <source>This block was not received by any other nodes and will probably not be accepted!</source>
-        <translation>This block was not received by any other nodes and will probably not be accepted!</translation>
-    </message>
-    <message>
-        <source>Generated but not accepted</source>
-        <translation>Generated but not accepted</translation>
-    </message>
-    <message>
-        <source>External payee</source>
-        <translation>External payee</translation>
-    </message>
-    <message>
-        <source>Multiple addresses</source>
-        <translation>Multiple addresses</translation>
-    </message>
-    <message>
-        <source>Received with</source>
-        <translation>Received with</translation>
-    </message>
-    <message>
-        <source>Received from</source>
-        <translation>Received from</translation>
-    </message>
-    <message>
-        <source>Sent to</source>
-        <translation>Sent to</translation>
-    </message>
-    <message>
-        <source>Payment to yourself</source>
-        <translation>Payment to yourself</translation>
-=======
+    <name>QObject::QObject</name>
+    <message>
+        <location line="-96"/>
+        <source>Error: Specified data directory &quot;%1&quot; does not exist.</source>
+        <translation>Error: Specified data directory &quot;%1&quot; does not exist.</translation>
+    </message>
+    <message>
+        <location line="+7"/>
+        <source>Error: Cannot parse configuration file: %1. Only use key=value syntax.</source>
+        <translation>Error: Cannot parse configuration file: %1. Only use key=value syntax.</translation>
+    </message>
+    <message>
+        <location line="+14"/>
+        <source>Error: %1</source>
+        <translation>Error: %1</translation>
+    </message>
+</context>
+<context>
+    <name>RPCConsole</name>
+    <message>
+        <location filename="../../forms/debugwindow.ui" line="+14"/>
+        <source>Debug window</source>
+        <translation>Debug window</translation>
+    </message>
+    <message>
         <location filename="../../rpcconsole.cpp" line="+983"/>
         <source>%1 MB</source>
         <translation>%1 MB</translation>
@@ -2345,57 +2878,13 @@
         <location line="-41"/>
         <source>Network</source>
         <translation>Network</translation>
->>>>>>> 6b113fec
-    </message>
-    <message>
-        <source>Internal transfer</source>
-        <translation>Internal transfer</translation>
-    </message>
-    <message>
-<<<<<<< HEAD
-        <source>Witness reward</source>
-        <translation>Witness reward</translation>
-    </message>
-    <message>
-        <source>Fund witness account extension</source>
-        <translation>Fund witness account extension</translation>
-    </message>
-    <message>
-        <source>Extend witness account</source>
-        <translation>Extend witness account</translation>
-    </message>
-    <message>
-        <source>Split locked funds</source>
-        <translation>Split locked funds</translation>
-    </message>
-    <message>
-        <source>Merge locked funds</source>
-        <translation>Merge locked funds</translation>
-    </message>
-    <message>
-        <source>Rotate witness key</source>
-        <translation>Rotate witness key</translation>
-    </message>
-    <message>
-        <source>Renew witness account</source>
-        <translation>Renew witness account</translation>
-    </message>
-    <message>
-        <source>Fund witness account</source>
-        <translation>Fund witness account</translation>
-    </message>
-    <message>
-        <source>Lock funds</source>
-        <translation>Lock funds</translation>
-    </message>
-    <message>
-        <source>Empty witness account</source>
-        <translation>Empty witness account</translation>
-    </message>
-    <message>
-        <source>Received from witness account</source>
-        <translation>Received from witness account</translation>
-=======
+    </message>
+    <message>
+        <location line="+7"/>
+        <source>Name</source>
+        <translation>Name</translation>
+    </message>
+    <message>
         <location line="-143"/>
         <source>Number of connections</source>
         <translation>Number of connections</translation>
@@ -2455,290 +2944,1020 @@
         <location line="+63"/>
         <source>&amp;Console</source>
         <translation>&amp;Console</translation>
->>>>>>> 6b113fec
-    </message>
-    <message>
-        <source>Lock funds from: %1</source>
-        <translation>Lock funds from: %1</translation>
-    </message>
-    <message>
-        <source>Extend locked funds from: %1</source>
-        <translation>Extend locked funds from: %1</translation>
-    </message>
-    <message>
-        <source>Split locked funds: %1</source>
-        <translation>Split locked funds: %1</translation>
-    </message>
-    <message>
-        <source>Merge locked funds: %1</source>
-        <translation>Merge locked funds: %1</translation>
-    </message>
-    <message>
-        <source>Rotate witness key: %1</source>
-        <translation>Rotate witness key: %1</translation>
-    </message>
-    <message>
-        <source>Unlock funds from: %1</source>
-        <translation>Unlock funds from: %1</translation>
-    </message>
-    <message>
-        <source>Paid to: %1</source>
-        <translation>Paid to: %1</translation>
-    </message>
-    <message>
-<<<<<<< HEAD
-        <source>Payment from: %1</source>
-        <translation>Payment from: %1</translation>
-=======
+    </message>
+    <message>
+        <location line="+143"/>
+        <source>&amp;Network Traffic</source>
+        <translation>&amp;Network Traffic</translation>
+    </message>
+    <message>
+        <location line="+52"/>
+        <source>&amp;Reset</source>
+        <translation>&amp;Reset</translation>
+    </message>
+    <message>
+        <location line="+16"/>
+        <source>Totals</source>
+        <translation>Totals</translation>
+    </message>
+    <message>
+        <location line="+64"/>
+        <location line="+558"/>
+        <source>Received</source>
+        <translation>Received</translation>
+    </message>
+    <message>
+        <location line="-478"/>
+        <location line="+455"/>
+        <source>Sent</source>
+        <translation>Sent</translation>
+    </message>
+    <message>
+        <location line="-414"/>
+        <source>&amp;Peers</source>
+        <translation>&amp;Peers</translation>
+    </message>
+    <message>
+        <location line="+53"/>
+        <source>Banned peers</source>
+        <translation>Banned peers</translation>
+    </message>
+    <message>
         <location line="+60"/>
         <location filename="../../rpcconsole.cpp" line="-511"/>
         <location line="+770"/>
         <source>Select a peer to view detailed information.</source>
         <translation>Select a peer to view detailed information.</translation>
->>>>>>> 6b113fec
-    </message>
-    <message>
-        <source>Complex transaction, view transaction details.</source>
-        <translation>Complex transaction, view transaction details.</translation>
-    </message>
-    <message>
-        <source>Internal transfer from: %1</source>
-        <translation>Internal transfer from: %1</translation>
-    </message>
-    <message>
-        <source>Fund witness account: %1</source>
-        <translation>Fund witness account: %1</translation>
-    </message>
-    <message>
-        <source>Fund witness account extension: %1</source>
-        <translation>Fund witness account extension: %1</translation>
-    </message>
-    <message>
-        <source>Unlock funds to: %1</source>
-        <translation>Unlock funds to: %1</translation>
-    </message>
-    <message>
-        <source>Internal transfer to: %1</source>
-        <translation>Internal transfer to: %1</translation>
-    </message>
-    <message>
-        <source>Internal account movement</source>
-        <translation>Internal account movement</translation>
-    </message>
-    <message>
-        <source>Extend locked funds</source>
-        <translation>Extend locked funds</translation>
-    </message>
-    <message>
-        <source>Generation reward</source>
-        <translation>Generation reward</translation>
-    </message>
-    <message>
-        <source>Transaction status. Hover over this field to show number of confirmations.</source>
-        <translation>Transaction status. Hover over this field to show number of confirmations.</translation>
-    </message>
-    <message>
-        <source>Date and time that the transaction was received.</source>
-        <translation>Date and time that the transaction was received.</translation>
-    </message>
-    <message>
-        <source>Type of transaction.</source>
-        <translation>Type of transaction.</translation>
-    </message>
-    <message>
-        <source>Whether or not a watch-only address is involved in this transaction.</source>
-        <translation>Whether or not a watch-only address is involved in this transaction.</translation>
-    </message>
-    <message>
-        <source>User-defined intent/purpose of the transaction.</source>
-        <translation>User-defined intent/purpose of the transaction.</translation>
-    </message>
-    <message>
-        <source>Amount added to balance.</source>
-        <translation>Amount added to balance.</translation>
-    </message>
-    <message>
-        <source>Amount removed from balance.</source>
-        <translation>Amount removed from balance.</translation>
-    </message>
-</context>
-<context>
-    <name>BanTableModel</name>
-    <message>
-<<<<<<< HEAD
-        <source>IP/Netmask</source>
-        <translation>IP/Netmask</translation>
-=======
+    </message>
+    <message>
+        <location line="+25"/>
+        <source>Whitelisted</source>
+        <translation>Whitelisted</translation>
+    </message>
+    <message>
+        <location line="+23"/>
+        <source>Direction</source>
+        <translation>Direction</translation>
+    </message>
+    <message>
+        <location line="+23"/>
+        <source>Version</source>
+        <translation>Version</translation>
+    </message>
+    <message>
+        <location line="+46"/>
+        <source>Services</source>
+        <translation>Services</translation>
+    </message>
+    <message>
+        <location line="+23"/>
+        <source>Starting Block</source>
+        <translation>Starting Block</translation>
+    </message>
+    <message>
+        <location line="+23"/>
+        <source>Synced Headers</source>
+        <translation>Synced Headers</translation>
+    </message>
+    <message>
+        <location line="+23"/>
+        <source>Synced Blocks</source>
+        <translation>Synced Blocks</translation>
+    </message>
+    <message>
+        <location line="+23"/>
+        <source>Ban Score</source>
+        <translation>Ban Score</translation>
+    </message>
+    <message>
+        <location line="+23"/>
+        <source>Connection Time</source>
+        <translation>Connection Time</translation>
+    </message>
+    <message>
+        <location line="+23"/>
+        <source>Last Send</source>
+        <translation>Last Send</translation>
+    </message>
+    <message>
+        <location line="+23"/>
+        <source>Last Receive</source>
+        <translation>Last Receive</translation>
+    </message>
+    <message>
+        <location line="+69"/>
+        <source>Ping Time</source>
+        <translation>Ping Time</translation>
+    </message>
+    <message>
+        <location line="+23"/>
+        <source>The duration of a currently outstanding ping.</source>
+        <translation>The duration of a currently outstanding ping.</translation>
+    </message>
+    <message>
+        <location line="+3"/>
+        <source>Ping Wait</source>
+        <translation>Ping Wait</translation>
+    </message>
+    <message>
+        <location line="+23"/>
+        <source>Min Ping</source>
+        <translation>Min Ping</translation>
+    </message>
+    <message>
+        <location line="+23"/>
+        <source>Time Offset</source>
+        <translation>Time Offset</translation>
+    </message>
+    <message>
         <location filename="../../rpcconsole.cpp" line="-676"/>
         <source>&amp;Disconnect</source>
         <translation>&amp;Disconnect</translation>
->>>>>>> 6b113fec
-    </message>
-    <message>
-        <source>Banned Until</source>
-        <translation>Banned Until</translation>
-    </message>
-</context>
-<context>
-    <name>ClickableQRImage</name>
-    <message>
-        <source>&amp;Save Image...</source>
-        <translation>&amp;Save Image...</translation>
-    </message>
-    <message>
-        <source>&amp;Copy Image</source>
-        <translation>&amp;Copy Image</translation>
-    </message>
-    <message>
-        <source>Error encoding URI into QR Code.</source>
-        <translation>Error encoding URI into QR Code.</translation>
-    </message>
-    <message>
-        <source>Save QR Code</source>
-        <translation>Save QR Code</translation>
-    </message>
-    <message>
-        <source>PNG Image (*.png)</source>
-        <translation>PNG Image (*.png)</translation>
-    </message>
-</context>
-<context>
-    <name>ClientModel</name>
-    <message>
-<<<<<<< HEAD
-        <source>Network Alert</source>
-        <translation>Network Alert</translation>
-=======
+    </message>
+    <message>
+        <location line="+2"/>
+        <location line="+2"/>
+        <location line="+2"/>
+        <location line="+2"/>
+        <source>Ban for</source>
+        <translation>Ban for</translation>
+    </message>
+    <message>
+        <location line="-6"/>
+        <source>1 &amp;hour</source>
+        <translation>1 &amp;hour</translation>
+    </message>
+    <message>
+        <location line="+2"/>
+        <source>1 &amp;day</source>
+        <translation>1 &amp;day</translation>
+    </message>
+    <message>
+        <location line="+2"/>
+        <source>1 &amp;week</source>
+        <translation>1 &amp;week</translation>
+    </message>
+    <message>
+        <location line="+2"/>
+        <source>1 &amp;year</source>
+        <translation>1 &amp;year</translation>
+    </message>
+    <message>
+        <location line="+49"/>
+        <source>&amp;Unban</source>
+        <translation>&amp;Unban</translation>
+    </message>
+    <message>
         <location line="+141"/>
         <source>Welcome to the %1 RPC console.</source>
         <translation>Welcome to the %1 RPC console.</translation>
->>>>>>> 6b113fec
-    </message>
-</context>
-<context>
-    <name>QObject</name>
-    <message>
-        <source>Amount</source>
-        <translation>Amount</translation>
-    </message>
-    <message>
-        <source>Enter an address (e.g. %1)</source>
-        <translation>Enter an address (e.g. %1)</translation>
-    </message>
-    <message>
-        <source>Enter a private key</source>
-        <translation>Enter a private key</translation>
-    </message>
-    <message>
-        <source>Enter a Gulden URL</source>
-        <translation>Enter a Gulden URL</translation>
-    </message>
-    <message>
-        <source>%1 d</source>
-        <translation>%1 d</translation>
-    </message>
-    <message>
-        <source>%1 h</source>
-        <translation>%1 h</translation>
-    </message>
-    <message>
-<<<<<<< HEAD
-        <source>%1 m</source>
-        <translation>%1 m</translation>
-=======
+    </message>
+    <message>
+        <location line="+1"/>
+        <source>Use up and down arrows to navigate history, and %1 to clear screen.</source>
+        <translation>Use up and down arrows to navigate history, and %1 to clear screen.</translation>
+    </message>
+    <message>
+        <location line="+1"/>
+        <source>Type &lt;b&gt;help&lt;/b&gt; for an overview of available commands.</source>
+        <translation>Type &lt;b&gt;help&lt;/b&gt; for an overview of available commands.</translation>
+    </message>
+    <message>
+        <location line="+2"/>
+        <source>WARNING: Scammers have been active, telling users to type commands here, stealing their wallet contents. Do not use this console without fully understanding the ramification of a command.</source>
+        <translation>WARNING: Scammers have been active, telling users to type commands here, stealing their wallet contents. Do not use this console without fully understanding the ramification of a command.</translation>
+    </message>
+    <message>
+        <location line="+35"/>
+        <source>In:</source>
+        <translation>In:</translation>
+    </message>
+    <message>
+        <location line="+1"/>
+        <source>Out:</source>
+        <translation>Out:</translation>
+    </message>
+    <message>
+        <location line="+3"/>
+        <source>Network activity disabled</source>
+        <translation>Network activity disabled</translation>
+    </message>
+    <message>
         <location line="+172"/>
         <source>%1 B</source>
         <translation>%1 B</translation>
->>>>>>> 6b113fec
-    </message>
-    <message>
-        <source>%1 s</source>
-        <translation>%1 s</translation>
-    </message>
-    <message>
-<<<<<<< HEAD
-        <source>None</source>
-        <translation>None</translation>
-    </message>
-    <message>
-        <source>N/A</source>
-        <translation>N/A</translation>
-=======
+    </message>
+    <message>
+        <location line="+2"/>
+        <source>%1 KB</source>
+        <translation>%1 KB</translation>
+    </message>
+    <message>
         <location line="+4"/>
         <source>%1 GB</source>
         <translation>%1 GB</translation>
->>>>>>> 6b113fec
-    </message>
-    <message>
-        <source>%1 ms</source>
-        <translation>%1 ms</translation>
+    </message>
+    <message>
+        <location line="+102"/>
+        <source>(node id: %1)</source>
+        <translation>(node id: %1)</translation>
+    </message>
+    <message>
+        <location line="+2"/>
+        <source>via %1</source>
+        <translation>via %1</translation>
+    </message>
+    <message>
+        <location line="+3"/>
+        <location line="+1"/>
+        <source>never</source>
+        <translation>never</translation>
+    </message>
+    <message>
+        <location line="+10"/>
+        <source>Inbound</source>
+        <translation>Inbound</translation>
+    </message>
+    <message>
+        <location line="+0"/>
+        <source>Outbound</source>
+        <translation>Outbound</translation>
+    </message>
+    <message>
+        <location line="+2"/>
+        <source>Yes</source>
+        <translation>Yes</translation>
+    </message>
+    <message>
+        <location line="+0"/>
+        <source>No</source>
+        <translation>No</translation>
+    </message>
+    <message>
+        <location line="+12"/>
+        <location line="+6"/>
+        <source>Unknown</source>
+        <translation>Unknown</translation>
+    </message>
+</context>
+<context>
+    <name>ReceiveCoinsDialog</name>
+    <message>
+        <location filename="../../_Gulden/forms/receivecoinsdialog.ui" line="+463"/>
+        <location filename="../../_Gulden/forms/receivecoinsdialog_backupwithbuypage.ui" line="+588"/>
+        <source>Cancel</source>
+        <translation>Cancel</translation>
+    </message>
+    <message>
+        <location line="-203"/>
+        <location filename="../../_Gulden/forms/receivecoinsdialog_backupwithbuypage.ui" line="-105"/>
+        <source>Enter label</source>
+        <translation>Enter label</translation>
+    </message>
+    <message>
+        <location filename="../../_Gulden/receivecoinsdialog.cpp" line="+156"/>
+        <source>Address copied to clipboard</source>
+        <translation>Address copied to clipboard</translation>
+    </message>
+    <message>
+        <location filename="../../_Gulden/forms/receivecoinsdialog.ui" line="-156"/>
+        <location filename="../../_Gulden/forms/receivecoinsdialog_backupwithbuypage.ui" line="+125"/>
+        <source>Copy address to clipboard</source>
+        <translation>Copy address to clipboard</translation>
+    </message>
+    <message>
+        <location filename="../../_Gulden/forms/receivecoinsdialog_backupwithbuypage.ui" line="-180"/>
+        <source>Yes</source>
+        <translation>Yes</translation>
+    </message>
+    <message>
+        <location line="+7"/>
+        <source>No</source>
+        <translation>No</translation>
+    </message>
+    <message>
+        <location filename="../../_Gulden/forms/receivecoinsdialog.ui" line="-13"/>
+        <source>address</source>
+        <translation>address</translation>
+    </message>
+    <message>
+        <location filename="../../_Gulden/receivecoinsdialog.cpp" line="+5"/>
+        <source>Request copied to clipboard</source>
+        <translation>Request copied to clipboard</translation>
+    </message>
+    <message>
+        <location filename="../../_Gulden/forms/receivecoinsdialog.ui" line="-18"/>
+        <location filename="../../_Gulden/forms/receivecoinsdialog_backupwithbuypage.ui" line="-364"/>
+        <source>My receiving address</source>
+        <translation>My receiving address</translation>
+    </message>
+    <message>
+        <location filename="../../_Gulden/forms/receivecoinsdialog_backupwithbuypage.ui" line="+7"/>
+        <source>GSZAFrTk92iErjAka55BhmN42nN7hXVJef</source>
+        <translation>GSZAFrTk92iErjAka55BhmN42nN7hXVJef</translation>
+    </message>
+    <message>
+        <location filename="../../_Gulden/forms/receivecoinsdialog.ui" line="+226"/>
+        <location filename="../../_Gulden/receivecoinsdialog.cpp" line="+115"/>
+        <source>Request %1 Gulden</source>
+        <translation>Request %1 Gulden</translation>
+    </message>
+    <message>
+        <location filename="../../_Gulden/forms/receivecoinsdialog_backupwithbuypage.ui" line="+442"/>
+        <source>Payment request URI</source>
+        <translation>Payment request URI</translation>
+    </message>
+    <message>
+        <location filename="../../_Gulden/forms/receivecoinsdialog.ui" line="+74"/>
+        <location filename="../../_Gulden/forms/receivecoinsdialog_backupwithbuypage.ui" line="-417"/>
+        <location line="+443"/>
+        <source>QR code</source>
+        <translation>QR code</translation>
+    </message>
+    <message>
+        <location line="+103"/>
+        <source>Close</source>
+        <translation>Close</translation>
+    </message>
+    <message>
+        <location line="+32"/>
+        <location filename="../../_Gulden/forms/receivecoinsdialog_backupwithbuypage.ui" line="+69"/>
+        <source>Save QR as image</source>
+        <translation>Save QR as image</translation>
+    </message>
+    <message>
+        <location line="+125"/>
+        <location filename="../../_Gulden/forms/receivecoinsdialog_backupwithbuypage.ui" line="+7"/>
+        <source>Request payment</source>
+        <translation>Request payment</translation>
+    </message>
+    <message>
+        <location line="+62"/>
+        <location filename="../../_Gulden/forms/receivecoinsdialog_backupwithbuypage.ui" line="+7"/>
+        <source>Generate request</source>
+        <translation>Generate request</translation>
+    </message>
+    <message>
+        <location line="+13"/>
+        <source>New request</source>
+        <translation>New request</translation>
+    </message>
+    <message>
+        <location line="+13"/>
+        <location filename="../../_Gulden/forms/receivecoinsdialog_backupwithbuypage.ui" line="+7"/>
+        <source>Buy Gulden</source>
+        <translation>Buy Gulden</translation>
+    </message>
+    <message>
+        <location filename="../../_Gulden/forms/receivecoinsdialog_backupwithbuypage.ui" line="+7"/>
+        <source>Buy</source>
+        <translation>Buy</translation>
+    </message>
+    <message>
+        <location line="-504"/>
+        <source>Choose amount</source>
+        <translation>Choose amount</translation>
+    </message>
+    <message>
+        <location line="+35"/>
+        <source>1000</source>
+        <translation>1000</translation>
+    </message>
+    <message>
+        <location line="+10"/>
+        <source>€ 10.00</source>
+        <translation>€ 10.00</translation>
+    </message>
+    <message>
+        <location line="+12"/>
+        <location line="+55"/>
+        <location line="+55"/>
+        <location line="+55"/>
+        <source></source>
+        <translation></translation>
+    </message>
+    <message>
+        <location line="-132"/>
+        <source>2500</source>
+        <translation>2500</translation>
+    </message>
+    <message>
+        <location line="+10"/>
+        <source>€ 25.00</source>
+        <translation>€ 25.00</translation>
+    </message>
+    <message>
+        <location line="+45"/>
+        <source>5000</source>
+        <translation>5000</translation>
+    </message>
+    <message>
+        <location line="+10"/>
+        <source>€ 50.00</source>
+        <translation>€ 50.00</translation>
+    </message>
+    <message>
+        <location line="+45"/>
+        <source>More</source>
+        <translation>More</translation>
+    </message>
+    <message>
+        <location line="+50"/>
+        <source>Your details</source>
+        <translation>Your details</translation>
+    </message>
+    <message>
+        <location line="+10"/>
+        <source>Enter email address</source>
+        <translation>Enter email address</translation>
+    </message>
+    <message>
+        <location line="+14"/>
+        <source>Did you buy for more than 40 Gulden in the past week?</source>
+        <translation>Did you buy for more than 40 Gulden in the past week?</translation>
+    </message>
+    <message>
+        <location line="+100"/>
+        <source>Request 10 000 Gulden</source>
+        <translation>Request 10 000 Gulden</translation>
+    </message>
+    <message>
+        <location line="+14"/>
+        <source>Gulden:Gg3gP7QrE2R1hYhpWfaotQtMgRkByqxMZg</source>
+        <translation>Gulden:Gg3gP7QrE2R1hYhpWfaotQtMgRkByqxMZg</translation>
+    </message>
+    <message>
+        <location filename="../../_Gulden/receivecoinsdialog.cpp" line="-153"/>
+        <source>Resulting URI too long, try to reduce the text for label / message.</source>
+        <translation>Resulting URI too long, try to reduce the text for label / message.</translation>
+    </message>
+    <message>
+        <location filename="../../_Gulden/forms/receivecoinsdialog.ui" line="-388"/>
+        <location line="+3"/>
+        <source>Copy request to clipboard</source>
+        <translation>Copy request to clipboard</translation>
+    </message>
+    <message>
+        <location filename="../../_Gulden/receivecoinsdialog.cpp" line="+157"/>
+        <source>Request Gulden</source>
+        <translation>Request Gulden</translation>
+    </message>
+    <message>
+        <location line="+44"/>
+        <source>Resulting URI too long, try to reduce the text for the label.</source>
+        <translation>Resulting URI too long, try to reduce the text for the label.</translation>
+    </message>
+</context>
+<context>
+    <name>ReceiveRequestDialog</name>
+    <message>
+        <location filename="../../receiverequestdialog.cpp" line="+94"/>
+        <source>Label</source>
+        <translation>Label</translation>
+    </message>
+    <message>
+        <location line="-4"/>
+        <source>Address</source>
+        <translation>Address</translation>
+    </message>
+    <message>
+        <location filename="../../forms/receiverequestdialog.ui" line="+95"/>
+        <source>&amp;Save Image...</source>
+        <translation>&amp;Save Image...</translation>
+    </message>
+    <message>
+        <location filename="../../receiverequestdialog.cpp" line="+2"/>
+        <source>Amount</source>
+        <translation>Amount</translation>
+    </message>
+    <message>
+        <location filename="../../forms/receiverequestdialog.ui" line="-66"/>
+        <source>QR Code</source>
+        <translation>QR Code</translation>
+    </message>
+    <message>
+        <location line="+46"/>
+        <source>Copy &amp;URI</source>
+        <translation>Copy &amp;URI</translation>
+    </message>
+    <message>
+        <location line="+10"/>
+        <source>Copy &amp;Address</source>
+        <translation>Copy &amp;Address</translation>
+    </message>
+    <message>
+        <location filename="../../receiverequestdialog.cpp" line="-11"/>
+        <source>Request payment to %1</source>
+        <translation>Request payment to %1</translation>
+    </message>
+    <message>
+        <location line="+6"/>
+        <source>Payment information</source>
+        <translation>Payment information</translation>
+    </message>
+    <message>
+        <location line="+1"/>
+        <source>URI</source>
+        <translation>URI</translation>
+    </message>
+    <message>
+        <location line="+8"/>
+        <source>Message</source>
+        <translation>Message</translation>
+    </message>
+</context>
+<context>
+    <name>RecentRequestsTableModel</name>
+    <message>
+        <location filename="../../recentrequeststablemodel.cpp" line="+28"/>
+        <source>Label</source>
+        <translation>Label</translation>
+    </message>
+    <message>
+        <location line="+41"/>
+        <source>(no label)</source>
+        <translation>(no label)</translation>
+    </message>
+    <message>
+        <location line="-41"/>
+        <source>Date</source>
+        <translation>Date</translation>
+    </message>
+    <message>
+        <location line="+0"/>
+        <source>Message</source>
+        <translation>Message</translation>
+    </message>
+    <message>
+        <location line="+50"/>
+        <source>(no message)</source>
+        <translation>(no message)</translation>
+    </message>
+    <message>
+        <location line="+8"/>
+        <source>(no amount requested)</source>
+        <translation>(no amount requested)</translation>
+    </message>
+    <message>
+        <location line="+42"/>
+        <source>Requested</source>
+        <translation>Requested</translation>
+    </message>
+</context>
+<context>
+    <name>SendCoinsDialog</name>
+    <message>
+        <location filename="../../sendcoinsdialog.cpp" line="+521"/>
+        <source>Cancel</source>
+        <translation>Cancel</translation>
+    </message>
+    <message>
+        <location line="-366"/>
+        <source>&amp;Delete</source>
+        <translation>&amp;Delete</translation>
+    </message>
+    <message>
+        <location line="-24"/>
+        <source>&amp;Edit</source>
+        <translation>&amp;Edit</translation>
+    </message>
+    <message>
+        <location line="+918"/>
+        <source>(no label)</source>
+        <translation>(no label)</translation>
+    </message>
+    <message>
+        <location filename="../../forms/sendcoinsdialog.ui" line="+219"/>
+        <source>Quantity:</source>
+        <translation>Quantity:</translation>
+    </message>
+    <message>
+        <location line="+35"/>
+        <source>Bytes:</source>
+        <translation>Bytes:</translation>
+    </message>
+    <message>
+        <location line="+48"/>
+        <source>Amount:</source>
+        <translation>Amount:</translation>
+    </message>
+    <message>
+        <location line="+32"/>
+        <source>Dust:</source>
+        <translation>Dust:</translation>
+    </message>
+    <message>
+        <location line="+48"/>
+        <source>Fee:</source>
+        <translation>Fee:</translation>
+    </message>
+    <message>
+        <location line="+51"/>
+        <source>After Fee:</source>
+        <translation>After Fee:</translation>
+    </message>
+    <message>
+        <location line="+32"/>
+        <source>Change:</source>
+        <translation>Change:</translation>
+    </message>
+    <message>
+        <location filename="../../sendcoinsdialog.cpp" line="-982"/>
+        <source>Copy amount</source>
+        <translation>Copy amount</translation>
+    </message>
+    <message>
+        <location line="-2"/>
+        <source>Copy quantity</source>
+        <translation>Copy quantity</translation>
+    </message>
+    <message>
+        <location line="+4"/>
+        <source>Copy fee</source>
+        <translation>Copy fee</translation>
+    </message>
+    <message>
+        <location line="+2"/>
+        <source>Copy after fee</source>
+        <translation>Copy after fee</translation>
+    </message>
+    <message>
+        <location line="+2"/>
+        <source>Copy bytes</source>
+        <translation>Copy bytes</translation>
+    </message>
+    <message>
+        <location line="+2"/>
+        <source>Copy dust</source>
+        <translation>Copy dust</translation>
+    </message>
+    <message>
+        <location line="+2"/>
+        <source>Copy change</source>
+        <translation>Copy change</translation>
+    </message>
+    <message>
+        <location line="+444"/>
+        <source>Send</source>
+        <translation>Send</translation>
+    </message>
+    <message>
+        <location line="-384"/>
+        <source>&amp;Send</source>
+        <translation>&amp;Send</translation>
+    </message>
+    <message>
+        <location line="+656"/>
+        <source>Payment request expired.</source>
+        <translation>Payment request expired.</translation>
+    </message>
+    <message>
+        <location filename="../../forms/sendcoinsdialog.ui" line="+298"/>
+        <source>Hide</source>
+        <translation>Hide</translation>
+    </message>
+    <message>
+        <location filename="../../sendcoinsdialog.cpp" line="-653"/>
+        <source>&amp;Clear</source>
+        <translation>&amp;Clear</translation>
+    </message>
+    <message>
+        <location filename="../../forms/sendcoinsdialog.ui" line="-749"/>
+        <location filename="../../sendcoinsdialog.cpp" line="+666"/>
+        <source>Send Coins</source>
+        <translation>Send Coins</translation>
+    </message>
+    <message>
+        <location line="+76"/>
+        <source>Coin Control Features</source>
+        <translation>Coin Control Features</translation>
+    </message>
+    <message>
+        <location line="+20"/>
+        <source>Inputs...</source>
+        <translation>Inputs...</translation>
+    </message>
+    <message>
+        <location line="+10"/>
+        <source>automatically selected</source>
+        <translation>automatically selected</translation>
+    </message>
+    <message>
+        <location line="+19"/>
+        <source>Insufficient funds!</source>
+        <translation>Insufficient funds!</translation>
+    </message>
+    <message>
+        <location line="+370"/>
+        <source>If this is activated, but the change address is empty or invalid, change will be sent to a newly generated address.</source>
+        <translation>If this is activated, but the change address is empty or invalid, change will be sent to a newly generated address.</translation>
+    </message>
+    <message>
+        <location line="+3"/>
+        <source>Custom change address</source>
+        <translation>Custom change address</translation>
+    </message>
+    <message>
+        <location line="+175"/>
+        <source>Transaction Fee:</source>
+        <translation>Transaction Fee:</translation>
+    </message>
+    <message>
+        <location line="+14"/>
+        <source>Choose...</source>
+        <translation>Choose...</translation>
+    </message>
+    <message>
+        <location line="+24"/>
+        <source>Using the fallbackfee can result in sending a transaction that will take several hours or days (or never) to confirm. Consider choosing your fee manually or wait until your have validated the complete chain.</source>
+        <translation>Using the fallbackfee can result in sending a transaction that will take several hours or days (or never) to confirm. Consider choosing your fee manually or wait until your have validated the complete chain.</translation>
+    </message>
+    <message>
+        <location line="+9"/>
+        <source>Warning: Fee estimation is currently not possible.</source>
+        <translation>Warning: Fee estimation is currently not possible.</translation>
+    </message>
+    <message>
+        <location line="+26"/>
+        <source>collapse fee-settings</source>
+        <translation>collapse fee-settings</translation>
+    </message>
+    <message>
+        <location line="+42"/>
+        <source>If the custom fee is set to 1000 satoshis and the transaction is only 250 bytes, then &quot;per kilobyte&quot; only pays 250 satoshis in fee, while &quot;total at least&quot; pays 1000 satoshis. For transactions bigger than a kilobyte both pay by kilobyte.</source>
+        <translation>If the custom fee is set to 1000 satoshis and the transaction is only 250 bytes, then &quot;per kilobyte&quot; only pays 250 satoshis in fee, while &quot;total at least&quot; pays 1000 satoshis. For transactions bigger than a kilobyte both pay by kilobyte.</translation>
+    </message>
+    <message>
+        <location line="+3"/>
+        <source>per kilobyte</source>
+        <translation>per kilobyte</translation>
+    </message>
+    <message>
+        <location line="+33"/>
+        <location line="+13"/>
+        <source>Paying only the minimum fee is just fine as long as there is less transaction volume than space in the blocks. But be aware that this can end up in a never confirming transaction once there is more demand for Gulden transactions than the network can process.</source>
+        <translation>Paying only the minimum fee is just fine as long as there is less transaction volume than space in the blocks. But be aware that this can end up in a never confirming transaction once there is more demand for Gulden transactions than the network can process.</translation>
+    </message>
+    <message>
+        <location line="+3"/>
+        <source>(read the tooltip)</source>
+        <translation>(read the tooltip)</translation>
+    </message>
+    <message>
+        <location line="+29"/>
+        <source>Recommended:</source>
+        <translation>Recommended:</translation>
+    </message>
+    <message>
+        <location line="+30"/>
+        <source>Custom:</source>
+        <translation>Custom:</translation>
+    </message>
+    <message>
+        <location line="+52"/>
+        <source>(Smart fee not initialized yet. This usually takes a few blocks...)</source>
+        <translation>(Smart fee not initialized yet. This usually takes a few blocks...)</translation>
+    </message>
+    <message>
+        <location line="+29"/>
+        <source>Confirmation time target:</source>
+        <translation>Confirmation time target:</translation>
+    </message>
+    <message>
+        <location line="+60"/>
+        <source>normal</source>
+        <translation>normal</translation>
+    </message>
+    <message>
+        <location line="+40"/>
+        <source>fast</source>
+        <translation>fast</translation>
+    </message>
+    <message>
+        <location line="+30"/>
+        <source>Request Replace-By-Fee</source>
+        <translation>Request Replace-By-Fee</translation>
+    </message>
+    <message>
+        <location line="+3"/>
+        <source>Indicates that the sender may wish to replace this transaction with a new one paying higher fees (prior to being confirmed).</source>
+        <translation>Indicates that the sender may wish to replace this transaction with a new one paying higher fees (prior to being confirmed).</translation>
+    </message>
+    <message>
+        <location line="+36"/>
+        <source>Confirm the send action</source>
+        <translation>Confirm the send action</translation>
+    </message>
+    <message>
+        <location line="+22"/>
+        <source>Clear all fields of the form.</source>
+        <translation>Clear all fields of the form.</translation>
+    </message>
+    <message>
+        <location line="+13"/>
+        <source>Send to multiple recipients at once</source>
+        <translation>Send to multiple recipients at once</translation>
+    </message>
+    <message>
+        <location line="+37"/>
+        <source>Balance:</source>
+        <translation>Balance:</translation>
+    </message>
+    <message>
+        <location filename="../../sendcoinsdialog.cpp" line="-334"/>
+        <location line="+5"/>
+        <location line="+5"/>
+        <location line="+4"/>
+        <source>%1 to %2</source>
+        <translation>%1 to %2</translation>
+    </message>
+    <message>
+        <location line="+6"/>
+        <source>Are you sure you want to send?</source>
+        <translation>Are you sure you want to send?</translation>
+    </message>
+    <message>
+        <location line="+9"/>
+        <source>added as transaction fee</source>
+        <translation>added as transaction fee</translation>
+    </message>
+    <message>
+        <location line="+9"/>
+        <source>Total Amount</source>
+        <translation>Total Amount</translation>
+    </message>
+    <message>
+        <location line="+6"/>
+        <source>This transaction signals replaceability (optin-RBF).</source>
+        <translation>This transaction signals replaceability (optin-RBF).</translation>
+    </message>
+    <message>
+        <location line="+248"/>
+        <source>PoW² is not yet active, please wait for activation and try again.</source>
+        <translation>PoW² is not yet active, please wait for activation and try again.</translation>
+    </message>
+    <message>
+        <location line="+3"/>
+        <source>The recipient address is not valid. Please recheck.</source>
+        <translation>The recipient address is not valid. Please recheck.</translation>
+    </message>
+    <message>
+        <location line="+3"/>
+        <source>The amount to pay must be larger than 0.</source>
+        <translation>The amount to pay must be larger than 0.</translation>
+    </message>
+    <message>
+        <location line="+3"/>
+        <source>The amount exceeds your balance.
+If you  have recently received funds you may need to wait for them to clear before spending them.</source>
+        <translation>The amount exceeds your balance.
+If you  have recently received funds you may need to wait for them to clear before spending them.</translation>
+    </message>
+    <message>
+        <location line="+3"/>
+        <source>The total exceeds your balance when the %1 transaction fee is included.</source>
+        <translation>The total exceeds your balance when the %1 transaction fee is included.</translation>
+    </message>
+    <message>
+        <location line="+3"/>
+        <source>Duplicate address found: addresses should only be used once each.</source>
+        <translation>Duplicate address found: addresses should only be used once each.</translation>
+    </message>
+    <message>
+        <location line="+3"/>
+        <source>Transaction creation failed!</source>
+        <translation>Transaction creation failed!</translation>
+    </message>
+    <message>
+        <location line="+4"/>
+        <source>The transaction was rejected with the following reason: %1</source>
+        <translation>The transaction was rejected with the following reason: %1</translation>
+    </message>
+    <message>
+        <location line="+4"/>
+        <source>A fee higher than %1 is considered an absurdly high fee.</source>
+        <translation>A fee higher than %1 is considered an absurdly high fee.</translation>
+    </message>
+    <message>
+        <location line="+7"/>
+        <source>Nocks request failed [%1]</source>
+        <translation>Nocks request failed [%1]</translation>
     </message>
     <message numerus="yes">
-        <source>%n second(s)</source>
+        <location line="+63"/>
+        <source>%n block(s)</source>
         <translation>
-            <numerusform>%n second(s)</numerusform>
-            <numerusform>%n second(s)</numerusform>
+            <numerusform>%n block(s)</numerusform>
+            <numerusform>%n block(s)</numerusform>
         </translation>
     </message>
+    <message>
+        <location line="+24"/>
+        <source>Pay only the required fee of %1</source>
+        <translation>Pay only the required fee of %1</translation>
+    </message>
     <message numerus="yes">
-        <source>%n minute(s)</source>
+        <location line="+30"/>
+        <source>Estimated to begin confirmation within %n block(s).</source>
         <translation>
-            <numerusform>%n minute(s)</numerusform>
-            <numerusform>%n minute(s)</numerusform>
+            <numerusform>Estimated to begin confirmation within %n block(s).</numerusform>
+            <numerusform>Estimated to begin confirmation within %n block(s).</numerusform>
         </translation>
     </message>
-    <message numerus="yes">
-        <source>%n hour(s)</source>
-        <translation>
-            <numerusform>%n hour(s)</numerusform>
-            <numerusform>%n hour(s)</numerusform>
-        </translation>
-    </message>
-    <message numerus="yes">
-        <source>%n day(s)</source>
-        <translation>
-            <numerusform>%n day(s)</numerusform>
-            <numerusform>%n day(s)</numerusform>
-        </translation>
-    </message>
-    <message numerus="yes">
-        <source>%n week(s)</source>
-        <translation>
-            <numerusform>%n week(s)</numerusform>
-            <numerusform>%n week(s)</numerusform>
-        </translation>
-    </message>
-    <message>
-        <source>%1 and %2</source>
-        <translation>%1 and %2</translation>
-    </message>
-    <message numerus="yes">
-        <source>%n year(s)</source>
-        <translation>
-            <numerusform>%n year(s)</numerusform>
-            <numerusform>%n year(s)</numerusform>
-        </translation>
-    </message>
-    <message>
-        <source>%1 didn&apos;t yet exit safely...</source>
-        <translation>%1 didn&apos;t yet exit safely...</translation>
+    <message>
+        <location line="+103"/>
+        <source>Warning: Invalid Gulden address</source>
+        <translation>Warning: Invalid Gulden address</translation>
+    </message>
+    <message>
+        <location line="+8"/>
+        <source>Warning: Unknown change address</source>
+        <translation>Warning: Unknown change address</translation>
+    </message>
+    <message>
+        <location line="+3"/>
+        <source>Confirm custom change address</source>
+        <translation>Confirm custom change address</translation>
+    </message>
+    <message>
+        <location line="+0"/>
+        <source>The address you selected for change is not part of this wallet. Any or all funds in your wallet may be sent to this address. Are you sure?</source>
+        <translation>The address you selected for change is not part of this wallet. Any or all funds in your wallet may be sent to this address. Are you sure?</translation>
+    </message>
+</context>
+<context>
+    <name>SendConfirmationDialog</name>
+    <message>
+        <location line="+113"/>
+        <location line="+5"/>
+        <source>Yes</source>
+        <translation>Yes</translation>
+    </message>
+</context>
+<context>
+    <name>ShutdownWindow</name>
+    <message>
+        <location filename="../../utilitydialog.cpp" line="+75"/>
+        <source>%1 is shutting down...</source>
+        <translation>%1 is shutting down...</translation>
+    </message>
+    <message>
+        <location line="+1"/>
+        <source>Do not shut down the computer until this window disappears.</source>
+        <translation>Do not shut down the computer until this window disappears.</translation>
+    </message>
+</context>
+<context>
+    <name>SyncOverlay</name>
+    <message>
+        <location filename="../../forms/syncoverlay.ui" line="+14"/>
+        <source>Form</source>
+        <translation>Form</translation>
+    </message>
+    <message>
+        <location line="+137"/>
+        <source>Hide</source>
+        <translation>Hide</translation>
+    </message>
+    <message>
+        <location filename="../../syncoverlay.cpp" line="+105"/>
+        <source>&lt;br/&gt;&lt;br/&gt;&lt;b&gt;Notice&lt;/b&gt;&lt;br/&gt;&lt;br/&gt;Your wallet is now synchronizing with the Gulden network for the first time.&lt;br/&gt;Once your wallet has finished synchronizing, your balance and recent transactions will be visible.</source>
+        <translation>&lt;br/&gt;&lt;br/&gt;&lt;b&gt;Notice&lt;/b&gt;&lt;br/&gt;&lt;br/&gt;Your wallet is now synchronizing with the Gulden network for the first time.&lt;br/&gt;Once your wallet has finished synchronizing, your balance and recent transactions will be visible.</translation>
+    </message>
+    <message>
+        <location line="-4"/>
+        <source>&lt;br/&gt;&lt;br/&gt;&lt;b&gt;Notice&lt;/b&gt;&lt;br/&gt;&lt;br/&gt;Your wallet is now synchronizing with the Gulden network.&lt;br/&gt;Once your wallet has finished synchronizing, your balance and recent transactions will be visible.</source>
+        <translation>&lt;br/&gt;&lt;br/&gt;&lt;b&gt;Notice&lt;/b&gt;&lt;br/&gt;&lt;br/&gt;Your wallet is now synchronizing with the Gulden network.&lt;br/&gt;Once your wallet has finished synchronizing, your balance and recent transactions will be visible.</translation>
+    </message>
+</context>
+<context>
+    <name>TrafficGraphWidget</name>
+    <message>
+        <location filename="../../trafficgraphwidget.cpp" line="+80"/>
+        <source>KB/s</source>
+        <translation>KB/s</translation>
     </message>
 </context>
 <context>
     <name>TransactionDesc</name>
     <message>
+        <location filename="../../transactiondesc.cpp" line="+322"/>
         <source>Amount</source>
         <translation>Amount</translation>
     </message>
     <message>
+        <location line="-241"/>
         <source>Date</source>
         <translation>Date</translation>
     </message>
     <message>
+        <location line="+171"/>
+        <location line="+11"/>
         <source>Message</source>
         <translation>Message</translation>
     </message>
     <message numerus="yes">
+        <location line="-226"/>
         <source>Open for %n more block(s)</source>
         <translation>
             <numerusform>Open for %n more block(s)</numerusform>
@@ -2746,50 +3965,62 @@
         </translation>
     </message>
     <message>
+        <location line="+2"/>
         <source>Open until %1</source>
         <translation>Open until %1</translation>
     </message>
     <message>
+        <location line="+6"/>
         <source>conflicted with a transaction with %1 confirmations</source>
         <translation>conflicted with a transaction with %1 confirmations</translation>
     </message>
     <message>
+        <location line="+2"/>
         <source>%1/offline</source>
         <translation>%1/offline</translation>
     </message>
     <message>
+        <location line="+2"/>
         <source>0/unconfirmed, %1</source>
         <translation>0/unconfirmed, %1</translation>
     </message>
     <message>
+        <location line="+0"/>
         <source>in memory pool</source>
         <translation>in memory pool</translation>
     </message>
     <message>
+        <location line="+0"/>
         <source>not in memory pool</source>
         <translation>not in memory pool</translation>
     </message>
     <message>
+        <location line="+0"/>
         <source>abandoned</source>
         <translation>abandoned</translation>
     </message>
     <message>
+        <location line="+2"/>
         <source>%1/unconfirmed</source>
         <translation>%1/unconfirmed</translation>
     </message>
     <message>
+        <location line="+2"/>
         <source>%1 confirmations</source>
         <translation>%1 confirmations</translation>
     </message>
     <message>
+        <location line="+17"/>
         <source>Status</source>
         <translation>Status</translation>
     </message>
     <message>
+        <location line="+5"/>
         <source>, has not been successfully broadcast yet</source>
         <translation>, has not been successfully broadcast yet</translation>
     </message>
     <message numerus="yes">
+        <location line="+2"/>
         <source>, broadcast through %n node(s)</source>
         <translation>
             <numerusform>, broadcast through %n node(s)</numerusform>
@@ -2797,42 +4028,61 @@
         </translation>
     </message>
     <message>
+        <location line="+11"/>
         <source>Source</source>
         <translation>Source</translation>
     </message>
     <message>
+        <location line="+0"/>
         <source>Generated</source>
         <translation>Generated</translation>
     </message>
     <message>
+        <location line="+5"/>
+        <location line="+13"/>
+        <location line="+71"/>
         <source>From</source>
         <translation>From</translation>
     </message>
     <message>
+        <location line="-71"/>
         <source>unknown</source>
         <translation>unknown</translation>
     </message>
     <message>
+        <location line="+1"/>
+        <location line="+20"/>
+        <location line="+68"/>
         <source>To</source>
         <translation>To</translation>
     </message>
     <message>
+        <location line="-86"/>
         <source>own address</source>
         <translation>own address</translation>
     </message>
     <message>
+        <location line="+0"/>
+        <location line="+68"/>
         <source>watch-only</source>
         <translation>watch-only</translation>
     </message>
     <message>
+        <location line="-66"/>
         <source>label</source>
         <translation>label</translation>
     </message>
     <message>
+        <location line="+33"/>
+        <location line="+12"/>
+        <location line="+53"/>
+        <location line="+33"/>
+        <location line="+55"/>
         <source>Credit</source>
         <translation>Credit</translation>
     </message>
     <message numerus="yes">
+        <location line="-151"/>
         <source>matures in %n more block(s)</source>
         <translation>
             <numerusform>matures in %n more block(s)</numerusform>
@@ -2840,1438 +4090,1132 @@
         </translation>
     </message>
     <message>
+        <location line="+2"/>
         <source>not accepted</source>
         <translation>not accepted</translation>
     </message>
     <message>
+        <location line="+59"/>
+        <location line="+32"/>
+        <location line="+55"/>
         <source>Debit</source>
         <translation>Debit</translation>
     </message>
     <message>
+        <location line="-75"/>
         <source>Total debit</source>
         <translation>Total debit</translation>
     </message>
     <message>
+        <location line="+1"/>
         <source>Total credit</source>
         <translation>Total credit</translation>
     </message>
     <message>
+        <location line="+4"/>
         <source>Total moved</source>
         <translation>Total moved</translation>
     </message>
     <message>
+        <location line="+6"/>
         <source>Transaction fee</source>
         <translation>Transaction fee</translation>
     </message>
     <message>
+        <location line="+16"/>
         <source>Net amount</source>
         <translation>Net amount</translation>
     </message>
     <message>
+        <location line="+8"/>
         <source>Comment</source>
         <translation>Comment</translation>
     </message>
     <message>
+        <location line="+2"/>
         <source>Transaction ID</source>
         <translation>Transaction ID</translation>
     </message>
     <message>
+        <location line="+1"/>
         <source>Transaction total size</source>
         <translation>Transaction total size</translation>
     </message>
     <message>
+        <location line="+1"/>
         <source>Output index</source>
         <translation>Output index</translation>
     </message>
     <message>
+        <location line="+18"/>
         <source>Merchant</source>
         <translation>Merchant</translation>
     </message>
     <message>
+        <location line="+7"/>
         <source>Generated coins must mature %1 blocks before they can be spent. When you generated this block, it was broadcast to the network to be added to the block chain. If it fails to get into the chain, its state will change to &quot;not accepted&quot; and it won&apos;t be spendable. This may occasionally happen if another node generates a block within a few seconds of yours.</source>
         <translation>Generated coins must mature %1 blocks before they can be spent. When you generated this block, it was broadcast to the network to be added to the block chain. If it fails to get into the chain, its state will change to &quot;not accepted&quot; and it won&apos;t be spendable. This may occasionally happen if another node generates a block within a few seconds of yours.</translation>
     </message>
     <message>
+        <location line="+8"/>
         <source>Debug information</source>
         <translation>Debug information</translation>
     </message>
     <message>
+        <location line="+8"/>
         <source>Transaction</source>
         <translation>Transaction</translation>
     </message>
     <message>
+        <location line="+3"/>
         <source>Inputs</source>
         <translation>Inputs</translation>
     </message>
     <message>
+        <location line="+21"/>
+        <location line="+1"/>
         <source>true</source>
         <translation>true</translation>
     </message>
     <message>
+        <location line="-1"/>
+        <location line="+1"/>
         <source>false</source>
         <translation>false</translation>
     </message>
 </context>
 <context>
-    <name>ExchangeRateDialog</name>
-    <message>
-        <source>Select currency</source>
-        <translation>Select currency</translation>
+    <name>TransactionDescDialog</name>
+    <message>
+        <location filename="../../forms/transactiondescdialog.ui" line="+20"/>
+        <source>This pane shows a detailed description of the transaction</source>
+        <translation>This pane shows a detailed description of the transaction</translation>
+    </message>
+    <message>
+        <location filename="../../transactiondescdialog.cpp" line="+17"/>
+        <source>Details for %1</source>
+        <translation>Details for %1</translation>
     </message>
 </context>
 <context>
-    <name>FreespaceChecker</name>
-    <message>
-        <source>A new data directory will be created.</source>
-        <translation>A new data directory will be created.</translation>
-    </message>
-    <message>
-        <source>name</source>
-        <translation>name</translation>
-    </message>
-    <message>
-        <source>Directory already exists. Add %1 if you intend to create a new directory here.</source>
-        <translation>Directory already exists. Add %1 if you intend to create a new directory here.</translation>
-    </message>
-    <message>
-        <source>Path already exists, and is not a directory.</source>
-        <translation>Path already exists, and is not a directory.</translation>
-    </message>
-    <message>
-        <source>Cannot create data directory here.</source>
-        <translation>Cannot create data directory here.</translation>
+    <name>TransactionTableModel</name>
+    <message>
+        <location filename="../../transactiontablemodel.cpp" line="+903"/>
+        <source>(no label)</source>
+        <translation>(no label)</translation>
+    </message>
+    <message>
+        <location line="-630"/>
+        <source>Date</source>
+        <translation>Date</translation>
+    </message>
+    <message>
+        <location line="+0"/>
+        <source>Received</source>
+        <translation>Received</translation>
+    </message>
+    <message>
+        <location line="+0"/>
+        <source>Sent</source>
+        <translation>Sent</translation>
+    </message>
+    <message>
+        <location line="+62"/>
+        <source>Open until %1</source>
+        <translation>Open until %1</translation>
+    </message>
+    <message>
+        <location line="+278"/>
+        <source>Generated</source>
+        <translation>Generated</translation>
+    </message>
+    <message>
+        <location line="-118"/>
+        <source>watch-only</source>
+        <translation>watch-only</translation>
+    </message>
+    <message>
+        <location line="+140"/>
+        <location line="+2"/>
+        <source>Unlock funds</source>
+        <translation>Unlock funds</translation>
+    </message>
+    <message>
+        <location line="-364"/>
+        <source>Type</source>
+        <translation>Type</translation>
+    </message>
+    <message>
+        <location line="+0"/>
+        <source>Description</source>
+        <translation>Description</translation>
+    </message>
+    <message numerus="yes">
+        <location line="+59"/>
+        <source>Open for %n more block(s)</source>
+        <translation>
+            <numerusform>Open for %n more block(s)</numerusform>
+            <numerusform>Open for %n more block(s)</numerusform>
+        </translation>
+    </message>
+    <message>
+        <location line="+6"/>
+        <source>Offline</source>
+        <translation>Offline</translation>
+    </message>
+    <message>
+        <location line="+3"/>
+        <source>Unconfirmed</source>
+        <translation>Unconfirmed</translation>
+    </message>
+    <message>
+        <location line="+3"/>
+        <source>Abandoned</source>
+        <translation>Abandoned</translation>
+    </message>
+    <message>
+        <location line="+3"/>
+        <source>Confirming (%1 of %2 recommended confirmations)</source>
+        <translation>Confirming (%1 of %2 recommended confirmations)</translation>
+    </message>
+    <message>
+        <location line="+3"/>
+        <source>Confirmed (%1 confirmations)</source>
+        <translation>Confirmed (%1 confirmations)</translation>
+    </message>
+    <message>
+        <location line="+3"/>
+        <source>Conflicted</source>
+        <translation>Conflicted</translation>
+    </message>
+    <message>
+        <location line="+3"/>
+        <source>Immature (%1 confirmations, will be available after %2)</source>
+        <translation>Immature (%1 confirmations, will be available after %2)</translation>
+    </message>
+    <message>
+        <location line="+3"/>
+        <source>This block was not received by any other nodes and will probably not be accepted!</source>
+        <translation>This block was not received by any other nodes and will probably not be accepted!</translation>
+    </message>
+    <message>
+        <location line="+3"/>
+        <source>Generated but not accepted</source>
+        <translation>Generated but not accepted</translation>
+    </message>
+    <message>
+        <location line="+23"/>
+        <source>External payee</source>
+        <translation>External payee</translation>
+    </message>
+    <message>
+        <location line="+4"/>
+        <source>Multiple addresses</source>
+        <translation>Multiple addresses</translation>
+    </message>
+    <message>
+        <location line="+20"/>
+        <source>Received with</source>
+        <translation>Received with</translation>
+    </message>
+    <message>
+        <location line="+2"/>
+        <source>Received from</source>
+        <translation>Received from</translation>
+    </message>
+    <message>
+        <location line="+3"/>
+        <source>Sent to</source>
+        <translation>Sent to</translation>
+    </message>
+    <message>
+        <location line="+2"/>
+        <source>Payment to yourself</source>
+        <translation>Payment to yourself</translation>
+    </message>
+    <message>
+        <location line="+2"/>
+        <source>Internal transfer</source>
+        <translation>Internal transfer</translation>
+    </message>
+    <message>
+        <location line="+4"/>
+        <location line="+108"/>
+        <location line="+85"/>
+        <source>Witness reward</source>
+        <translation>Witness reward</translation>
+    </message>
+    <message>
+        <location line="-191"/>
+        <location line="+112"/>
+        <location line="+97"/>
+        <source>Fund witness account extension</source>
+        <translation>Fund witness account extension</translation>
+    </message>
+    <message>
+        <location line="-207"/>
+        <source>Extend witness account</source>
+        <translation>Extend witness account</translation>
+    </message>
+    <message>
+        <location line="+2"/>
+        <location line="+159"/>
+        <location line="+40"/>
+        <source>Split locked funds</source>
+        <translation>Split locked funds</translation>
+    </message>
+    <message>
+        <location line="-197"/>
+        <location line="+159"/>
+        <location line="+40"/>
+        <source>Merge locked funds</source>
+        <translation>Merge locked funds</translation>
+    </message>
+    <message>
+        <location line="-197"/>
+        <location line="+161"/>
+        <location line="+38"/>
+        <source>Rotate witness key</source>
+        <translation>Rotate witness key</translation>
+    </message>
+    <message>
+        <location line="-197"/>
+        <location line="+98"/>
+        <location line="+49"/>
+        <location line="+36"/>
+        <source>Renew witness account</source>
+        <translation>Renew witness account</translation>
+    </message>
+    <message>
+        <location line="-181"/>
+        <location line="+205"/>
+        <source>Fund witness account</source>
+        <translation>Fund witness account</translation>
+    </message>
+    <message>
+        <location line="-203"/>
+        <location line="+145"/>
+        <location line="+2"/>
+        <location line="+54"/>
+        <source>Lock funds</source>
+        <translation>Lock funds</translation>
+    </message>
+    <message>
+        <location line="-199"/>
+        <source>Empty witness account</source>
+        <translation>Empty witness account</translation>
+    </message>
+    <message>
+        <location line="+2"/>
+        <source>Received from witness account</source>
+        <translation>Received from witness account</translation>
+    </message>
+    <message>
+        <location line="+74"/>
+        <source>Lock funds from: %1</source>
+        <translation>Lock funds from: %1</translation>
+    </message>
+    <message>
+        <location line="+2"/>
+        <source>Extend locked funds from: %1</source>
+        <translation>Extend locked funds from: %1</translation>
+    </message>
+    <message>
+        <location line="+2"/>
+        <source>Split locked funds: %1</source>
+        <translation>Split locked funds: %1</translation>
+    </message>
+    <message>
+        <location line="+2"/>
+        <source>Merge locked funds: %1</source>
+        <translation>Merge locked funds: %1</translation>
+    </message>
+    <message>
+        <location line="+2"/>
+        <source>Rotate witness key: %1</source>
+        <translation>Rotate witness key: %1</translation>
+    </message>
+    <message>
+        <location line="+2"/>
+        <source>Unlock funds from: %1</source>
+        <translation>Unlock funds from: %1</translation>
+    </message>
+    <message>
+        <location line="+12"/>
+        <location line="+2"/>
+        <location line="+79"/>
+        <location line="+2"/>
+        <source>Paid to: %1</source>
+        <translation>Paid to: %1</translation>
+    </message>
+    <message>
+        <location line="-79"/>
+        <location line="+69"/>
+        <source>Payment from: %1</source>
+        <translation>Payment from: %1</translation>
+    </message>
+    <message>
+        <location line="-65"/>
+        <location line="+99"/>
+        <source>Complex transaction, view transaction details.</source>
+        <translation>Complex transaction, view transaction details.</translation>
+    </message>
+    <message>
+        <location line="-94"/>
+        <source>Internal transfer from: %1</source>
+        <translation>Internal transfer from: %1</translation>
+    </message>
+    <message>
+        <location line="+20"/>
+        <source>Fund witness account: %1</source>
+        <translation>Fund witness account: %1</translation>
+    </message>
+    <message>
+        <location line="+2"/>
+        <source>Fund witness account extension: %1</source>
+        <translation>Fund witness account extension: %1</translation>
+    </message>
+    <message>
+        <location line="+2"/>
+        <source>Unlock funds to: %1</source>
+        <translation>Unlock funds to: %1</translation>
+    </message>
+    <message>
+        <location line="+25"/>
+        <source>Internal transfer to: %1</source>
+        <translation>Internal transfer to: %1</translation>
+    </message>
+    <message>
+        <location line="+23"/>
+        <source>Internal account movement</source>
+        <translation>Internal account movement</translation>
+    </message>
+    <message>
+        <location line="-32"/>
+        <location line="+34"/>
+        <source>Extend locked funds</source>
+        <translation>Extend locked funds</translation>
+    </message>
+    <message>
+        <location line="-205"/>
+        <location line="+108"/>
+        <source>Generation reward</source>
+        <translation>Generation reward</translation>
+    </message>
+    <message>
+        <location line="+416"/>
+        <source>Transaction status. Hover over this field to show number of confirmations.</source>
+        <translation>Transaction status. Hover over this field to show number of confirmations.</translation>
+    </message>
+    <message>
+        <location line="+2"/>
+        <source>Date and time that the transaction was received.</source>
+        <translation>Date and time that the transaction was received.</translation>
+    </message>
+    <message>
+        <location line="+2"/>
+        <source>Type of transaction.</source>
+        <translation>Type of transaction.</translation>
+    </message>
+    <message>
+        <location line="+2"/>
+        <source>Whether or not a watch-only address is involved in this transaction.</source>
+        <translation>Whether or not a watch-only address is involved in this transaction.</translation>
+    </message>
+    <message>
+        <location line="+2"/>
+        <source>User-defined intent/purpose of the transaction.</source>
+        <translation>User-defined intent/purpose of the transaction.</translation>
+    </message>
+    <message>
+        <location line="+2"/>
+        <source>Amount added to balance.</source>
+        <translation>Amount added to balance.</translation>
+    </message>
+    <message>
+        <location line="+2"/>
+        <source>Amount removed from balance.</source>
+        <translation>Amount removed from balance.</translation>
     </message>
 </context>
 <context>
-    <name>RPCConsole</name>
-    <message>
-        <source>Debug window</source>
-        <translation>Debug window</translation>
-    </message>
-    <message>
-        <source>User Agent</source>
-        <translation>User Agent</translation>
-    </message>
-    <message>
-        <source>N/A</source>
-        <translation>N/A</translation>
-    </message>
-    <message>
-        <source>&amp;Information</source>
-        <translation>&amp;Information</translation>
-    </message>
-    <message>
-        <source>General</source>
-        <translation>General</translation>
-    </message>
-    <message>
-        <source>Client version</source>
-        <translation>Client version</translation>
-    </message>
-    <message>
-        <source>Using BerkeleyDB version</source>
-        <translation>Using BerkeleyDB version</translation>
-    </message>
-    <message>
-        <source>Datadir</source>
-        <translation>Datadir</translation>
-    </message>
-    <message>
-        <source>Startup time</source>
-        <translation>Startup time</translation>
-    </message>
-    <message>
-        <source>Network</source>
-        <translation>Network</translation>
-    </message>
-    <message>
-        <source>Name</source>
-        <translation>Name</translation>
-    </message>
-    <message>
-        <source>Number of connections</source>
-        <translation>Number of connections</translation>
-    </message>
-    <message>
-        <source>Block chain</source>
-        <translation>Block chain</translation>
-    </message>
-    <message>
-        <source>Current number of blocks</source>
-        <translation>Current number of blocks</translation>
-    </message>
-    <message>
-        <source>Last block time</source>
-        <translation>Last block time</translation>
-    </message>
-    <message>
-        <source>Memory Pool</source>
-        <translation>Memory Pool</translation>
-    </message>
-    <message>
-        <source>Current number of transactions</source>
-        <translation>Current number of transactions</translation>
-    </message>
-    <message>
-        <source>Memory usage</source>
-        <translation>Memory usage</translation>
-    </message>
-    <message>
-        <source>Debug log file</source>
-        <translation>Debug log file</translation>
-    </message>
-    <message>
-        <source>Open the %1 debug log file from the current data directory. This can take a few seconds for large log files.</source>
-        <translation>Open the %1 debug log file from the current data directory. This can take a few seconds for large log files.</translation>
-    </message>
-    <message>
-        <source>Open</source>
-        <translation>Open</translation>
-    </message>
-    <message>
-        <source>Current PoW² phase</source>
-        <translation>Current PoW² phase</translation>
-    </message>
-    <message>
-        <source>&amp;Console</source>
-        <translation>&amp;Console</translation>
-    </message>
-    <message>
-        <source>&amp;Network Traffic</source>
-        <translation>&amp;Network Traffic</translation>
-    </message>
-    <message>
-        <source>&amp;Reset</source>
-        <translation>&amp;Reset</translation>
-    </message>
-    <message>
-        <source>Totals</source>
-        <translation>Totals</translation>
-    </message>
-    <message>
-        <source>Received</source>
-        <translation>Received</translation>
-    </message>
-    <message>
-        <source>Sent</source>
-        <translation>Sent</translation>
-    </message>
-    <message>
-        <source>&amp;Peers</source>
-        <translation>&amp;Peers</translation>
-    </message>
-    <message>
-        <source>Banned peers</source>
-        <translation>Banned peers</translation>
-    </message>
-    <message>
-        <source>Select a peer to view detailed information.</source>
-        <translation>Select a peer to view detailed information.</translation>
-    </message>
-    <message>
-        <source>Whitelisted</source>
-        <translation>Whitelisted</translation>
-    </message>
-    <message>
-        <source>Direction</source>
-        <translation>Direction</translation>
-    </message>
-    <message>
-        <source>Version</source>
-        <translation>Version</translation>
-    </message>
-    <message>
-        <source>Services</source>
-        <translation>Services</translation>
-    </message>
-    <message>
-        <source>Starting Block</source>
-        <translation>Starting Block</translation>
-    </message>
-    <message>
-        <source>Synced Headers</source>
-        <translation>Synced Headers</translation>
-    </message>
-    <message>
-        <source>Synced Blocks</source>
-        <translation>Synced Blocks</translation>
-    </message>
-    <message>
-        <source>Ban Score</source>
-        <translation>Ban Score</translation>
-    </message>
-    <message>
-        <source>Connection Time</source>
-        <translation>Connection Time</translation>
-    </message>
-    <message>
-        <source>Last Send</source>
-        <translation>Last Send</translation>
-    </message>
-    <message>
-        <source>Last Receive</source>
-        <translation>Last Receive</translation>
-    </message>
-    <message>
-        <source>Ping Time</source>
-        <translation>Ping Time</translation>
-    </message>
-    <message>
-        <source>The duration of a currently outstanding ping.</source>
-        <translation>The duration of a currently outstanding ping.</translation>
-    </message>
-    <message>
-        <source>Ping Wait</source>
-        <translation>Ping Wait</translation>
-    </message>
-    <message>
-        <source>Min Ping</source>
-        <translation>Min Ping</translation>
-    </message>
-    <message>
-        <source>Time Offset</source>
-        <translation>Time Offset</translation>
-    </message>
-    <message>
-        <source>&amp;Disconnect</source>
-        <translation>&amp;Disconnect</translation>
-    </message>
-    <message>
-        <source>Ban for</source>
-        <translation>Ban for</translation>
-    </message>
-    <message>
-        <source>1 &amp;hour</source>
-        <translation>1 &amp;hour</translation>
-    </message>
-    <message>
-        <source>1 &amp;day</source>
-        <translation>1 &amp;day</translation>
-    </message>
-    <message>
-        <source>1 &amp;week</source>
-        <translation>1 &amp;week</translation>
-    </message>
-    <message>
-        <source>1 &amp;year</source>
-        <translation>1 &amp;year</translation>
-    </message>
-    <message>
-        <source>&amp;Unban</source>
-        <translation>&amp;Unban</translation>
-    </message>
-    <message>
-        <source>Welcome to the %1 RPC console.</source>
-        <translation>Welcome to the %1 RPC console.</translation>
-    </message>
-    <message>
-        <source>Use up and down arrows to navigate history, and %1 to clear screen.</source>
-        <translation>Use up and down arrows to navigate history, and %1 to clear screen.</translation>
-    </message>
-    <message>
-        <source>Type &lt;b&gt;help&lt;/b&gt; for an overview of available commands.</source>
-        <translation>Type &lt;b&gt;help&lt;/b&gt; for an overview of available commands.</translation>
-    </message>
-    <message>
-        <source>WARNING: Scammers have been active, telling users to type commands here, stealing their wallet contents. Do not use this console without fully understanding the ramification of a command.</source>
-        <translation>WARNING: Scammers have been active, telling users to type commands here, stealing their wallet contents. Do not use this console without fully understanding the ramification of a command.</translation>
-    </message>
-    <message>
-        <source>In:</source>
-        <translation>In:</translation>
-    </message>
-    <message>
-        <source>Out:</source>
-        <translation>Out:</translation>
-    </message>
-    <message>
-        <source>Network activity disabled</source>
-        <translation>Network activity disabled</translation>
-    </message>
-    <message>
-        <source>%1 B</source>
-        <translation>%1 B</translation>
-    </message>
-    <message>
-        <source>%1 KB</source>
-        <translation>%1 KB</translation>
-    </message>
-    <message>
-        <source>%1 MB</source>
-        <translation>%1 MB</translation>
-    </message>
-    <message>
-        <source>%1 GB</source>
-        <translation>%1 GB</translation>
-    </message>
-    <message>
-        <source>(node id: %1)</source>
-        <translation>(node id: %1)</translation>
-    </message>
-    <message>
-        <source>via %1</source>
-        <translation>via %1</translation>
-    </message>
-    <message>
-        <source>never</source>
-        <translation>never</translation>
-    </message>
-    <message>
-        <source>Inbound</source>
-        <translation>Inbound</translation>
-    </message>
-    <message>
-        <source>Outbound</source>
-        <translation>Outbound</translation>
-    </message>
-    <message>
-        <source>Yes</source>
-        <translation>Yes</translation>
-    </message>
-    <message>
-        <source>No</source>
-        <translation>No</translation>
-    </message>
-    <message>
-        <source>Unknown</source>
-        <translation>Unknown</translation>
+    <name>TransactionView</name>
+    <message>
+        <location filename="../../transactionview.cpp" line="+376"/>
+        <source>Comma separated file (*.csv)</source>
+        <translation>Comma separated file (*.csv)</translation>
+    </message>
+    <message>
+        <location line="+20"/>
+        <source>Exporting Failed</source>
+        <translation>Exporting Failed</translation>
+    </message>
+    <message>
+        <location line="-6"/>
+        <source>Label</source>
+        <translation>Label</translation>
+    </message>
+    <message>
+        <location line="+1"/>
+        <source>Address</source>
+        <translation>Address</translation>
+    </message>
+    <message>
+        <location line="-3"/>
+        <source>Date</source>
+        <translation>Date</translation>
+    </message>
+    <message>
+        <location line="-3"/>
+        <source>Confirmed</source>
+        <translation>Confirmed</translation>
+    </message>
+    <message>
+        <location line="-233"/>
+        <source>Copy address</source>
+        <translation>Copy address</translation>
+    </message>
+    <message>
+        <location line="+2"/>
+        <source>Copy label</source>
+        <translation>Copy label</translation>
+    </message>
+    <message>
+        <location line="+2"/>
+        <source>Copy amount</source>
+        <translation>Copy amount</translation>
+    </message>
+    <message>
+        <location line="+2"/>
+        <source>Copy transaction ID</source>
+        <translation>Copy transaction ID</translation>
+    </message>
+    <message>
+        <location line="-67"/>
+        <source>Generated</source>
+        <translation>Generated</translation>
+    </message>
+    <message>
+        <location line="+298"/>
+        <source>Type</source>
+        <translation>Type</translation>
+    </message>
+    <message>
+        <location line="-304"/>
+        <source>Received with</source>
+        <translation>Received with</translation>
+    </message>
+    <message>
+        <location line="+2"/>
+        <source>Sent to</source>
+        <translation>Sent to</translation>
+    </message>
+    <message>
+        <location line="+2"/>
+        <source>Internal transfer</source>
+        <translation>Internal transfer</translation>
+    </message>
+    <message>
+        <location line="+3"/>
+        <source>Witness reward</source>
+        <translation>Witness reward</translation>
+    </message>
+    <message>
+        <location line="-19"/>
+        <source>All dates</source>
+        <translation>All dates</translation>
+    </message>
+    <message>
+        <location line="+1"/>
+        <source>Today</source>
+        <translation>Today</translation>
+    </message>
+    <message>
+        <location line="+1"/>
+        <source>This week</source>
+        <translation>This week</translation>
+    </message>
+    <message>
+        <location line="+1"/>
+        <source>This month</source>
+        <translation>This month</translation>
+    </message>
+    <message>
+        <location line="+1"/>
+        <source>Last month</source>
+        <translation>Last month</translation>
+    </message>
+    <message>
+        <location line="+1"/>
+        <source>This year</source>
+        <translation>This year</translation>
+    </message>
+    <message>
+        <location line="+1"/>
+        <source>Select range</source>
+        <translation>Select range</translation>
+    </message>
+    <message>
+        <location line="+5"/>
+        <source>All transaction types</source>
+        <translation>All transaction types</translation>
+    </message>
+    <message>
+        <location line="+9"/>
+        <source>Other</source>
+        <translation>Other</translation>
+    </message>
+    <message>
+        <location line="+13"/>
+        <source>Search label</source>
+        <translation>Search label</translation>
+    </message>
+    <message>
+        <location line="+8"/>
+        <source>Min amount</source>
+        <translation>Min amount</translation>
+    </message>
+    <message>
+        <location line="+35"/>
+        <source>Abandon transaction</source>
+        <translation>Abandon transaction</translation>
+    </message>
+    <message>
+        <location line="+1"/>
+        <source>Increase transaction fee</source>
+        <translation>Increase transaction fee</translation>
+    </message>
+    <message>
+        <location line="+10"/>
+        <source>Copy raw transaction</source>
+        <translation>Copy raw transaction</translation>
+    </message>
+    <message>
+        <location line="+2"/>
+        <source>Copy full transaction details</source>
+        <translation>Copy full transaction details</translation>
+    </message>
+    <message>
+        <location line="+2"/>
+        <source>Edit label</source>
+        <translation>Edit label</translation>
+    </message>
+    <message>
+        <location line="+2"/>
+        <source>Show transaction details</source>
+        <translation>Show transaction details</translation>
+    </message>
+    <message>
+        <location line="+209"/>
+        <source>Export Transaction History</source>
+        <translation>Export Transaction History</translation>
+    </message>
+    <message>
+        <location line="+18"/>
+        <source>ID</source>
+        <translation>ID</translation>
+    </message>
+    <message>
+        <location line="+3"/>
+        <source>There was an error trying to save the transaction history to %1.</source>
+        <translation>There was an error trying to save the transaction history to %1.</translation>
+    </message>
+    <message>
+        <location line="+4"/>
+        <source>Exporting Successful</source>
+        <translation>Exporting Successful</translation>
+    </message>
+    <message>
+        <location line="+0"/>
+        <source>The transaction history was successfully saved to %1.</source>
+        <translation>The transaction history was successfully saved to %1.</translation>
+    </message>
+    <message>
+        <location line="+207"/>
+        <source>Range:</source>
+        <translation>Range:</translation>
+    </message>
+    <message>
+        <location line="+8"/>
+        <source>to</source>
+        <translation>to</translation>
     </message>
 </context>
 <context>
-    <name>Intro</name>
-    <message>
-        <source>Error</source>
-        <translation>Error</translation>
-    </message>
-    <message>
-        <source>Gulden</source>
-        <translation>Gulden</translation>
-    </message>
-    <message>
-        <source>Welcome</source>
-        <translation>Welcome</translation>
-    </message>
-    <message>
-        <source>Welcome to %1.</source>
-        <translation>Welcome to %1.</translation>
-    </message>
-    <message>
-        <source>As this is the first time the program is launched, you can choose where %1 will store its data.</source>
-        <translation>As this is the first time the program is launched, you can choose where %1 will store its data.</translation>
-    </message>
-    <message>
-        <source>Use the default data directory</source>
-        <translation>Use the default data directory</translation>
-    </message>
-    <message>
-        <source>Use a custom data directory:</source>
-        <translation>Use a custom data directory:</translation>
-    </message>
-    <message>
-        <source>When you click OK, %1 will begin to download and process the full %4 block chain (%2GB) starting with the earliest transactions in %3 when %4 initially launched.</source>
-        <translation>When you click OK, %1 will begin to download and process the full %4 block chain (%2GB) starting with the earliest transactions in %3 when %4 initially launched.</translation>
-    </message>
-    <message>
-        <source>This initial synchronisation is very demanding, and may expose hardware problems with your computer that had previously gone unnoticed. Each time you run %1, it will continue downloading where it left off.</source>
-        <translation>This initial synchronisation is very demanding, and may expose hardware problems with your computer that had previously gone unnoticed. Each time you run %1, it will continue downloading where it left off.</translation>
-    </message>
-    <message>
-        <source>If you have chosen to limit block chain storage (pruning), the historical data must still be downloaded and processed, but will be deleted afterward to keep your disk usage low.</source>
-        <translation>If you have chosen to limit block chain storage (pruning), the historical data must still be downloaded and processed, but will be deleted afterward to keep your disk usage low.</translation>
-    </message>
-    <message>
-        <source>At least %1 GB of data will be stored in this directory, and it will grow over time.</source>
-        <translation>At least %1 GB of data will be stored in this directory, and it will grow over time.</translation>
-    </message>
-    <message>
-        <source>Approximately %1 GB of data will be stored in this directory.</source>
-        <translation>Approximately %1 GB of data will be stored in this directory.</translation>
-    </message>
-    <message>
-        <source>%1 will download and store a copy of the Gulden block chain.</source>
-        <translation>%1 will download and store a copy of the Gulden block chain.</translation>
-    </message>
-    <message>
-        <source>The wallet will also be stored in this directory.</source>
-        <translation>The wallet will also be stored in this directory.</translation>
-    </message>
-    <message>
-        <source>Error: Specified data directory &quot;%1&quot; cannot be created.</source>
-        <translation>Error: Specified data directory &quot;%1&quot; cannot be created.</translation>
-    </message>
-    <message numerus="yes">
-        <source>%n GB of free space available</source>
-        <translation>
-            <numerusform>%n GB of free space available</numerusform>
-            <numerusform>%n GB of free space available</numerusform>
-        </translation>
-    </message>
-    <message numerus="yes">
-        <source>(of %n GB needed)</source>
-        <translation>
-            <numerusform>(of %n GB needed)</numerusform>
-            <numerusform>(of %n GB needed)</numerusform>
-        </translation>
+    <name>ViewAddressDialog</name>
+    <message>
+        <location filename="../../_Gulden/viewaddressdialog.cpp" line="+122"/>
+        <source>Address copied to clipboard</source>
+        <translation>Address copied to clipboard</translation>
+    </message>
+    <message>
+        <location filename="../../_Gulden/forms/viewaddressdialog.ui" line="+99"/>
+        <source>Copy address to clipboard</source>
+        <translation>Copy address to clipboard</translation>
+    </message>
+    <message>
+        <location line="-13"/>
+        <source>address</source>
+        <translation>address</translation>
+    </message>
+    <message>
+        <location filename="../../_Gulden/viewaddressdialog.cpp" line="-29"/>
+        <source>Resulting URI too long, try to reduce the text for label / message.</source>
+        <translation>Resulting URI too long, try to reduce the text for label / message.</translation>
+    </message>
+    <message>
+        <location filename="../../_Gulden/forms/viewaddressdialog.ui" line="-18"/>
+        <source>My witness address</source>
+        <translation>My witness address</translation>
+    </message>
+    <message>
+        <location filename="../../_Gulden/viewaddressdialog.cpp" line="-31"/>
+        <source>No valid witness address has been generated for this account</source>
+        <translation>No valid witness address has been generated for this account</translation>
     </message>
 </context>
 <context>
-    <name>OptionsDialog</name>
-    <message>
-        <source>Error</source>
-        <translation>Error</translation>
-    </message>
-    <message>
-        <source>Periodically check if updates are available. </source>
-        <translation>Periodically check if updates are available. </translation>
-    </message>
-    <message>
-        <source>&amp;Automatically check for updates</source>
-        <translation>&amp;Automatically check for updates</translation>
-    </message>
-    <message>
-        <source>Options</source>
-        <translation>Options</translation>
-    </message>
-    <message>
-        <source>&amp;Main</source>
-        <translation>&amp;Main</translation>
-    </message>
-    <message>
-        <source>Automatically start %1 after logging in to the system.</source>
-        <translation>Automatically start %1 after logging in to the system.</translation>
-    </message>
-    <message>
-        <source>&amp;Start %1 on system login</source>
-        <translation>&amp;Start %1 on system login</translation>
-    </message>
-    <message>
-        <source>Size of &amp;database cache</source>
-        <translation>Size of &amp;database cache</translation>
-    </message>
-    <message>
-        <source>MB</source>
-        <translation>MB</translation>
-    </message>
-    <message>
-        <source>Number of script &amp;verification threads</source>
-        <translation>Number of script &amp;verification threads</translation>
-    </message>
-    <message>
-        <source>(0 = auto, &lt;0 = leave that many cores free)</source>
-        <translation>(0 = auto, &lt;0 = leave that many cores free)</translation>
-    </message>
-    <message>
-        <source>W&amp;allet</source>
-        <translation>W&amp;allet</translation>
-    </message>
-    <message>
-        <source>Expert</source>
-        <translation>Expert</translation>
-    </message>
-    <message>
-        <source>Whether to show coin control features or not.</source>
-        <translation>Whether to show coin control features or not.</translation>
-    </message>
-    <message>
-        <source>Enable coin &amp;control features</source>
-        <translation>Enable coin &amp;control features</translation>
-    </message>
-    <message>
-        <source>If you disable the spending of unconfirmed change, the change from a transaction cannot be used until that transaction has at least one confirmation. This also affects how your balance is computed.</source>
-        <translation>If you disable the spending of unconfirmed change, the change from a transaction cannot be used until that transaction has at least one confirmation. This also affects how your balance is computed.</translation>
-    </message>
-    <message>
-        <source>&amp;Spend unconfirmed change</source>
-        <translation>&amp;Spend unconfirmed change</translation>
-    </message>
-    <message>
-        <source>&amp;Network</source>
-        <translation>&amp;Network</translation>
-    </message>
-    <message>
-        <source>Automatically open the Gulden client port on the router. This only works when your router supports UPnP and it is enabled.</source>
-        <translation>Automatically open the Gulden client port on the router. This only works when your router supports UPnP and it is enabled.</translation>
-    </message>
-    <message>
-        <source>Map port using &amp;UPnP</source>
-        <translation>Map port using &amp;UPnP</translation>
-    </message>
-    <message>
-        <source>Accept connections from outside</source>
-        <translation>Accept connections from outside</translation>
-    </message>
-    <message>
-        <source>Allow incoming connections</source>
-        <translation>Allow incoming connections</translation>
-    </message>
-    <message>
-        <source>Connect to the Gulden network through a SOCKS5 proxy.</source>
-        <translation>Connect to the Gulden network through a SOCKS5 proxy.</translation>
-    </message>
-    <message>
-        <source>&amp;Connect through SOCKS5 proxy (default proxy):</source>
-        <translation>&amp;Connect through SOCKS5 proxy (default proxy):</translation>
-    </message>
-    <message>
-        <source>Proxy &amp;IP:</source>
-        <translation>Proxy &amp;IP:</translation>
-    </message>
-    <message>
-        <source>IP address of the proxy (e.g. IPv4: 127.0.0.1 / IPv6: ::1)</source>
-        <translation>IP address of the proxy (e.g. IPv4: 127.0.0.1 / IPv6: ::1)</translation>
-    </message>
-    <message>
-        <source>&amp;Port:</source>
-        <translation>&amp;Port:</translation>
-    </message>
-    <message>
-        <source>Port of the proxy (e.g. 9050)</source>
-        <translation>Port of the proxy (e.g. 9050)</translation>
-    </message>
-    <message>
-        <source>Used for reaching peers via:</source>
-        <translation>Used for reaching peers via:</translation>
-    </message>
-    <message>
-        <source>Shows, if the supplied default SOCKS5 proxy is used to reach peers via this network type.</source>
-        <translation>Shows, if the supplied default SOCKS5 proxy is used to reach peers via this network type.</translation>
-    </message>
-    <message>
-        <source>IPv4</source>
-        <translation>IPv4</translation>
-    </message>
-    <message>
-        <source>IPv6</source>
-        <translation>IPv6</translation>
-    </message>
-    <message>
-        <source>Tor</source>
-        <translation>Tor</translation>
-    </message>
-    <message>
-        <source>Connect to the Gulden network through a separate SOCKS5 proxy for Tor hidden services.</source>
-        <translation>Connect to the Gulden network through a separate SOCKS5 proxy for Tor hidden services.</translation>
-    </message>
-    <message>
-        <source>Use separate SOCKS5 proxy to reach peers via Tor hidden services:</source>
-        <translation>Use separate SOCKS5 proxy to reach peers via Tor hidden services:</translation>
-    </message>
-    <message>
-        <source>&amp;Window</source>
-        <translation>&amp;Window</translation>
-    </message>
-    <message>
-        <source>&amp;Hide the icon from the system tray.</source>
-        <translation>&amp;Hide the icon from the system tray.</translation>
-    </message>
-    <message>
-        <source>Hide tray icon</source>
-        <translation>Hide tray icon</translation>
-    </message>
-    <message>
-        <source>Show only a tray icon after minimizing the window.</source>
-        <translation>Show only a tray icon after minimizing the window.</translation>
-    </message>
-    <message>
-        <source>&amp;Minimize to the tray instead of the taskbar</source>
-        <translation>&amp;Minimize to the tray instead of the taskbar</translation>
-    </message>
-    <message>
-        <source>Minimize instead of exit the application when the window is closed. When this option is enabled, the application will be closed only after selecting Exit in the menu.</source>
-        <translation>Minimize instead of exit the application when the window is closed. When this option is enabled, the application will be closed only after selecting Exit in the menu.</translation>
-    </message>
-    <message>
-        <source>M&amp;inimize on close</source>
-        <translation>M&amp;inimize on close</translation>
-    </message>
-    <message>
-        <source>&amp;Display</source>
-        <translation>&amp;Display</translation>
-    </message>
-    <message>
-        <source>User Interface &amp;language:</source>
-        <translation>User Interface &amp;language:</translation>
-    </message>
-    <message>
-        <source>The user interface language can be set here. This setting will take effect after restarting %1.</source>
-        <translation>The user interface language can be set here. This setting will take effect after restarting %1.</translation>
-    </message>
-    <message>
-        <source>&amp;Unit to show amounts in:</source>
-        <translation>&amp;Unit to show amounts in:</translation>
-    </message>
-    <message>
-        <source>Choose the default subdivision unit to show in the interface and when sending coins.</source>
-        <translation>Choose the default subdivision unit to show in the interface and when sending coins.</translation>
-    </message>
-    <message>
-        <source>Third party URLs (e.g. a block explorer) that appear in the transactions tab as context menu items. %s in the URL is replaced by transaction hash. Multiple URLs are separated by vertical bar |.</source>
-        <translation>Third party URLs (e.g. a block explorer) that appear in the transactions tab as context menu items. %s in the URL is replaced by transaction hash. Multiple URLs are separated by vertical bar |.</translation>
-    </message>
-    <message>
-        <source>Third party transaction URLs</source>
-        <translation>Third party transaction URLs</translation>
-    </message>
-    <message>
-        <source>Active command-line options that override above options:</source>
-        <translation>Active command-line options that override above options:</translation>
-    </message>
-    <message>
-        <source>&amp;Cancel</source>
-        <translation>&amp;Cancel</translation>
-    </message>
-    <message>
-        <source>Reset all client options to default.</source>
-        <translation>Reset all client options to default.</translation>
-    </message>
-    <message>
-        <source>&amp;Reset Options</source>
-        <translation>&amp;Reset Options</translation>
-    </message>
-    <message>
-        <source>&amp;OK</source>
-        <translation>&amp;OK</translation>
-    </message>
-    <message>
-        <source>default</source>
-        <translation>default</translation>
-    </message>
-    <message>
-        <source>H&amp;ide to dock on close</source>
-        <translation>H&amp;ide to dock on close</translation>
-    </message>
-    <message>
-        <source>Hide the application to the dock when the window is closed. When this option is enabled, the application will be closed only after selecting Exit in the menu.</source>
-        <translation>Hide the application to the dock when the window is closed. When this option is enabled, the application will be closed only after selecting Exit in the menu.</translation>
-    </message>
-    <message>
-        <source>Confirm options reset</source>
-        <translation>Confirm options reset</translation>
-    </message>
-    <message>
-        <source>Client restart required to activate changes.</source>
-        <translation>Client restart required to activate changes.</translation>
-    </message>
-    <message>
-        <source>Client will be shut down. Do you want to proceed?</source>
-        <translation>Client will be shut down. Do you want to proceed?</translation>
-    </message>
-    <message>
-        <source>Configuration options</source>
-        <translation>Configuration options</translation>
-    </message>
-    <message>
-        <source>The configuration file is used to specify advanced user options which override GUI settings. Additionally, any command-line options will override this configuration file.</source>
-        <translation>The configuration file is used to specify advanced user options which override GUI settings. Additionally, any command-line options will override this configuration file.</translation>
-    </message>
-    <message>
-        <source>The configuration file could not be opened.</source>
-        <translation>The configuration file could not be opened.</translation>
-    </message>
-    <message>
-        <source>This change would require a client restart.</source>
-        <translation>This change would require a client restart.</translation>
-    </message>
-    <message>
-        <source>The supplied proxy address is invalid.</source>
-        <translation>The supplied proxy address is invalid.</translation>
+    <name>WalletModel</name>
+    <message>
+        <location filename="../../walletmodel.cpp" line="+931"/>
+        <location line="+46"/>
+        <location line="+9"/>
+        <source>Fee bump error</source>
+        <translation>Fee bump error</translation>
+    </message>
+    <message>
+        <location line="-55"/>
+        <source>Increasing transaction fee failed</source>
+        <translation>Increasing transaction fee failed</translation>
+    </message>
+    <message>
+        <location line="+6"/>
+        <source>Do you want to increase the fee?</source>
+        <translation>Do you want to increase the fee?</translation>
+    </message>
+    <message>
+        <location line="+6"/>
+        <source>Current fee:</source>
+        <translation>Current fee:</translation>
+    </message>
+    <message>
+        <location line="+4"/>
+        <source>Increase:</source>
+        <translation>Increase:</translation>
+    </message>
+    <message>
+        <location line="+4"/>
+        <source>New fee:</source>
+        <translation>New fee:</translation>
+    </message>
+    <message>
+        <location line="+4"/>
+        <source>Confirm fee bump</source>
+        <translation>Confirm fee bump</translation>
+    </message>
+    <message>
+        <location line="+22"/>
+        <source>Can&apos;t sign transaction.</source>
+        <translation>Can&apos;t sign transaction.</translation>
+    </message>
+    <message>
+        <location line="+9"/>
+        <source>Could not commit transaction</source>
+        <translation>Could not commit transaction</translation>
+    </message>
+</context>
+<context>
+    <name>WalletView</name>
+    <message>
+        <location filename="../../walletview.cpp" line="+67"/>
+        <source>&amp;Export</source>
+        <translation>&amp;Export</translation>
+    </message>
+    <message>
+        <location line="+237"/>
+        <source>Backup Wallet</source>
+        <translation>Backup Wallet</translation>
+    </message>
+    <message>
+        <location line="+1"/>
+        <source>Wallet Data (*.dat)</source>
+        <translation>Wallet Data (*.dat)</translation>
+    </message>
+    <message>
+        <location line="+6"/>
+        <source>Backup Failed</source>
+        <translation>Backup Failed</translation>
+    </message>
+    <message>
+        <location line="+0"/>
+        <source>There was an error trying to save the wallet data to %1.</source>
+        <translation>There was an error trying to save the wallet data to %1.</translation>
+    </message>
+    <message>
+        <location line="+4"/>
+        <source>Backup Successful</source>
+        <translation>Backup Successful</translation>
+    </message>
+    <message>
+        <location line="+0"/>
+        <source>The wallet data was successfully saved to %1.</source>
+        <translation>The wallet data was successfully saved to %1.</translation>
+    </message>
+</context>
+<context>
+    <name>WarningOverlay</name>
+    <message>
+        <location filename="../../forms/warningoverlay.ui" line="+14"/>
+        <source>Form</source>
+        <translation>Form</translation>
+    </message>
+    <message>
+        <location line="+139"/>
+        <source>Hide</source>
+        <translation>Hide</translation>
+    </message>
+</context>
+<context>
+    <name>WelcomeDialog</name>
+    <message>
+        <location filename="../../_Gulden/welcomedialog.cpp" line="+165"/>
+        <source>Cancel</source>
+        <translation>Cancel</translation>
+    </message>
+    <message>
+        <location filename="../../_Gulden/forms/welcomedialog.ui" line="+206"/>
+        <source>Below is your secret recovery phrase, write it down and keep it safe. Lose phrase = lose Guldens. Someone else with access to the phrase = lose Guldens.</source>
+        <translation>Below is your secret recovery phrase, write it down and keep it safe. Lose phrase = lose Guldens. Someone else with access to the phrase = lose Guldens.</translation>
+    </message>
+    <message>
+        <location line="-61"/>
+        <source>New wallet</source>
+        <translation>New wallet</translation>
+    </message>
+    <message>
+        <location line="+7"/>
+        <source>Restore wallet</source>
+        <translation>Restore wallet</translation>
+    </message>
+    <message>
+        <location line="+82"/>
+        <source>Enter your recovery phrase from a previous install. Lose phrase = lose Guldens. Someone else with access to the phrase = lose Guldens.</source>
+        <translation>Enter your recovery phrase from a previous install. Lose phrase = lose Guldens. Someone else with access to the phrase = lose Guldens.</translation>
+    </message>
+    <message>
+        <location line="+32"/>
+        <source>&lt;html&gt;&lt;head/&gt;&lt;body&gt;&lt;p&gt;By using the Gulden app you explicitly and unconditionally agree that you carry all responsibility for the management and storage of your Gulden.&lt;/p&gt;&lt;/body&gt;&lt;/html&gt;</source>
+        <translation>&lt;html&gt;&lt;head/&gt;&lt;body&gt;&lt;p&gt;By using the Gulden app you explicitly and unconditionally agree that you carry all responsibility for the management and storage of your Gulden.&lt;/p&gt;&lt;/body&gt;&lt;/html&gt;</translation>
+    </message>
+    <message>
+        <location line="+302"/>
+        <source>I wrote it down</source>
+        <translation>I wrote it down</translation>
+    </message>
+    <message>
+        <location line="+7"/>
+        <location filename="../../_Gulden/welcomedialog.cpp" line="-31"/>
+        <source>Recover wallet</source>
+        <translation>Recover wallet</translation>
+    </message>
+    <message>
+        <location filename="../../_Gulden/welcomedialog.cpp" line="-13"/>
+        <source>Create wallet</source>
+        <translation>Create wallet</translation>
+    </message>
+    <message>
+        <location line="+33"/>
+        <source>Please enter a recovery phrase</source>
+        <translation>Please enter a recovery phrase</translation>
+    </message>
+    <message>
+        <location line="+10"/>
+        <source>The recovery phrase you have entered is not a valid Gulden recovery phrase, if you are sure that this is your phrase then the program can attempt to use it, note that it will be used exactly as is so no double spacing or any other correction will be performed. Making up your own phrase can greatly reduce security, no support can be offered for invalid phrases.</source>
+        <translation>The recovery phrase you have entered is not a valid Gulden recovery phrase, if you are sure that this is your phrase then the program can attempt to use it, note that it will be used exactly as is so no double spacing or any other correction will be performed. Making up your own phrase can greatly reduce security, no support can be offered for invalid phrases.</translation>
+    </message>
+    <message>
+        <location line="+1"/>
+        <source>Proceed with invalid phrase</source>
+        <translation>Proceed with invalid phrase</translation>
+    </message>
+    <message>
+        <location line="+16"/>
+        <source>Generating wallet</source>
+        <translation>Generating wallet</translation>
+    </message>
+    <message>
+        <location line="+12"/>
+        <source>Without your recovery phrase you will lose your Guldens when something goes wrong with your computer.</source>
+        <translation>Without your recovery phrase you will lose your Guldens when something goes wrong with your computer.</translation>
+    </message>
+    <message>
+        <location line="+1"/>
+        <source>I understand</source>
+        <translation>I understand</translation>
     </message>
 </context>
 <context>
     <name>WitnessDialog</name>
     <message>
+        <location filename="../../_Gulden/forms/witnessdialog.ui" line="+204"/>
         <source>Information</source>
         <translation>Information</translation>
     </message>
     <message>
+        <location filename="../../_Gulden/witnessdialog.cpp" line="+590"/>
         <source>%1 months</source>
         <translation>%1 months</translation>
     </message>
     <message>
+        <location filename="../../_Gulden/forms/witnessdialog.ui" line="-131"/>
         <source>To begin witnessing, select an account from which to lock funds:</source>
         <translation>To begin witnessing, select an account from which to lock funds:</translation>
     </message>
     <message>
+        <location line="+94"/>
         <source>Projected earnings graph</source>
         <translation>Projected earnings graph</translation>
     </message>
     <message>
+        <location line="+23"/>
         <source>Compound earnings</source>
         <translation>Compound earnings</translation>
     </message>
     <message>
+        <location line="+24"/>
+        <location line="+46"/>
+        <location line="+23"/>
+        <location line="+23"/>
+        <location line="+23"/>
+        <location line="+23"/>
+        <location line="+13"/>
+        <location line="+49"/>
+        <location line="+23"/>
+        <location line="+23"/>
+        <location filename="../../_Gulden/witnessdialog.cpp" line="-541"/>
+        <location line="+1"/>
+        <location line="+1"/>
+        <location line="+1"/>
+        <location line="+1"/>
+        <location line="+1"/>
+        <location line="+1"/>
+        <location line="+1"/>
+        <location line="+1"/>
+        <location line="+1"/>
+        <location line="+151"/>
+        <location line="+1"/>
+        <location line="+1"/>
+        <location line="+1"/>
+        <location line="+1"/>
+        <location line="+1"/>
+        <location line="+1"/>
+        <location line="+1"/>
+        <location line="+1"/>
+        <location line="+1"/>
+        <location line="+319"/>
         <source>n/a</source>
         <translation>n/a</translation>
     </message>
     <message>
+        <location line="-233"/>
         <source>Lock time remaining</source>
         <translation>Lock time remaining</translation>
     </message>
     <message>
+        <location line="+23"/>
         <source>Locked from</source>
         <translation>Locked from</translation>
     </message>
     <message>
+        <location line="+23"/>
         <source>Locked until</source>
         <translation>Locked until</translation>
     </message>
     <message>
+        <location line="+23"/>
         <source>Last earnings</source>
         <translation>Last earnings</translation>
     </message>
     <message>
+        <location line="+23"/>
         <source>Earnings</source>
         <translation>Earnings</translation>
     </message>
     <message>
+        <location line="+23"/>
         <source>Lock duration</source>
         <translation>Lock duration</translation>
     </message>
     <message>
+        <location line="+36"/>
         <source>Required earnings frequency</source>
         <translation>Required earnings frequency</translation>
     </message>
     <message>
+        <location line="+10"/>
         <source>Weight</source>
         <translation>Weight</translation>
     </message>
     <message>
+        <location line="+39"/>
         <source>Estimated earnings frequency</source>
         <translation>Estimated earnings frequency</translation>
     </message>
     <message>
+        <location line="+23"/>
         <source>Network weight</source>
         <translation>Network weight</translation>
     </message>
     <message>
+        <location line="+51"/>
         <source>Inactive witness account</source>
         <translation>Inactive witness account</translation>
     </message>
     <message>
+        <location line="+10"/>
         <source>Your witness account has been deactivated because your account has failed to witness within the expected time frame. If this happens often, please make sure you have a stable witnessing setup or contact support. To resume witnessing, select the account below from which a small reactivation fee will be charged and press the ‘Renew account’ button.</source>
         <translation>Your witness account has been deactivated because your account has failed to witness within the expected time frame. If this happens often, please make sure you have a stable witnessing setup or contact support. To resume witnessing, select the account below from which a small reactivation fee will be charged and press the ‘Renew account’ button.</translation>
     </message>
     <message>
+        <location line="+85"/>
         <source>Waiting for confirmation</source>
         <translation>Waiting for confirmation</translation>
     </message>
     <message>
+        <location line="+10"/>
         <source>Your witness account is waiting for a transaction to confirm with the network before it becomes active, on average this should take only a few minutes. Should this page continue to show for longer than this time period please consult the transactions tab and/or seek assistance.</source>
         <translation>Your witness account is waiting for a transaction to confirm with the network before it becomes active, on average this should take only a few minutes. Should this page continue to show for longer than this time period please consult the transactions tab and/or seek assistance.</translation>
     </message>
     <message>
+        <location line="+48"/>
         <source>Account emptied</source>
         <translation>Account emptied</translation>
     </message>
     <message>
+        <location line="+10"/>
         <source>Your witness account has finished witnessing and all funds have been emptied. Your earnings and transactions remain here for you to view however you cannot use the account any further. If you would like to witness again please create a new account with which to do so.
 In future versions of Gulden it will be possible to re-use this account for further witnessing.</source>
         <translation>Your witness account has finished witnessing and all funds have been emptied. Your earnings and transactions remain here for you to view however you cannot use the account any further. If you would like to witness again please create a new account with which to do so.
 In future versions of Gulden it will be possible to re-use this account for further witnessing.</translation>
     </message>
     <message>
+        <location line="+91"/>
         <source>Change units</source>
         <translation>Change units</translation>
     </message>
     <message>
+        <location line="+7"/>
         <source>View graph</source>
         <translation>View graph</translation>
     </message>
     <message>
+        <location line="+23"/>
+        <location line="+64"/>
         <source>Empty account</source>
         <translation>Empty account</translation>
     </message>
     <message>
+        <location line="-57"/>
+        <location line="+64"/>
         <source>Withdraw earnings</source>
         <translation>Withdraw earnings</translation>
     </message>
     <message>
+        <location line="-14"/>
         <source>Fund account</source>
         <translation>Fund account</translation>
     </message>
     <message>
+        <location line="+30"/>
         <source>Renew account</source>
         <translation>Renew account</translation>
     </message>
     <message>
+        <location filename="../../_Gulden/witnessdialog.cpp" line="-441"/>
         <source>Earnings to date</source>
         <translation>Earnings to date</translation>
     </message>
     <message>
+        <location line="+34"/>
         <source>Projected earnings</source>
         <translation>Projected earnings</translation>
     </message>
     <message>
+        <location line="+17"/>
         <source>Initial projected earnings</source>
         <translation>Initial projected earnings</translation>
     </message>
     <message>
+        <location line="+19"/>
         <source>&amp;Blocks</source>
         <translation>&amp;Blocks</translation>
     </message>
     <message>
+        <location line="+2"/>
         <source>&amp;Days</source>
         <translation>&amp;Days</translation>
     </message>
     <message>
+        <location line="+2"/>
         <source>&amp;Weeks</source>
         <translation>&amp;Weeks</translation>
     </message>
     <message>
+        <location line="+2"/>
         <source>&amp;Months</source>
         <translation>&amp;Months</translation>
     </message>
     <message>
+        <location line="+405"/>
         <source>%1 blocks</source>
         <translation>%1 blocks</translation>
     </message>
     <message>
+        <location line="+5"/>
         <source>%1 days</source>
         <translation>%1 days</translation>
     </message>
     <message>
+        <location line="+4"/>
         <source>%1 weeks</source>
         <translation>%1 weeks</translation>
-    </message>
-</context>
-<context>
-    <name>Gulden</name>
-    <message>
-        <source>Done loading</source>
-        <translation>Done loading</translation>
-    </message>
-    <message>
-        <source>Erasing block index...</source>
-        <translation>Erasing block index...</translation>
-    </message>
-    <message>
-        <source>Error reading from database, shutting down.</source>
-        <translation>Error reading from database, shutting down.</translation>
-    </message>
-    <message>
-        <source>Incorrect or no genesis block found. Wrong datadir for network?</source>
-        <translation>Incorrect or no genesis block found. Wrong datadir for network?</translation>
-    </message>
-    <message>
-        <source>Legacy account</source>
-        <translation>Legacy account</translation>
-    </message>
-    <message>
-        <source>Loading P2P addresses...</source>
-        <translation>Loading P2P addresses...</translation>
-    </message>
-    <message>
-        <source>Loading banlist...</source>
-        <translation>Loading banlist...</translation>
-    </message>
-    <message>
-        <source>Loading block index...</source>
-        <translation>Loading block index...</translation>
-    </message>
-    <message>
-        <source>Loading wallet...</source>
-        <translation>Loading wallet...</translation>
-    </message>
-    <message>
-        <source>My account</source>
-        <translation>My account</translation>
-    </message>
-    <message>
-        <source>Wallet unlock required for wallet upgrade</source>
-        <translation>Wallet unlock required for wallet upgrade</translation>
-    </message>
-    <message>
-        <source>Zapping all transactions from wallet...</source>
-        <translation>Zapping all transactions from wallet...</translation>
-    </message>
-    <message>
-        <source>Pruning blockstore...</source>
-        <translation>Pruning blockstore...</translation>
-    </message>
-    <message>
-        <source>Reloading block index...</source>
-        <translation>Reloading block index...</translation>
-    </message>
-    <message>
-        <source>Rescanning...</source>
-        <translation>Rescanning...</translation>
-    </message>
-    <message>
-        <source>Rewinding blocks...</source>
-        <translation>Rewinding blocks...</translation>
-    </message>
-    <message>
-        <source>Starting network threads...</source>
-        <translation>Starting network threads...</translation>
-    </message>
-    <message>
-        <source>Upgrading block index...</source>
-        <translation>Upgrading block index...</translation>
-    </message>
-    <message>
-        <source>Verifying blocks...</source>
-        <translation>Verifying blocks...</translation>
-    </message>
-</context>
-<context>
-    <name>GuldenAmountField</name>
-    <message>
-        <source>Max</source>
-        <translation>Max</translation>
-    </message>
-    <message>
-        <source>Gulden</source>
-        <translation>Gulden</translation>
-    </message>
-</context>
-<context>
-    <name>HelpMessageDialog</name>
-    <message>
-        <source>version</source>
-        <translation>version</translation>
-    </message>
-    <message>
-        <source>(%1-bit)</source>
-        <translation>(%1-bit)</translation>
-    </message>
-    <message>
-        <source>About %1</source>
-        <translation>About %1</translation>
-    </message>
-    <message>
-        <source>Command-line options</source>
-        <translation>Command-line options</translation>
-    </message>
-    <message>
-        <source>Usage:</source>
-        <translation>Usage:</translation>
-    </message>
-    <message>
-        <source>command-line options</source>
-        <translation>command-line options</translation>
-    </message>
-    <message>
-        <source>UI Options:</source>
-        <translation>UI Options:</translation>
-    </message>
-    <message>
-        <source>Choose data directory on startup (default: %u)</source>
-        <translation>Choose data directory on startup (default: %u)</translation>
-    </message>
-    <message>
-        <source>Set language, for example &quot;de_DE&quot; (default: system locale)</source>
-        <translation>Set language, for example &quot;de_DE&quot; (default: system locale)</translation>
-    </message>
-    <message>
-        <source>Start minimized</source>
-        <translation>Start minimized</translation>
-    </message>
-    <message>
-        <source>Set SSL root certificates for payment request (default: -system-)</source>
-        <translation>Set SSL root certificates for payment request (default: -system-)</translation>
-    </message>
-    <message>
-        <source>Reset all settings changed in the GUI</source>
-        <translation>Reset all settings changed in the GUI</translation>
-    </message>
-</context>
-<context>
-    <name>OpenURIDialog</name>
-    <message>
-        <source>Open URI</source>
-        <translation>Open URI</translation>
-    </message>
-    <message>
-        <source>Open payment request from URI or file</source>
-        <translation>Open payment request from URI or file</translation>
-    </message>
-    <message>
-        <source>URI:</source>
-        <translation>URI:</translation>
-    </message>
-    <message>
-        <source>Select payment request file</source>
-        <translation>Select payment request file</translation>
-    </message>
-    <message>
-        <source>Select payment request file to open</source>
-        <translation>Select payment request file to open</translation>
-    </message>
-</context>
-<context>
-    <name>OverviewPage</name>
-    <message>
-        <source>Form</source>
-        <translation>Form</translation>
-    </message>
-    <message>
-        <source>Balances</source>
-        <translation>Balances</translation>
-    </message>
-    <message>
-        <source>The displayed information may be out of date. Your wallet automatically synchronizes with the Gulden network after a connection is established, but this process has not completed yet.</source>
-        <translation>The displayed information may be out of date. Your wallet automatically synchronizes with the Gulden network after a connection is established, but this process has not completed yet.</translation>
-    </message>
-    <message>
-        <source>Unconfirmed transactions to watch-only addresses</source>
-        <translation>Unconfirmed transactions to watch-only addresses</translation>
-    </message>
-    <message>
-        <source>Total of transactions that have yet to be confirmed, and do not yet count toward the spendable balance</source>
-        <translation>Total of transactions that have yet to be confirmed, and do not yet count toward the spendable balance</translation>
-    </message>
-    <message>
-        <source>Total:</source>
-        <translation>Total:</translation>
-    </message>
-    <message>
-        <source>Generated balance in watch-only addresses that has not yet matured</source>
-        <translation>Generated balance in watch-only addresses that has not yet matured</translation>
-    </message>
-    <message>
-        <source>Generated balance that has not yet matured</source>
-        <translation>Generated balance that has not yet matured</translation>
-    </message>
-    <message>
-        <source>Immature:</source>
-        <translation>Immature:</translation>
-    </message>
-    <message>
-        <source>Your current total balance</source>
-        <translation>Your current total balance</translation>
-    </message>
-    <message>
-        <source>Current total balance in watch-only addresses</source>
-        <translation>Current total balance in watch-only addresses</translation>
-    </message>
-    <message>
-        <source>Watch-only:</source>
-        <translation>Watch-only:</translation>
-    </message>
-    <message>
-        <source>Available:</source>
-        <translation>Available:</translation>
-    </message>
-    <message>
-        <source>Your current spendable balance</source>
-        <translation>Your current spendable balance</translation>
-    </message>
-    <message>
-        <source>Your current balance in watch-only addresses</source>
-        <translation>Your current balance in watch-only addresses</translation>
-    </message>
-    <message>
-        <source>Pending:</source>
-        <translation>Pending:</translation>
-    </message>
-    <message>
-        <source>Spendable:</source>
-        <translation>Spendable:</translation>
-    </message>
-    <message>
-        <source>Recent transactions</source>
-        <translation>Recent transactions</translation>
-    </message>
-</context>
-<context>
-    <name>SyncOverlay</name>
-    <message>
-        <source>Form</source>
-        <translation>Form</translation>
-    </message>
-    <message>
-        <source>Hide</source>
-        <translation>Hide</translation>
-    </message>
-    <message>
-        <source>&lt;br/&gt;&lt;br/&gt;&lt;b&gt;Notice&lt;/b&gt;&lt;br/&gt;&lt;br/&gt;Your wallet is now synchronizing with the Gulden network for the first time.&lt;br/&gt;Once your wallet has finished synchronizing, your balance and recent transactions will be visible.</source>
-        <translation>&lt;br/&gt;&lt;br/&gt;&lt;b&gt;Notice&lt;/b&gt;&lt;br/&gt;&lt;br/&gt;Your wallet is now synchronizing with the Gulden network for the first time.&lt;br/&gt;Once your wallet has finished synchronizing, your balance and recent transactions will be visible.</translation>
-    </message>
-    <message>
-        <source>&lt;br/&gt;&lt;br/&gt;&lt;b&gt;Notice&lt;/b&gt;&lt;br/&gt;&lt;br/&gt;Your wallet is now synchronizing with the Gulden network.&lt;br/&gt;Once your wallet has finished synchronizing, your balance and recent transactions will be visible.</source>
-        <translation>&lt;br/&gt;&lt;br/&gt;&lt;b&gt;Notice&lt;/b&gt;&lt;br/&gt;&lt;br/&gt;Your wallet is now synchronizing with the Gulden network.&lt;br/&gt;Once your wallet has finished synchronizing, your balance and recent transactions will be visible.</translation>
-    </message>
-</context>
-<context>
-    <name>WarningOverlay</name>
-    <message>
-        <source>Form</source>
-        <translation>Form</translation>
-    </message>
-    <message>
-        <source>Hide</source>
-        <translation>Hide</translation>
-    </message>
-</context>
-<context>
-    <name>PaymentServer</name>
-    <message>
-        <source>Payment request error</source>
-        <translation>Payment request error</translation>
-    </message>
-    <message>
-        <source>Cannot start gulden: click-to-pay handler</source>
-        <translation>Cannot start gulden: click-to-pay handler</translation>
-    </message>
-    <message>
-        <source>URI handling</source>
-        <translation>URI handling</translation>
-    </message>
-    <message>
-        <source>Payment request fetch URL is invalid: %1</source>
-        <translation>Payment request fetch URL is invalid: %1</translation>
-    </message>
-    <message>
-        <source>Invalid payment address %1</source>
-        <translation>Invalid payment address %1</translation>
-    </message>
-    <message>
-        <source>URI cannot be parsed! This can be caused by an invalid Gulden address or malformed URI parameters.</source>
-        <translation>URI cannot be parsed! This can be caused by an invalid Gulden address or malformed URI parameters.</translation>
-    </message>
-    <message>
-        <source>Payment request file handling</source>
-        <translation>Payment request file handling</translation>
-    </message>
-    <message>
-        <source>Payment request file cannot be read! This can be caused by an invalid payment request file.</source>
-        <translation>Payment request file cannot be read! This can be caused by an invalid payment request file.</translation>
-    </message>
-    <message>
-        <source>Payment request rejected</source>
-        <translation>Payment request rejected</translation>
-    </message>
-    <message>
-        <source>Payment request network doesn&apos;t match client network.</source>
-        <translation>Payment request network doesn&apos;t match client network.</translation>
-    </message>
-    <message>
-        <source>Payment request expired.</source>
-        <translation>Payment request expired.</translation>
-    </message>
-    <message>
-        <source>Payment request is not initialized.</source>
-        <translation>Payment request is not initialized.</translation>
-    </message>
-    <message>
-        <source>Unverified payment requests to custom payment scripts are unsupported.</source>
-        <translation>Unverified payment requests to custom payment scripts are unsupported.</translation>
-    </message>
-    <message>
-        <source>Invalid payment request.</source>
-        <translation>Invalid payment request.</translation>
-    </message>
-    <message>
-        <source>Requested payment amount of %1 is too small (considered dust).</source>
-        <translation>Requested payment amount of %1 is too small (considered dust).</translation>
-    </message>
-    <message>
-        <source>Refund from %1</source>
-        <translation>Refund from %1</translation>
-    </message>
-    <message>
-        <source>Payment request %1 is too large (%2 bytes, allowed %3 bytes).</source>
-        <translation>Payment request %1 is too large (%2 bytes, allowed %3 bytes).</translation>
-    </message>
-    <message>
-        <source>Error communicating with %1: %2</source>
-        <translation>Error communicating with %1: %2</translation>
-    </message>
-    <message>
-        <source>Payment request cannot be parsed!</source>
-        <translation>Payment request cannot be parsed!</translation>
-    </message>
-    <message>
-        <source>Bad response from server %1</source>
-        <translation>Bad response from server %1</translation>
-    </message>
-    <message>
-        <source>Network request error</source>
-        <translation>Network request error</translation>
-    </message>
-    <message>
-        <source>Payment acknowledged</source>
-        <translation>Payment acknowledged</translation>
-    </message>
-</context>
-<context>
-    <name>PeerTableModel</name>
-    <message>
-        <source>NodeId</source>
-        <translation>NodeId</translation>
-    </message>
-    <message>
-        <source>Node/Service</source>
-        <translation>Node/Service</translation>
-    </message>
-    <message>
-        <source>User Agent</source>
-        <translation>User Agent</translation>
-    </message>
-    <message>
-        <source>Ping</source>
-        <translation>Ping</translation>
-    </message>
-</context>
-<context>
-    <name>PlotMouseTracker</name>
-    <message>
-        <source>Initial expected earnings:</source>
-        <translation>Initial expected earnings:</translation>
-    </message>
-    <message>
-        <source>Earnings to date:</source>
-        <translation>Earnings to date:</translation>
-    </message>
-    <message>
-        <source>Future earnings forecast:</source>
-        <translation>Future earnings forecast:</translation>
-    </message>
-</context>
-<context>
-    <name>QObject::QObject</name>
-    <message>
-        <source>Error: Specified data directory &quot;%1&quot; does not exist.</source>
-        <translation>Error: Specified data directory &quot;%1&quot; does not exist.</translation>
-    </message>
-    <message>
-        <source>Error: Cannot parse configuration file: %1. Only use key=value syntax.</source>
-        <translation>Error: Cannot parse configuration file: %1. Only use key=value syntax.</translation>
-    </message>
-    <message>
-        <source>Error: %1</source>
-        <translation>Error: %1</translation>
-    </message>
-</context>
-<context>
-    <name>SendConfirmationDialog</name>
-    <message>
-        <source>Yes</source>
-        <translation>Yes</translation>
-    </message>
-</context>
-<context>
-    <name>ViewAddressDialog</name>
-    <message>
-        <source>address</source>
-        <translation>address</translation>
-    </message>
-    <message>
-        <source>Address copied to clipboard</source>
-        <translation>Address copied to clipboard</translation>
-    </message>
-    <message>
-        <source>Copy address to clipboard</source>
-        <translation>Copy address to clipboard</translation>
-    </message>
-    <message>
-        <source>Resulting URI too long, try to reduce the text for label / message.</source>
-        <translation>Resulting URI too long, try to reduce the text for label / message.</translation>
-    </message>
-    <message>
-        <source>My witness address</source>
-        <translation>My witness address</translation>
-    </message>
-    <message>
-        <source>No valid witness address has been generated for this account</source>
-        <translation>No valid witness address has been generated for this account</translation>
-    </message>
-</context>
-<context>
-    <name>ShutdownWindow</name>
-    <message>
-        <source>%1 is shutting down...</source>
-        <translation>%1 is shutting down...</translation>
-    </message>
-    <message>
-        <source>Do not shut down the computer until this window disappears.</source>
-        <translation>Do not shut down the computer until this window disappears.</translation>
-    </message>
-</context>
-<context>
-    <name>TrafficGraphWidget</name>
-    <message>
-        <source>KB/s</source>
-        <translation>KB/s</translation>
-    </message>
-</context>
-<context>
-    <name>TransactionDescDialog</name>
-    <message>
-        <source>This pane shows a detailed description of the transaction</source>
-        <translation>This pane shows a detailed description of the transaction</translation>
-    </message>
-    <message>
-        <source>Details for %1</source>
-        <translation>Details for %1</translation>
-    </message>
-</context>
-<context>
-    <name>WalletModel</name>
-    <message>
-        <source>Fee bump error</source>
-        <translation>Fee bump error</translation>
-    </message>
-    <message>
-        <source>Increasing transaction fee failed</source>
-        <translation>Increasing transaction fee failed</translation>
-    </message>
-    <message>
-        <source>Do you want to increase the fee?</source>
-        <translation>Do you want to increase the fee?</translation>
-    </message>
-    <message>
-        <source>Current fee:</source>
-        <translation>Current fee:</translation>
-    </message>
-    <message>
-        <source>Increase:</source>
-        <translation>Increase:</translation>
-    </message>
-    <message>
-        <source>New fee:</source>
-        <translation>New fee:</translation>
-    </message>
-    <message>
-        <source>Confirm fee bump</source>
-        <translation>Confirm fee bump</translation>
-    </message>
-    <message>
-        <source>Can&apos;t sign transaction.</source>
-        <translation>Can&apos;t sign transaction.</translation>
-    </message>
-    <message>
-        <source>Could not commit transaction</source>
-        <translation>Could not commit transaction</translation>
     </message>
 </context>
 <context>
     <name>toolbar</name>
     <message>
+        <location filename="../../_Gulden/GuldenGUI.cpp" line="-1221"/>
         <source>Account toolbar</source>
         <translation>Account toolbar</translation>
     </message>
     <message>
+        <location line="+87"/>
         <source>Overview toolbar</source>
         <translation>Overview toolbar</translation>
     </message>
     <message>
+        <location line="+79"/>
+        <location line="+131"/>
         <source>Spacer  toolbar</source>
         <translation>Spacer  toolbar</translation>
     </message>
     <message>
+        <location line="-26"/>
         <source>Navigation toolbar</source>
         <translation>Navigation toolbar</translation>
     </message>
     <message>
+        <location line="+9"/>
         <source>Account info toolbar</source>
         <translation>Account info toolbar</translation>
     </message>
     <message>
+        <location line="+170"/>
         <source>Status toolbar</source>
         <translation>Status toolbar</translation>
     </message>
     <message>
+        <location line="+68"/>
         <source>Backup</source>
         <translation>Backup</translation>
     </message>
