// Copyright (c) 2009-2015 The Bitcoin Core developers
// Distributed under the MIT software license, see the accompanying
// file COPYING or http://www.opensource.org/licenses/mit-license.php.
//
// File contains modifications by: The Gulden developers
// All modifications:
// Copyright (c) 2016 The Gulden developers
// Authored by: Malcolm MacLeod (mmacleod@webmail.co.za)
// Distributed under the GULDEN software license, see the accompanying
// file COPYING

#if defined(HAVE_CONFIG_H)
#include "config/bitcoin-config.h"
#endif

#include "base58.h"
#include "clientversion.h"
#include "coins.h"
#include "consensus/consensus.h"
#include "core_io.h"
#include "keystore.h"
#include "policy/policy.h"
#include "primitives/transaction.h"
#include "script/script.h"
#include "script/sign.h"
#include <univalue.h>
#include "util.h"
#include "utilmoneystr.h"
#include "utilstrencodings.h"

#include <stdio.h>

#include <boost/algorithm/string.hpp>
#include <boost/assign/list_of.hpp>

<<<<<<< HEAD
#include <Gulden/translate.h>

#define _(x) gulden_translate(x) /* Keep the _() around in case gettext or such will be used later to translate non-UI */


using namespace std;

static bool fCreateBlank;
static map<string,UniValue> registers;
=======
static bool fCreateBlank;
static std::map<std::string,UniValue> registers;
>>>>>>> 10ae7a7b
static const int CONTINUE_EXECUTION=-1;

//
// This function returns either one of EXIT_ codes when it's expected to stop the process or
// CONTINUE_EXECUTION when it's expected to continue further.
//
static int AppInitRawTx(int argc, char* argv[])
{
    //
    // Parameters
    //
    ParseParameters(argc, argv);

    // Check for -testnet or -regtest parameter (Params() calls are only valid after this clause)
    try {
        SelectParams(ChainNameFromCommandLine());
    } catch (const std::exception& e) {
        fprintf(stderr, "Error: %s\n", e.what());
        return EXIT_FAILURE;
    }

    fCreateBlank = GetBoolArg("-create", false);

    if (argc<2 || mapArgs.count("-?") || mapArgs.count("-h") || mapArgs.count("-help"))
    {
        // First part of help message is specific to this utility
        std::string strUsage = strprintf(_("%s bitcoin-tx utility version"), _(PACKAGE_NAME)) + " " + FormatFullVersion() + "\n\n" +
            _("Usage:") + "\n" +
              "  bitcoin-tx [options] <hex-tx> [commands]  " + _("Update hex-encoded bitcoin transaction") + "\n" +
              "  bitcoin-tx [options] -create [commands]   " + _("Create hex-encoded bitcoin transaction") + "\n" +
              "\n";

        fprintf(stdout, "%s", strUsage.c_str());

        strUsage = HelpMessageGroup(_("Options:"));
        strUsage += HelpMessageOpt("-?", _("This help message"));
        strUsage += HelpMessageOpt("-create", _("Create new, empty TX."));
        strUsage += HelpMessageOpt("-json", _("Select JSON output"));
        strUsage += HelpMessageOpt("-txid", _("Output only the hex-encoded transaction id of the resultant transaction."));
        AppendParamsHelpMessages(strUsage);

        fprintf(stdout, "%s", strUsage.c_str());

        strUsage = HelpMessageGroup(_("Commands:"));
        strUsage += HelpMessageOpt("delin=N", _("Delete input N from TX"));
        strUsage += HelpMessageOpt("delout=N", _("Delete output N from TX"));
        strUsage += HelpMessageOpt("in=TXID:VOUT(:SEQUENCE_NUMBER)", _("Add input to TX"));
        strUsage += HelpMessageOpt("locktime=N", _("Set TX lock time to N"));
        strUsage += HelpMessageOpt("nversion=N", _("Set TX version to N"));
        strUsage += HelpMessageOpt("outaddr=VALUE:ADDRESS", _("Add address-based output to TX"));
        strUsage += HelpMessageOpt("outdata=[VALUE:]DATA", _("Add data-based output to TX"));
        strUsage += HelpMessageOpt("outscript=VALUE:SCRIPT", _("Add raw script output to TX"));
        strUsage += HelpMessageOpt("sign=SIGHASH-FLAGS", _("Add zero or more signatures to transaction") + ". " +
            _("This command requires JSON registers:") +
            _("prevtxs=JSON object") + ", " +
            _("privatekeys=JSON object") + ". " +
            _("See signrawtransaction docs for format of sighash flags, JSON objects."));
        fprintf(stdout, "%s", strUsage.c_str());

        strUsage = HelpMessageGroup(_("Register Commands:"));
        strUsage += HelpMessageOpt("load=NAME:FILENAME", _("Load JSON file FILENAME into register NAME"));
        strUsage += HelpMessageOpt("set=NAME:JSON-STRING", _("Set register NAME to given JSON-STRING"));
        fprintf(stdout, "%s", strUsage.c_str());

        if (argc < 2) {
            fprintf(stderr, "Error: too few parameters\n");
            return EXIT_FAILURE;
        }
        return EXIT_SUCCESS;
    }
    return CONTINUE_EXECUTION;
}

static void RegisterSetJson(const std::string& key, const std::string& rawJson)
{
    UniValue val;
    if (!val.read(rawJson)) {
        std::string strErr = "Cannot parse JSON for key " + key;
        throw std::runtime_error(strErr);
    }

    registers[key] = val;
}

static void RegisterSet(const std::string& strInput)
{
    // separate NAME:VALUE in string
    size_t pos = strInput.find(':');
    if ((pos == std::string::npos) ||
        (pos == 0) ||
        (pos == (strInput.size() - 1)))
        throw std::runtime_error("Register input requires NAME:VALUE");

    std::string key = strInput.substr(0, pos);
    std::string valStr = strInput.substr(pos + 1, std::string::npos);

    RegisterSetJson(key, valStr);
}

static void RegisterLoad(const std::string& strInput)
{
    // separate NAME:FILENAME in string
    size_t pos = strInput.find(':');
    if ((pos == std::string::npos) ||
        (pos == 0) ||
        (pos == (strInput.size() - 1)))
        throw std::runtime_error("Register load requires NAME:FILENAME");

    std::string key = strInput.substr(0, pos);
    std::string filename = strInput.substr(pos + 1, std::string::npos);

    FILE *f = fopen(filename.c_str(), "r");
    if (!f) {
        std::string strErr = "Cannot open file " + filename;
        throw std::runtime_error(strErr);
    }

    // load file chunks into one big buffer
    std::string valStr;
    while ((!feof(f)) && (!ferror(f))) {
        char buf[4096];
        int bread = fread(buf, 1, sizeof(buf), f);
        if (bread <= 0)
            break;

        valStr.insert(valStr.size(), buf, bread);
    }

    int error = ferror(f);
    fclose(f);

    if (error) {
        std::string strErr = "Error reading file " + filename;
        throw std::runtime_error(strErr);
    }

    // evaluate as JSON buffer register
    RegisterSetJson(key, valStr);
}

static void MutateTxVersion(CMutableTransaction& tx, const std::string& cmdVal)
{
    int64_t newVersion = atoi64(cmdVal);
    if (newVersion < 1 || newVersion > CTransaction::MAX_STANDARD_VERSION)
        throw std::runtime_error("Invalid TX version requested");

    tx.nVersion = (int) newVersion;
}

static void MutateTxLocktime(CMutableTransaction& tx, const std::string& cmdVal)
{
    int64_t newLocktime = atoi64(cmdVal);
    if (newLocktime < 0LL || newLocktime > 0xffffffffLL)
        throw std::runtime_error("Invalid TX locktime requested");

    tx.nLockTime = (unsigned int) newLocktime;
}

static void MutateTxAddInput(CMutableTransaction& tx, const std::string& strInput)
{
    std::vector<std::string> vStrInputParts;
    boost::split(vStrInputParts, strInput, boost::is_any_of(":"));

    // separate TXID:VOUT in string
    if (vStrInputParts.size()<2)
        throw std::runtime_error("TX input missing separator");

    // extract and validate TXID
    std::string strTxid = vStrInputParts[0];
    if ((strTxid.size() != 64) || !IsHex(strTxid))
        throw std::runtime_error("invalid TX input txid");
    uint256 txid(uint256S(strTxid));

    static const unsigned int minTxOutSz = 9;
    static const unsigned int maxVout = MAX_BLOCK_BASE_SIZE / minTxOutSz;

    // extract and validate vout
    std::string strVout = vStrInputParts[1];
    int vout = atoi(strVout);
    if ((vout < 0) || (vout > (int)maxVout))
        throw std::runtime_error("invalid TX input vout");

    // extract the optional sequence number
    uint32_t nSequenceIn=std::numeric_limits<unsigned int>::max();
    if (vStrInputParts.size() > 2)
        nSequenceIn = std::stoul(vStrInputParts[2]);

    // append to transaction input list
    CTxIn txin(txid, vout, CScript(), nSequenceIn);
    tx.vin.push_back(txin);
}

static void MutateTxAddOutAddr(CMutableTransaction& tx, const std::string& strInput)
{
    // separate VALUE:ADDRESS in string
    size_t pos = strInput.find(':');
    if ((pos == std::string::npos) ||
        (pos == 0) ||
        (pos == (strInput.size() - 1)))
        throw std::runtime_error("TX output missing separator");

    // extract and validate VALUE
    std::string strValue = strInput.substr(0, pos);
    CAmount value;
    if (!ParseMoney(strValue, value))
        throw std::runtime_error("invalid TX output value");

    // extract and validate ADDRESS
    std::string strAddr = strInput.substr(pos + 1, std::string::npos);
    CBitcoinAddress addr(strAddr);
    if (!addr.IsValid())
        throw std::runtime_error("invalid TX output address");

    // build standard output script via GetScriptForDestination()
    CScript scriptPubKey = GetScriptForDestination(addr.Get());

    // construct TxOut, append to transaction output list
    CTxOut txout(value, scriptPubKey);
    tx.vout.push_back(txout);
}

static void MutateTxAddOutData(CMutableTransaction& tx, const std::string& strInput)
{
    CAmount value = 0;

    // separate [VALUE:]DATA in string
    size_t pos = strInput.find(':');

    if (pos==0)
        throw std::runtime_error("TX output value not specified");

    if (pos != std::string::npos) {
        // extract and validate VALUE
        std::string strValue = strInput.substr(0, pos);
        if (!ParseMoney(strValue, value))
            throw std::runtime_error("invalid TX output value");
    }

    // extract and validate DATA
    std::string strData = strInput.substr(pos + 1, std::string::npos);

    if (!IsHex(strData))
        throw std::runtime_error("invalid TX output data");

    std::vector<unsigned char> data = ParseHex(strData);

    CTxOut txout(value, CScript() << OP_RETURN << data);
    tx.vout.push_back(txout);
}

static void MutateTxAddOutScript(CMutableTransaction& tx, const std::string& strInput)
{
    // separate VALUE:SCRIPT in string
    size_t pos = strInput.find(':');
    if ((pos == std::string::npos) ||
        (pos == 0))
        throw std::runtime_error("TX output missing separator");

    // extract and validate VALUE
    std::string strValue = strInput.substr(0, pos);
    CAmount value;
    if (!ParseMoney(strValue, value))
        throw std::runtime_error("invalid TX output value");

    // extract and validate script
    std::string strScript = strInput.substr(pos + 1, std::string::npos);
    CScript scriptPubKey = ParseScript(strScript); // throws on err

    // construct TxOut, append to transaction output list
    CTxOut txout(value, scriptPubKey);
    tx.vout.push_back(txout);
}

static void MutateTxDelInput(CMutableTransaction& tx, const std::string& strInIdx)
{
    // parse requested deletion index
    int inIdx = atoi(strInIdx);
    if (inIdx < 0 || inIdx >= (int)tx.vin.size()) {
        std::string strErr = "Invalid TX input index '" + strInIdx + "'";
        throw std::runtime_error(strErr.c_str());
    }

    // delete input from transaction
    tx.vin.erase(tx.vin.begin() + inIdx);
}

static void MutateTxDelOutput(CMutableTransaction& tx, const std::string& strOutIdx)
{
    // parse requested deletion index
    int outIdx = atoi(strOutIdx);
    if (outIdx < 0 || outIdx >= (int)tx.vout.size()) {
        std::string strErr = "Invalid TX output index '" + strOutIdx + "'";
        throw std::runtime_error(strErr.c_str());
    }

    // delete output from transaction
    tx.vout.erase(tx.vout.begin() + outIdx);
}

static const unsigned int N_SIGHASH_OPTS = 6;
static const struct {
    const char *flagStr;
    int flags;
} sighashOptions[N_SIGHASH_OPTS] = {
    {"ALL", SIGHASH_ALL},
    {"NONE", SIGHASH_NONE},
    {"SINGLE", SIGHASH_SINGLE},
    {"ALL|ANYONECANPAY", SIGHASH_ALL|SIGHASH_ANYONECANPAY},
    {"NONE|ANYONECANPAY", SIGHASH_NONE|SIGHASH_ANYONECANPAY},
    {"SINGLE|ANYONECANPAY", SIGHASH_SINGLE|SIGHASH_ANYONECANPAY},
};

static bool findSighashFlags(int& flags, const std::string& flagStr)
{
    flags = 0;

    for (unsigned int i = 0; i < N_SIGHASH_OPTS; i++) {
        if (flagStr == sighashOptions[i].flagStr) {
            flags = sighashOptions[i].flags;
            return true;
        }
    }

    return false;
}

uint256 ParseHashUO(std::map<std::string,UniValue>& o, std::string strKey)
{
    if (!o.count(strKey))
        return uint256();
    return ParseHashUV(o[strKey], strKey);
}

std::vector<unsigned char> ParseHexUO(std::map<std::string,UniValue>& o, std::string strKey)
{
    if (!o.count(strKey)) {
        std::vector<unsigned char> emptyVec;
        return emptyVec;
    }
    return ParseHexUV(o[strKey], strKey);
}

static CAmount AmountFromValue(const UniValue& value)
{
    if (!value.isNum() && !value.isStr())
        throw std::runtime_error("Amount is not a number or string");
    CAmount amount;
    if (!ParseFixedPoint(value.getValStr(), 8, &amount))
        throw std::runtime_error("Invalid amount");
    if (!MoneyRange(amount))
        throw std::runtime_error("Amount out of range");
    return amount;
}

static void MutateTxSign(CMutableTransaction& tx, const std::string& flagStr)
{
    int nHashType = SIGHASH_ALL;

    if (flagStr.size() > 0)
        if (!findSighashFlags(nHashType, flagStr))
            throw std::runtime_error("unknown sighash flag/sign option");

    std::vector<CTransaction> txVariants;
    txVariants.push_back(tx);

    // mergedTx will end up with all the signatures; it
    // starts as a clone of the raw tx:
    CMutableTransaction mergedTx(txVariants[0]);
    bool fComplete = true;
    CCoinsView viewDummy;
    CCoinsViewCache view(&viewDummy);

    if (!registers.count("privatekeys"))
        throw std::runtime_error("privatekeys register variable must be set.");
    CBasicKeyStore tempKeystore;
    UniValue keysObj = registers["privatekeys"];

    for (unsigned int kidx = 0; kidx < keysObj.size(); kidx++) {
        if (!keysObj[kidx].isStr())
            throw std::runtime_error("privatekey not a std::string");
        CBitcoinSecret vchSecret;
        bool fGood = vchSecret.SetString(keysObj[kidx].getValStr());
        if (!fGood)
            throw std::runtime_error("privatekey not valid");

        CKey key = vchSecret.GetKey();
        tempKeystore.AddKey(key);
    }

    // Add previous txouts given in the RPC call:
    if (!registers.count("prevtxs"))
        throw std::runtime_error("prevtxs register variable must be set.");
    UniValue prevtxsObj = registers["prevtxs"];
    {
        for (unsigned int previdx = 0; previdx < prevtxsObj.size(); previdx++) {
            UniValue prevOut = prevtxsObj[previdx];
            if (!prevOut.isObject())
                throw std::runtime_error("expected prevtxs internal object");

            std::map<std::string,UniValue::VType> types = boost::assign::map_list_of("txid", UniValue::VSTR)("vout",UniValue::VNUM)("scriptPubKey",UniValue::VSTR);
            if (!prevOut.checkObject(types))
                throw std::runtime_error("prevtxs internal object typecheck fail");

            uint256 txid = ParseHashUV(prevOut["txid"], "txid");

            int nOut = atoi(prevOut["vout"].getValStr());
            if (nOut < 0)
                throw std::runtime_error("vout must be positive");

            std::vector<unsigned char> pkData(ParseHexUV(prevOut["scriptPubKey"], "scriptPubKey"));
            CScript scriptPubKey(pkData.begin(), pkData.end());

            {
                CCoinsModifier coins = view.ModifyCoins(txid);
                if (coins->IsAvailable(nOut) && coins->vout[nOut].scriptPubKey != scriptPubKey) {
                    std::string err("Previous output scriptPubKey mismatch:\n");
                    err = err + ScriptToAsmStr(coins->vout[nOut].scriptPubKey) + "\nvs:\n"+
                        ScriptToAsmStr(scriptPubKey);
                    throw std::runtime_error(err);
                }
                if ((unsigned int)nOut >= coins->vout.size())
                    coins->vout.resize(nOut+1);
                coins->vout[nOut].scriptPubKey = scriptPubKey;
                coins->vout[nOut].nValue = 0;
                if (prevOut.exists("amount")) {
                    coins->vout[nOut].nValue = AmountFromValue(prevOut["amount"]);
                }
            }

            // if redeemScript given and private keys given,
            // add redeemScript to the tempKeystore so it can be signed:
            if ((scriptPubKey.IsPayToScriptHash() || scriptPubKey.IsPayToWitnessScriptHash()) &&
                prevOut.exists("redeemScript")) {
                UniValue v = prevOut["redeemScript"];
                std::vector<unsigned char> rsData(ParseHexUV(v, "redeemScript"));
                CScript redeemScript(rsData.begin(), rsData.end());
                tempKeystore.AddCScript(redeemScript);
            }
        }
    }

    const CKeyStore& keystore = tempKeystore;

    bool fHashSingle = ((nHashType & ~SIGHASH_ANYONECANPAY) == SIGHASH_SINGLE);

    // Sign what we can:
    for (unsigned int i = 0; i < mergedTx.vin.size(); i++) {
        CTxIn& txin = mergedTx.vin[i];
        const CCoins* coins = view.AccessCoins(txin.prevout.hash);
        if (!coins || !coins->IsAvailable(txin.prevout.n)) {
            fComplete = false;
            continue;
        }
        const CScript& prevPubKey = coins->vout[txin.prevout.n].scriptPubKey;
        const CAmount& amount = coins->vout[txin.prevout.n].nValue;

        SignatureData sigdata;
        // Only sign SIGHASH_SINGLE if there's a corresponding output:
        if (!fHashSingle || (i < mergedTx.vout.size()))
            ProduceSignature(MutableTransactionSignatureCreator(&keystore, &mergedTx, i, amount, nHashType), prevPubKey, sigdata);

        // ... and merge in other signatures:
        BOOST_FOREACH(const CTransaction& txv, txVariants)
            sigdata = CombineSignatures(prevPubKey, MutableTransactionSignatureChecker(&mergedTx, i, amount), sigdata, DataFromTransaction(txv, i));
        UpdateTransaction(mergedTx, i, sigdata);

        if (!VerifyScript(txin.scriptSig, prevPubKey, mergedTx.wit.vtxinwit.size() > i ? &mergedTx.wit.vtxinwit[i].scriptWitness : NULL, STANDARD_SCRIPT_VERIFY_FLAGS, MutableTransactionSignatureChecker(&mergedTx, i, amount)))
            fComplete = false;
    }

    if (fComplete) {
        // do nothing... for now
        // perhaps store this for later optional JSON output
    }

    tx = mergedTx;
}

class Secp256k1Init
{
    ECCVerifyHandle globalVerifyHandle;

public:
    Secp256k1Init() {
        ECC_Start();
    }
    ~Secp256k1Init() {
        ECC_Stop();
    }
};

static void MutateTx(CMutableTransaction& tx, const std::string& command,
                     const std::string& commandVal)
{
    std::unique_ptr<Secp256k1Init> ecc;

    if (command == "nversion")
        MutateTxVersion(tx, commandVal);
    else if (command == "locktime")
        MutateTxLocktime(tx, commandVal);

    else if (command == "delin")
        MutateTxDelInput(tx, commandVal);
    else if (command == "in")
        MutateTxAddInput(tx, commandVal);

    else if (command == "delout")
        MutateTxDelOutput(tx, commandVal);
    else if (command == "outaddr")
        MutateTxAddOutAddr(tx, commandVal);
    else if (command == "outdata")
        MutateTxAddOutData(tx, commandVal);
    else if (command == "outscript")
        MutateTxAddOutScript(tx, commandVal);

    else if (command == "sign") {
        if (!ecc) { ecc.reset(new Secp256k1Init()); }
        MutateTxSign(tx, commandVal);
    }

    else if (command == "load")
        RegisterLoad(commandVal);

    else if (command == "set")
        RegisterSet(commandVal);

    else
        throw std::runtime_error("unknown command");
}

static void OutputTxJSON(const CTransaction& tx)
{
    UniValue entry(UniValue::VOBJ);
    TxToUniv(tx, uint256(), entry);

    std::string jsonOutput = entry.write(4);
    fprintf(stdout, "%s\n", jsonOutput.c_str());
}

static void OutputTxHash(const CTransaction& tx)
{
    std::string strHexHash = tx.GetHash().GetHex(); // the hex-encoded transaction hash (aka the transaction id)

    fprintf(stdout, "%s\n", strHexHash.c_str());
}

static void OutputTxHex(const CTransaction& tx)
{
    std::string strHex = EncodeHexTx(tx);

    fprintf(stdout, "%s\n", strHex.c_str());
}

static void OutputTx(const CTransaction& tx)
{
    if (GetBoolArg("-json", false))
        OutputTxJSON(tx);
    else if (GetBoolArg("-txid", false))
        OutputTxHash(tx);
    else
        OutputTxHex(tx);
}

static std::string readStdin()
{
    char buf[4096];
    std::string ret;

    while (!feof(stdin)) {
        size_t bread = fread(buf, 1, sizeof(buf), stdin);
        ret.append(buf, bread);
        if (bread < sizeof(buf))
            break;
    }

    if (ferror(stdin))
        throw std::runtime_error("error reading stdin");

    boost::algorithm::trim_right(ret);

    return ret;
}

static int CommandLineRawTx(int argc, char* argv[])
{
    std::string strPrint;
    int nRet = 0;
    try {
        // Skip switches; Permit common stdin convention "-"
        while (argc > 1 && IsSwitchChar(argv[1][0]) &&
               (argv[1][1] != 0)) {
            argc--;
            argv++;
        }

        CTransaction txDecodeTmp;
        int startArg;

        if (!fCreateBlank) {
            // require at least one param
            if (argc < 2)
                throw std::runtime_error("too few parameters");

            // param: hex-encoded bitcoin transaction
            std::string strHexTx(argv[1]);
            if (strHexTx == "-")                 // "-" implies standard input
                strHexTx = readStdin();

            if (!DecodeHexTx(txDecodeTmp, strHexTx, true))
<<<<<<< HEAD
                throw runtime_error("invalid transaction encoding");
=======
                throw std::runtime_error("invalid transaction encoding");
>>>>>>> 10ae7a7b

            startArg = 2;
        } else
            startArg = 1;

        CMutableTransaction tx(txDecodeTmp);

        for (int i = startArg; i < argc; i++) {
            std::string arg = argv[i];
            std::string key, value;
            size_t eqpos = arg.find('=');
            if (eqpos == std::string::npos)
                key = arg;
            else {
                key = arg.substr(0, eqpos);
                value = arg.substr(eqpos + 1);
            }

            MutateTx(tx, key, value);
        }

        OutputTx(tx);
    }

    catch (const boost::thread_interrupted&) {
        throw;
    }
    catch (const std::exception& e) {
        strPrint = std::string("error: ") + e.what();
        nRet = EXIT_FAILURE;
    }
    catch (...) {
        PrintExceptionContinue(NULL, "CommandLineRawTx()");
        throw;
    }

    if (strPrint != "") {
        fprintf((nRet == 0 ? stdout : stderr), "%s\n", strPrint.c_str());
    }
    return nRet;
}

int main(int argc, char* argv[])
{
    SetupEnvironment();

    try {
        int ret = AppInitRawTx(argc, argv);
        if (ret != CONTINUE_EXECUTION)
            return ret;
    }
    catch (const std::exception& e) {
        PrintExceptionContinue(&e, "AppInitRawTx()");
        return EXIT_FAILURE;
    } catch (...) {
        PrintExceptionContinue(NULL, "AppInitRawTx()");
        return EXIT_FAILURE;
    }

    int ret = EXIT_FAILURE;
    try {
        ret = CommandLineRawTx(argc, argv);
    }
    catch (const std::exception& e) {
        PrintExceptionContinue(&e, "CommandLineRawTx()");
    } catch (...) {
        PrintExceptionContinue(NULL, "CommandLineRawTx()");
    }
    return ret;
}<|MERGE_RESOLUTION|>--- conflicted
+++ resolved
@@ -33,20 +33,13 @@
 #include <boost/algorithm/string.hpp>
 #include <boost/assign/list_of.hpp>
 
-<<<<<<< HEAD
 #include <Gulden/translate.h>
 
 #define _(x) gulden_translate(x) /* Keep the _() around in case gettext or such will be used later to translate non-UI */
 
 
-using namespace std;
-
-static bool fCreateBlank;
-static map<string,UniValue> registers;
-=======
 static bool fCreateBlank;
 static std::map<std::string,UniValue> registers;
->>>>>>> 10ae7a7b
 static const int CONTINUE_EXECUTION=-1;
 
 //
@@ -656,11 +649,7 @@
                 strHexTx = readStdin();
 
             if (!DecodeHexTx(txDecodeTmp, strHexTx, true))
-<<<<<<< HEAD
-                throw runtime_error("invalid transaction encoding");
-=======
                 throw std::runtime_error("invalid transaction encoding");
->>>>>>> 10ae7a7b
 
             startArg = 2;
         } else
