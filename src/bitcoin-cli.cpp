// Copyright (c) 2009-2010 Satoshi Nakamoto
// Copyright (c) 2009-2016 The Bitcoin Core developers
// Distributed under the MIT software license, see the accompanying
// file COPYING or http://www.opensource.org/licenses/mit-license.php.
//
// File contains modifications by: The Gulden developers
// All modifications:
// Copyright (c) 2016-2017 The Gulden developers
// Authored by: Malcolm MacLeod (mmacleod@webmail.co.za)
// Distributed under the GULDEN software license, see the accompanying
// file COPYING

#if defined(HAVE_CONFIG_H)
#include "config/bitcoin-config.h"
#endif

#include "chainparamsbase.h"
#include "clientversion.h"
#include "rpc/client.h"
#include "rpc/protocol.h"
#include "util.h"
#include "utilstrencodings.h"

#include <boost/filesystem/operations.hpp>
#include <stdio.h>

<<<<<<< HEAD
#include <Gulden/translate.h>

#define _(x) gulden_translate(x) /* Keep the _() around in case gettext or such will be used later to translate non-UI */
#include <event2/event.h>
#include <event2/http.h>
=======
>>>>>>> 95bab821
#include <event2/buffer.h>
#include <event2/keyvalq_struct.h>
#include "support/events.h"

#include <univalue.h>
#include "util.h"

static const char DEFAULT_RPCCONNECT[] = "127.0.0.1";
static const int DEFAULT_HTTP_CLIENT_TIMEOUT=900;
static const bool DEFAULT_NAMED=false;
static const int CONTINUE_EXECUTION=-1;

std::string HelpMessageCli()
{
    std::string strUsage;
    strUsage += HelpMessageGroup(_("Options:"));
    strUsage += HelpMessageOpt("-?", _("This help message"));
    strUsage += HelpMessageOpt("-conf=<file>", strprintf(_("Specify configuration file (default: %s)"), BITCOIN_CONF_FILENAME));
    strUsage += HelpMessageOpt("-datadir=<dir>", _("Specify data directory"));
    AppendParamsHelpMessages(strUsage);
    strUsage += HelpMessageOpt("-named", strprintf(_("Pass named instead of positional arguments (default: %s)"), DEFAULT_NAMED));
    strUsage += HelpMessageOpt("-rpcconnect=<ip>", strprintf(_("Send commands to node running on <ip> (default: %s)"), DEFAULT_RPCCONNECT));
    strUsage += HelpMessageOpt("-rpcport=<port>", strprintf(_("Connect to JSON-RPC on <port> (default: %u or testnet: %u)"), BaseParams(CBaseChainParams::MAIN).RPCPort(), BaseParams(CBaseChainParams::TESTNET).RPCPort()));
    strUsage += HelpMessageOpt("-rpcwait", _("Wait for RPC server to start"));
    strUsage += HelpMessageOpt("-rpcuser=<user>", _("Username for JSON-RPC connections"));
    strUsage += HelpMessageOpt("-rpcpassword=<pw>", _("Password for JSON-RPC connections"));
    strUsage += HelpMessageOpt("-rpcclienttimeout=<n>", strprintf(_("Timeout during HTTP requests (default: %d)"), DEFAULT_HTTP_CLIENT_TIMEOUT));
    strUsage += HelpMessageOpt("-stdin", _("Read extra arguments from standard input, one per line until EOF/Ctrl-D (recommended for sensitive information such as passphrases)"));

    return strUsage;
}

//////////////////////////////////////////////////////////////////////////////
//
// Start
//

//
// Exception thrown on connection error.  This error is used to determine
// when to wait if -rpcwait is given.
//
class CConnectionFailed : public std::runtime_error
{
public:

    explicit inline CConnectionFailed(const std::string& msg) :
        std::runtime_error(msg)
    {}

};

//
// This function returns either one of EXIT_ codes when it's expected to stop the process or
// CONTINUE_EXECUTION when it's expected to continue further.
//
static int AppInitRPC(int argc, char* argv[])
{
    //
    // Parameters
    //
    ParseParameters(argc, argv);
    if (argc<2 || IsArgSet("-?") || IsArgSet("-h") || IsArgSet("-help") || IsArgSet("-version")) {
        std::string strUsage = strprintf(_("%s RPC client version"), _(PACKAGE_NAME)) + " " + FormatFullVersion() + "\n";
        if (!IsArgSet("-version")) {
            strUsage += "\n" + _("Usage:") + "\n" +
                  "  bitcoin-cli [options] <command> [params]  " + strprintf(_("Send command to %s"), _(PACKAGE_NAME)) + "\n" +
                  "  bitcoin-cli [options] -named <command> [name=value] ... " + strprintf(_("Send command to %s (with named arguments)"), _(PACKAGE_NAME)) + "\n" +
                  "  bitcoin-cli [options] help                " + _("List commands") + "\n" +
                  "  bitcoin-cli [options] help <command>      " + _("Get help for a command") + "\n";

            strUsage += "\n" + HelpMessageCli();
        }

        fprintf(stdout, "%s", strUsage.c_str());
        if (argc < 2) {
            fprintf(stderr, "Error: too few parameters\n");
            return EXIT_FAILURE;
        }
        return EXIT_SUCCESS;
    }
    if (!boost::filesystem::is_directory(GetDataDir(false))) {
        fprintf(stderr, "Error: Specified data directory \"%s\" does not exist.\n", GetArg("-datadir", "").c_str());
        return EXIT_FAILURE;
    }
    try {
        ReadConfigFile(GetArg("-conf", BITCOIN_CONF_FILENAME));
    } catch (const std::exception& e) {
        fprintf(stderr,"Error reading configuration file: %s\n", e.what());
        return EXIT_FAILURE;
    }
    // Check for -testnet or -regtest parameter (BaseParams() calls are only valid after this clause)
    try {
        SelectBaseParams(ChainNameFromCommandLine());
    } catch (const std::exception& e) {
        fprintf(stderr, "Error: %s\n", e.what());
        return EXIT_FAILURE;
    }
    if (GetBoolArg("-rpcssl", false))
    {
        fprintf(stderr, "Error: SSL mode for RPC (-rpcssl) is no longer supported.\n");
        return EXIT_FAILURE;
    }
    return CONTINUE_EXECUTION;
}


/** Reply structure for request_done to fill in */
struct HTTPReply
{
    HTTPReply(): status(0), error(-1) {}

    int status;
    int error;
    std::string body;
};

const char *http_errorstring(int code)
{
    switch(code) {
#if LIBEVENT_VERSION_NUMBER >= 0x02010300
    case EVREQ_HTTP_TIMEOUT:
        return "timeout reached";
    case EVREQ_HTTP_EOF:
        return "EOF reached";
    case EVREQ_HTTP_INVALID_HEADER:
        return "error while reading header, or invalid header";
    case EVREQ_HTTP_BUFFER_ERROR:
        return "error encountered while reading or writing";
    case EVREQ_HTTP_REQUEST_CANCEL:
        return "request was canceled";
    case EVREQ_HTTP_DATA_TOO_LONG:
        return "response body is larger than allowed";
#endif
    default:
        return "unknown";
    }
}

static void http_request_done(struct evhttp_request *req, void *ctx)
{
    HTTPReply *reply = static_cast<HTTPReply*>(ctx);

    if (req == NULL) {
        /* If req is NULL, it means an error occurred while connecting: the
         * error code will have been passed to http_error_cb.
         */
        reply->status = 0;
        return;
    }

    reply->status = evhttp_request_get_response_code(req);

    struct evbuffer *buf = evhttp_request_get_input_buffer(req);
    if (buf)
    {
        size_t size = evbuffer_get_length(buf);
        const char *data = (const char*)evbuffer_pullup(buf, size);
        if (data)
            reply->body = std::string(data, size);
        evbuffer_drain(buf, size);
    }
}

#if LIBEVENT_VERSION_NUMBER >= 0x02010300
static void http_error_cb(enum evhttp_request_error err, void *ctx)
{
    HTTPReply *reply = static_cast<HTTPReply*>(ctx);
    reply->error = err;
}
#endif

UniValue CallRPC(const std::string& strMethod, const UniValue& params)
{
    std::string host = GetArg("-rpcconnect", DEFAULT_RPCCONNECT);
    int port = GetArg("-rpcport", BaseParams().RPCPort());

    // Obtain event base
    raii_event_base base = obtain_event_base();

    // Synchronously look up hostname
    raii_evhttp_connection evcon = obtain_evhttp_connection_base(base.get(), host, port);
    evhttp_connection_set_timeout(evcon.get(), GetArg("-rpcclienttimeout", DEFAULT_HTTP_CLIENT_TIMEOUT));

    HTTPReply response;
    raii_evhttp_request req = obtain_evhttp_request(http_request_done, (void*)&response);
    if (req == NULL)
        throw std::runtime_error("create http request failed");
#if LIBEVENT_VERSION_NUMBER >= 0x02010300
    evhttp_request_set_error_cb(req.get(), http_error_cb);
#endif

    // Get credentials
    std::string strRPCUserColonPass;
    if (GetArg("-rpcpassword", "") == "") {
        // Try fall back to cookie-based authentication if no password is provided
        if (!GetAuthCookie(&strRPCUserColonPass)) {
            throw std::runtime_error(strprintf(
                _("Could not locate RPC credentials. No authentication cookie could be found, and no rpcpassword is set in the configuration file (%s)"),
                    GetConfigFile(GetArg("-conf", BITCOIN_CONF_FILENAME)).string().c_str()));

        }
    } else {
        strRPCUserColonPass = GetArg("-rpcuser", "") + ":" + GetArg("-rpcpassword", "");
    }

    struct evkeyvalq* output_headers = evhttp_request_get_output_headers(req.get());
    assert(output_headers);
    evhttp_add_header(output_headers, "Host", host.c_str());
    evhttp_add_header(output_headers, "Connection", "close");
    evhttp_add_header(output_headers, "Authorization", (std::string("Basic ") + EncodeBase64(strRPCUserColonPass)).c_str());

    // Attach request data
    std::string strRequest = JSONRPCRequestObj(strMethod, params, 1).write() + "\n";
    struct evbuffer* output_buffer = evhttp_request_get_output_buffer(req.get());
    assert(output_buffer);
    evbuffer_add(output_buffer, strRequest.data(), strRequest.size());

    int r = evhttp_make_request(evcon.get(), req.get(), EVHTTP_REQ_POST, "/");
    req.release(); // ownership moved to evcon in above call
    if (r != 0) {
        throw CConnectionFailed("send http request failed");
    }

    event_base_dispatch(base.get());

    if (response.status == 0)
        throw CConnectionFailed(strprintf("couldn't connect to server: %s (code %d)\n(make sure server is running and you are connecting to the correct RPC port)", http_errorstring(response.error), response.error));
    else if (response.status == HTTP_UNAUTHORIZED)
        throw std::runtime_error("incorrect rpcuser or rpcpassword (authorization failed)");
    else if (response.status >= 400 && response.status != HTTP_BAD_REQUEST && response.status != HTTP_NOT_FOUND && response.status != HTTP_INTERNAL_SERVER_ERROR)
        throw std::runtime_error(strprintf("server returned HTTP error %d", response.status));
    else if (response.body.empty())
        throw std::runtime_error("no response from server");

    // Parse reply
    UniValue valReply(UniValue::VSTR);
    if (!valReply.read(response.body))
        throw std::runtime_error("couldn't parse reply from server");
    const UniValue& reply = valReply.get_obj();
    if (reply.empty())
        throw std::runtime_error("expected reply to have result, error and id properties");

    return reply;
}

int CommandLineRPC(int argc, char *argv[])
{
    std::string strPrint;
    int nRet = 0;
    try {
        // Skip switches
        while (argc > 1 && IsSwitchChar(argv[1][0])) {
            argc--;
            argv++;
        }
        std::vector<std::string> args = std::vector<std::string>(&argv[1], &argv[argc]);
        if (GetBoolArg("-stdin", false)) {
            // Read one arg per line from stdin and append
            std::string line;
            while (std::getline(std::cin,line))
                args.push_back(line);
        }
        if (args.size() < 1)
            throw std::runtime_error("too few parameters (need at least command)");
        std::string strMethod = args[0];
        args.erase(args.begin()); // Remove trailing method name from arguments vector

        UniValue params;
        if(GetBoolArg("-named", DEFAULT_NAMED)) {
            params = RPCConvertNamedValues(strMethod, args);
        } else {
            params = RPCConvertValues(strMethod, args);
        }

        // Execute and handle connection failures with -rpcwait
        const bool fWait = GetBoolArg("-rpcwait", false);
        do {
            try {
                const UniValue reply = CallRPC(strMethod, params);

                // Parse reply
                const UniValue& result = find_value(reply, "result");
                const UniValue& error  = find_value(reply, "error");

                if (!error.isNull()) {
                    // Error
                    int code = error["code"].get_int();
                    if (fWait && code == RPC_IN_WARMUP)
                        throw CConnectionFailed("server in warmup");
                    strPrint = "error: " + error.write();
                    nRet = abs(code);
                    if (error.isObject())
                    {
                        UniValue errCode = find_value(error, "code");
                        UniValue errMsg  = find_value(error, "message");
                        strPrint = errCode.isNull() ? "" : "error code: "+errCode.getValStr()+"\n";

                        if (errMsg.isStr())
                            strPrint += "error message:\n"+errMsg.get_str();
                    }
                } else {
                    // Result
                    if (result.isNull())
                        strPrint = "";
                    else if (result.isStr())
                        strPrint = result.get_str();
                    else
                        strPrint = result.write(2);
                }
                // Connection succeeded, no need to retry.
                break;
            }
            catch (const CConnectionFailed&) {
                if (fWait)
                    MilliSleep(1000);
                else
                    throw;
            }
        } while (fWait);
    }
    catch (const boost::thread_interrupted&) {
        throw;
    }
    catch (const std::exception& e) {
        strPrint = std::string("error: ") + e.what();
        nRet = EXIT_FAILURE;
    }
    catch (...) {
        PrintExceptionContinue(NULL, "CommandLineRPC()");
        throw;
    }

    if (strPrint != "") {
        fprintf((nRet == 0 ? stdout : stderr), "%s\n", strPrint.c_str());
    }
    return nRet;
}

int main(int argc, char* argv[])
{
    SetupEnvironment();
    if (!SetupNetworking()) {
        fprintf(stderr, "Error: Initializing networking failed\n");
        return EXIT_FAILURE;
    }

    try {
        int ret = AppInitRPC(argc, argv);
        if (ret != CONTINUE_EXECUTION)
            return ret;
    }
    catch (const std::exception& e) {
        PrintExceptionContinue(&e, "AppInitRPC()");
        return EXIT_FAILURE;
    } catch (...) {
        PrintExceptionContinue(NULL, "AppInitRPC()");
        return EXIT_FAILURE;
    }

    int ret = EXIT_FAILURE;
    try {
        ret = CommandLineRPC(argc, argv);
    }
    catch (const std::exception& e) {
        PrintExceptionContinue(&e, "CommandLineRPC()");
    } catch (...) {
        PrintExceptionContinue(NULL, "CommandLineRPC()");
    }
    return ret;
}<|MERGE_RESOLUTION|>--- conflicted
+++ resolved
@@ -24,14 +24,9 @@
 #include <boost/filesystem/operations.hpp>
 #include <stdio.h>
 
-<<<<<<< HEAD
 #include <Gulden/translate.h>
 
 #define _(x) gulden_translate(x) /* Keep the _() around in case gettext or such will be used later to translate non-UI */
-#include <event2/event.h>
-#include <event2/http.h>
-=======
->>>>>>> 95bab821
 #include <event2/buffer.h>
 #include <event2/keyvalq_struct.h>
 #include "support/events.h"
