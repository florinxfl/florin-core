// Copyright (c) 2009-2010 Satoshi Nakamoto
// Copyright (c) 2009-2016 The Bitcoin Core developers
// Distributed under the MIT software license, see the accompanying
// file COPYING or http://www.opensource.org/licenses/mit-license.php.
//
// File contains modifications by: The Gulden developers
// All modifications:
// Copyright (c) 2016-2018 The Gulden developers
// Authored by: Malcolm MacLeod (mmacleod@webmail.co.za)
// Distributed under the GULDEN software license, see the accompanying
// file COPYING

#ifndef GULDEN_PRIMITIVES_BLOCK_H
#define GULDEN_PRIMITIVES_BLOCK_H

#include "primitives/transaction.h"
#include "serialize.h"
#include "uint256.h"
#include "arith_uint256.h"
#include "utilstrencodings.h"
#include "util.h"
#include <Gulden/Common/hash/hash.h>

#define SERIALIZE_BLOCK_HEADER_NO_POW2_WITNESS     0x20000000
#define SERIALIZE_BLOCK_HEADER_NO_POW2_WITNESS_SIG 0x40000000


/** Nodes collect new transactions into a block, hash them into a hash tree,
 * and scan through nonce values to make the block's hash satisfy proof-of-work
 * requirements.  When they solve the proof-of-work, they broadcast the block
 * to everyone and the block is added to the block chain.  The first transaction
 * in the block is a special one that creates a new coin owned by the creator
 * of the block.
 */
class CBlockHeader
{
public:
    // PoW2 Witness header
    int32_t nVersionPoW2Witness;
    uint32_t nTimePoW2Witness;
    uint256 hashMerkleRootPoW2Witness;
    //fixme: (POST-PHASE5) Optimisation - this is always 65 bits, we should use a fixed size data structure.
    std::vector<unsigned char> witnessHeaderPoW2Sig;


    // PoW header
    int32_t nVersion;
    uint256 hashPrevBlock;
    uint256 hashMerkleRoot;
    uint32_t nTime;
    uint32_t nBits;
<<<<<<< HEAD
    
=======

>>>>>>> c2d54c84
    //fixme: (SIGMA) - Ensure this works on both big and little endian - if not we might have to drop the struct and just use bit manipulation instead.
    union
    {
        struct
        {
            uint16_t nPreNonce;
            uint16_t nPostNonce;
        };
        uint32_t nNonce;
    };

    CBlockHeader()
    {
        SetNull();
    }

    ADD_SERIALIZE_METHODS;

    template <typename Stream, typename Operation>
    inline void SerializationOp(Stream& s, Operation ser_action) {
        //fixme: (PHASE5) Remove support for legacy nodes - no longer need this once phase4 is locked in.
        if (!(s.GetVersion() & SERIALIZE_BLOCK_HEADER_NO_POW2_WITNESS))
        {
            READWRITE(nVersionPoW2Witness);
            READWRITE(nTimePoW2Witness);
            READWRITE(hashMerkleRootPoW2Witness);
        }

        READWRITE(this->nVersion);
        READWRITE(hashPrevBlock);
        READWRITE(hashMerkleRoot);
        READWRITE(nTime);
        READWRITE(nBits);
        READWRITE(nNonce);

        //fixme: (PHASE5) Remove support for legacy nodes - no longer need this once phase4 is locked in.
        if (!(s.GetVersion() & SERIALIZE_BLOCK_HEADER_NO_POW2_WITNESS))
        {
            if (!(s.GetVersion() & SERIALIZE_BLOCK_HEADER_NO_POW2_WITNESS_SIG))
            {
                if (nVersionPoW2Witness != 0)
                {
                    if (ser_action.ForRead())
                        witnessHeaderPoW2Sig.resize(65);
                    READWRITENOSIZEVECTOR(witnessHeaderPoW2Sig);
                }
            }
        }
    }

    void SetNull()
    {
        nVersion = 0;
        hashPrevBlock.SetNull();
        hashMerkleRoot.SetNull();
        nTime = 0;
        nBits = 0;
        nNonce = 0;

        nVersionPoW2Witness = 0;
        nTimePoW2Witness = 0;
        hashMerkleRootPoW2Witness.SetNull();
        witnessHeaderPoW2Sig.clear();
    }

    bool IsNull() const
    {
        return (nBits == 0);
    }

    //fixme: (POST-PHASE5) SBSU - this gives speed boost
    //but causes issues for mining
    //Disabled out of concern it may cause issues for others as well
    //re-enable once carefully looking into the below assertion.
    //GuldenD: main.cpp:2341: bool ConnectBlock(const CBlock&, CValidationState&, CBlockIndex*, CCoinsViewCache&, const CChainParams&, bool): Assertion `hashPrevBlock == view.GetBestBlock()' failed.
    //mutable uint256 cachedHash;
    uint256 GetHashLegacy() const;

    uint256 GetHashPoW2(bool force=false) const;

    int64_t GetBlockTime() const
    {
        return (int64_t)nTime;
    }
};


class CBlock : public CBlockHeader
{
public:
    // network and disk
    std::vector<CTransactionRef> vtx;

    // memory only
    mutable bool fChecked;
    mutable bool fPOWChecked;

    CBlock()
    {
        SetNull();
    }

    CBlock(const CBlockHeader &header)
    {
        SetNull();
        *((CBlockHeader*)this) = header;
    }

    ADD_SERIALIZE_METHODS;

    template <typename Stream, typename Operation>
    inline void SerializationOp(Stream& s, Operation ser_action) {
        READWRITE(*(CBlockHeader*)this);
        READWRITECOMPACTSIZEVECTOR(vtx);
    }

    void SetNull()
    {
        CBlockHeader::SetNull();
        vtx.clear();
        fChecked = false;
        fPOWChecked = false;
        //cachedHash = uint256();
        //cachedPOWHash = uint256();
    }

    //mutable uint256 cachedPOWHash;
    uint256 GetPoWHash() const;

    CBlockHeader GetBlockHeader() const
    {
        CBlockHeader block;
        block.nVersion       = nVersion;
        block.hashPrevBlock  = hashPrevBlock;
        block.hashMerkleRoot = hashMerkleRoot;
        block.nTime          = nTime;
        block.nBits          = nBits;
        block.nNonce         = nNonce;
        block.nVersionPoW2Witness = nVersionPoW2Witness;
        block.nTimePoW2Witness = nTimePoW2Witness;
        block.hashMerkleRootPoW2Witness = hashMerkleRootPoW2Witness;
        block.witnessHeaderPoW2Sig = witnessHeaderPoW2Sig;
        return block;
    }

    std::string ToString() const;
};

/** Describes a place in the block chain to another node such that if the
 * other node doesn't have the same branch, it can find a recent common trunk.
 * The further back it is, the further before the fork it may be.
 */
struct CBlockLocator
{
    std::vector<uint256> vHave;

    CBlockLocator() {}

    CBlockLocator(const std::vector<uint256>& vHaveIn) : vHave(vHaveIn) {}

    ADD_SERIALIZE_METHODS;

    template <typename Stream, typename Operation>
    inline void SerializationOp(Stream& s, Operation ser_action) {
        int nVersion = s.GetVersion();
        if (!(s.GetType() & SER_GETHASH))
            READWRITE(nVersion);
        READWRITECOMPACTSIZEVECTOR(vHave);
    }

    void SetNull()
    {
        vHave.clear();
    }

    bool IsNull() const
    {
        return vHave.empty();
    }
};

/** Compute the consensus-critical block weight (see BIP 141). */
int64_t GetBlockWeight(const CBlock& tx);

#endif // GULDEN_PRIMITIVES_BLOCK_H<|MERGE_RESOLUTION|>--- conflicted
+++ resolved
@@ -49,11 +49,7 @@
     uint256 hashMerkleRoot;
     uint32_t nTime;
     uint32_t nBits;
-<<<<<<< HEAD
-    
-=======
-
->>>>>>> c2d54c84
+
     //fixme: (SIGMA) - Ensure this works on both big and little endian - if not we might have to drop the struct and just use bit manipulation instead.
     union
     {
