// Copyright (c) 2009-2010 Satoshi Nakamoto
// Copyright (c) 2009-2016 The Bitcoin Core developers
// Distributed under the MIT software license, see the accompanying
// file COPYING or http://www.opensource.org/licenses/mit-license.php.
//
// File contains modifications by: The Gulden developers
// All modifications:
// Copyright (c) 2016-2019 The Gulden developers
// Authored by: Malcolm MacLeod (mmacleod@gmx.com)
// Distributed under the GULDEN software license, see the accompanying
// file COPYING

#include "validation/validation.h"
#include "validation/witnessvalidation.h"

#include "alert.h"
#include "arith_uint256.h"
#include "blockstore.h"
#include "chain.h"
#include "chainparams.h"
#include "checkpoints.h"
#include "Gulden/auto_checkpoints.h"
#include "checkqueue.h"
#include "consensus/consensus.h"
#include "consensus/merkle.h"
#include "consensus/tx_verify.h"
#include "consensus/validation.h"
#include "fs.h"
#include "hash.h"
#include "unity/appmanager.h"
#include "init.h"
#include "policy/fees.h"
#include "policy/policy.h"
#include "pow.h"
#include <Gulden/Common/diff.h>
#include "primitives/block.h"
#include "primitives/transaction.h"
#include "random.h"
#include "script/script.h"
#include "script/sigcache.h"
#include "script/sign.h"
#include "script/standard.h"
#include "timedata.h"
#include "tinyformat.h"
#include "txdb.h"
#include "txmempool.h"
#include "ui_interface.h"
#include "undo.h"
#include "util.h"
#include "utilmoneystr.h"
#include "utilstrencodings.h"
#include "validation/validationinterface.h"
#include "validation/versionbitsvalidation.h"
#include "versionbits.h"
#include "warnings.h"
#include "blockfilter.h"
#ifdef ENABLE_WALLET
#include "wallet/wallet.h"
#endif

#include <atomic>
#include <sstream>

#include <boost/foreach.hpp>
#include <boost/algorithm/string/replace.hpp>
#include <boost/algorithm/string/join.hpp>
#include <boost/thread.hpp>

#if defined(NDEBUG)
# error "Gulden cannot be compiled without assertions."
#endif

#define DEBUG_PARTIAL_SYNC

/**
 * Global state
 */

CCriticalSection cs_main;

BlockMap mapBlockIndex;
CChain chainActive;
CBlockIndex *pindexBestHeader = NULL;
CPartialChain partialChain;
CBlockIndex *pindexBestPartial = nullptr;
CWaitableCriticalSection csBestBlock;
CConditionVariable cvBlockChange;
int nScriptCheckThreads = 0;
std::atomic_bool fImporting(false);
bool fReindex = false;
bool fReverseHeaders = false;
bool fTxIndex = false;
bool fHavePruned = false;
bool fPruneMode = false;
bool fIsBareMultisigStd = DEFAULT_PERMIT_BAREMULTISIG;
bool fRequireStandard = true;
bool fCheckBlockIndex = false;
bool fCheckpointsEnabled = DEFAULT_CHECKPOINTS_ENABLED;
size_t nCoinCacheUsage = 5000 * 300;
uint64_t nPruneTarget = 0;
int nPartialPruneHeightDone = 0;
bool fAlerts = DEFAULT_ALERTS;
int64_t nMaxTipAge = DEFAULT_MAX_TIP_AGE;
bool fEnableReplacement = DEFAULT_ENABLE_REPLACEMENT;

uint256 hashAssumeValid;

CFeeRate minRelayTxFee = CFeeRate(DEFAULT_MIN_RELAY_TX_FEE);
CAmount maxTxFee = DEFAULT_TRANSACTION_MAXFEE;

CBlockPolicyEstimator feeEstimator;
CTxMemPool mempool(&feeEstimator);

static void CheckBlockIndex(const Consensus::Params& consensusParams);

/** Constant stuff for coinbase transactions we create: */
CScript COINBASE_FLAGS;

int64_t nMinimumInputValue = DUST_HARD_LIMIT;

const std::string strMessageMagic = "Guldencoin Signed Message:\n";

std::set<CBlockIndex*, CBlockIndexWorkComparator> setBlockIndexCandidates;

// Internal stuff
namespace {
    CBlockIndex *pindexBestInvalid;

    /** All pairs A->B, where A (or one of its ancestors) misses transactions, but B has transactions.
     * Pruned nodes may have entries where B is missing data.
     */
    std::multimap<CBlockIndex*, CBlockIndex*> mapBlocksUnlinked;

    CCriticalSection cs_LastBlockFile;
    std::vector<CBlockFileInfo> vinfoBlockFile;
    int nLastBlockFile = 0;
    /** Global flag to indicate we should check to see if there are
     *  block/undo files that should be deleted.  Set on startup
     *  or if we allocate more file space when we're in prune mode
     */
    bool fCheckForPruning = false;
    std::atomic<int> nMaxSPVPruneHeight = 0;
    /**
     * Every received block is assigned a unique and increasing identifier, so we
     * know which one to give priority in case of a fork.
     */
    CCriticalSection cs_nBlockSequenceId;
    /** Blocks loaded from disk are assigned id 0, so start the counter at 1. */
    int32_t nBlockSequenceId = 1;
    /** Decreasing counter (used by subsequent preciousblock calls). */
    int32_t nBlockReverseSequenceId = -1;
    /** chainwork for the last block that preciousblock has been applied to. */
    arith_uint256 nLastPreciousChainwork = 0;

    /** Dirty block index entries. */
    std::set<CBlockIndex*> setDirtyBlockIndex;

    /** Dirty block file entries. */
    std::set<int> setDirtyFileInfo;

    std::atomic<bool> fFullSyncMode(DEFAULT_FULL_SYNC_MODE);

    boost::signals2::signal<void (const CBlockIndex *pTip)> headerTipSignal;
} // anon namespace

CBlockIndex* FindForkInGlobalIndex(const CChain& chain, const CBlockLocator& locator)
{
    // Find the first block the caller has in the main chain
    for(const uint256& hash : locator.vHave) {
        BlockMap::iterator mi = mapBlockIndex.find(hash);
        if (mi != mapBlockIndex.end())
        {
            CBlockIndex* pindex = (*mi).second;
            if (chain.Contains(pindex))
                return pindex;
            if (pindex->GetAncestor(chain.Height()) == chain.Tip()) {
                return chain.Tip();
            }
        }
    }
    return chain.Genesis();
}

CCoinsViewDB *pcoinsdbview = NULL;
CCoinsViewCache *pcoinsTip = NULL;
CBlockTreeDB *pblocktree = NULL;

bool CheckFinalTx(const CTransaction &tx, const CChain& chain, int flags)
{
    AssertLockHeld(cs_main);

    // By convention a negative value for flags indicates that the
    // current network-enforced consensus rules should be used. In
    // a future soft-fork scenario that would mean checking which
    // rules would be enforced for the next block and setting the
    // appropriate flags. At the present time no soft-forks are
    // scheduled, so no flags are set.
    flags = std::max(flags, 0);

    // CheckFinalTx() uses chainActive.Height()+1 to evaluate
    // nLockTime because when IsFinalTx() is called within
    // CBlock::AcceptBlock(), the height of the block *being*
    // evaluated is what is used. Thus if we want to know if a
    // transaction can be part of the *next* block, we need to call
    // IsFinalTx() with one more than chainActive.Height().
    const int nBlockHeight = chain.Height() + 1;

    // BIP113 will require that time-locked transactions have nLockTime set to
    // less than the median time of the previous block they're contained in.
    // When the next block is created its previous block will be the current
    // chain tip, so we use that to calculate the median time passed to
    // IsFinalTx() if LOCKTIME_MEDIAN_TIME_PAST is set.
    const int64_t nBlockTime = (flags & LOCKTIME_MEDIAN_TIME_PAST)
                             ? chain.Tip()->GetMedianTimePast()
                             : GetAdjustedTime();

    return IsFinalTx(tx, nBlockHeight, nBlockTime);
}

bool TestLockPointValidity(const LockPoints* lp)
{
    AssertLockHeld(cs_main);
    assert(lp);
    // If there are relative lock times then the maxInputBlock will be set
    // If there are no relative lock times, the LockPoints don't depend on the chain
    if (lp->maxInputBlock) {
        // Check whether chainActive is an extension of the block at which the LockPoints
        // calculation was valid.  If not LockPoints are no longer valid
        if (!chainActive.Contains(lp->maxInputBlock)) {
            return false;
        }
    }

    // LockPoints still valid
    return true;
}

bool CheckSequenceLocks(const CTransaction &tx, int flags, LockPoints* lp, bool useExistingLockPoints)
{
    AssertLockHeld(cs_main);
    AssertLockHeld(mempool.cs);

    CBlockIndex* tip = chainActive.Tip();
    CBlockIndex index;
    index.pprev = tip;
    // CheckSequenceLocks() uses chainActive.Height()+1 to evaluate
    // height based locks because when SequenceLocks() is called within
    // ConnectBlock(), the height of the block *being*
    // evaluated is what is used.
    // Thus if we want to know if a transaction can be part of the
    // *next* block, we need to use one more than chainActive.Height()
    index.nHeight = tip->nHeight + 1;

    std::pair<int, int64_t> lockPair;
    if (useExistingLockPoints) {
        assert(lp);
        lockPair.first = lp->height;
        lockPair.second = lp->time;
    }
    else {
        // pcoinsTip contains the UTXO set for chainActive.Tip()
        CCoinsViewMemPool viewMemPool(pcoinsTip, mempool);
        std::vector<int> prevheights;
        prevheights.resize(tx.vin.size());
        for (size_t txinIndex = 0; txinIndex < tx.vin.size(); txinIndex++) {
            const CTxIn& txin = tx.vin[txinIndex];
            Coin coin;
            if (!viewMemPool.GetCoin(txin.prevout, coin)) {
                return error("%s: Missing input", __func__);
            }
            if (coin.nHeight == MEMPOOL_HEIGHT) {
                // Assume all mempool transaction confirm in the next block
                prevheights[txinIndex] = tip->nHeight + 1;
            } else {
                prevheights[txinIndex] = coin.nHeight;
            }
        }
        lockPair = CalculateSequenceLocks(tx, flags, &prevheights, index);
        if (lp) {
            lp->height = lockPair.first;
            lp->time = lockPair.second;
            // Also store the hash of the block with the highest height of
            // all the blocks which have sequence locked prevouts.
            // This hash needs to still be on the chain
            // for these LockPoint calculations to be valid
            // Note: It is impossible to correctly calculate a maxInputBlock
            // if any of the sequence locked inputs depend on unconfirmed txs,
            // except in the special case where the relative lock time/height
            // is 0, which is equivalent to no sequence lock. Since we assume
            // input height of tip+1 for mempool txs and test the resulting
            // lockPair from CalculateSequenceLocks against tip+1.  We know
            // EvaluateSequenceLocks will fail if there was a non-zero sequence
            // lock on a mempool input, so we can use the return value of
            // CheckSequenceLocks to indicate the LockPoints validity
            int maxInputHeight = 0;
            for(int height : prevheights) {
                // Can ignore mempool inputs since we'll fail if they had non-zero locks
                if (height != tip->nHeight+1) {
                    maxInputHeight = std::max(maxInputHeight, height);
                }
            }
            lp->maxInputBlock = tip->GetAncestor(maxInputHeight);
        }
    }
    return EvaluateSequenceLocks(index, lockPair);
}




//////////////////////////////////////////////////////////////////////////////
//
// CBlock and CBlockIndex
//

bool ReadBlockFromDisk(CBlock& block, const CBlockIndex* pindex, const CChainParams& params)
{
    return blockStore.ReadBlockFromDisk(block, pindex->GetBlockPos(), params, pindex);
}


CBlockIndex *pindexBestForkTip = NULL, *pindexBestForkBase = NULL;


static void CheckForkWarningConditions()
{
    AssertLockHeld(cs_main);
    // Before we get past initial download, we cannot reliably alert about forks
    // (we assume we don't get stuck on a fork before finishing our initial sync)
    if (IsInitialBlockDownload())
        return;

    // If our best fork is no longer within 72 blocks (+/- 12 hours if no one mines it)
    // of our head, drop it
    if (pindexBestForkTip && chainActive.Height() - pindexBestForkTip->nHeight >= 72)
        pindexBestForkTip = NULL;

    if (pindexBestForkTip || (pindexBestInvalid && pindexBestInvalid->nChainWork > chainActive.Tip()->nChainWork + (GetBlockProof(*chainActive.Tip()) * 6)))
    {
        if (!GetfLargeWorkForkFound() && pindexBestForkBase)
        {
            std::string warning = std::string("'Warning: Large-work fork detected, forking after block ") +
                pindexBestForkBase->phashBlock->ToString() + std::string("'");
            CAlert::Notify(warning, true);
        }
        if (pindexBestForkTip && pindexBestForkBase)
        {
            LogPrintf("%s: Warning: Large valid fork found\n  forking the chain at height %d (%s)\n  lasting to height %d (%s).\nChain state database corruption likely.\n", __func__,
                   pindexBestForkBase->nHeight, pindexBestForkBase->phashBlock->ToString(),
                   pindexBestForkTip->nHeight, pindexBestForkTip->phashBlock->ToString());
            SetfLargeWorkForkFound(true);
        }
        else
        {
            LogPrintf("%s: Warning: Found invalid chain at least ~6 blocks longer than our best chain.\nChain state database corruption likely.\n", __func__);
            SetfLargeWorkInvalidChainFound(true);
        }
    }
    else
    {
        SetfLargeWorkForkFound(false);
        SetfLargeWorkInvalidChainFound(false);
    }
}

static void CheckForkWarningConditionsOnNewFork(CBlockIndex* pindexNewForkTip)
{
    AssertLockHeld(cs_main);
    // If we are on a fork that is sufficiently large, set a warning flag
    CBlockIndex* pfork = pindexNewForkTip;
    CBlockIndex* plonger = chainActive.Tip();
    while (pfork && pfork != plonger)
    {
        while (plonger && plonger->nHeight > pfork->nHeight)
            plonger = plonger->pprev;
        if (pfork == plonger)
            break;
        pfork = pfork->pprev;
    }

    // We define a condition where we should warn the user about as a fork of at least 7 blocks
    // with a tip within 72 blocks (+/- 12 hours if no one mines it) of ours
    // We use 7 blocks rather arbitrarily as it represents just under 10% of sustained network
    // hash rate operating on the fork.
    // or a chain that is entirely longer than ours and invalid (note that this should be detected by both)
    // We define it this way because it allows us to only store the highest fork tip (+ base) which meets
    // the 7-block condition and from this always have the most-likely-to-cause-warning fork
    if (pfork && (!pindexBestForkTip || (pindexBestForkTip && pindexNewForkTip->nHeight > pindexBestForkTip->nHeight)) &&
            pindexNewForkTip->nChainWork - pfork->nChainWork > (GetBlockProof(*pfork) * 7) &&
            chainActive.Height() - pindexNewForkTip->nHeight < 72)
    {
        pindexBestForkTip = pindexNewForkTip;
        pindexBestForkBase = pfork;
    }

    CheckForkWarningConditions();
}

void static InvalidChainFound(CBlockIndex* pindexNew)
{
    if (!pindexBestInvalid || pindexNew->nChainWork > pindexBestInvalid->nChainWork)
        pindexBestInvalid = pindexNew;

    LogPrintf("%s: invalid block=%s  height=%d  log2_work=%.8g  date=%s\n", __func__,
      pindexNew->GetBlockHashPoW2().ToString(), pindexNew->nHeight,
      log(pindexNew->nChainWork.getdouble())/log(2.0), DateTimeStrFormat("%Y-%m-%d %H:%M:%S",
      pindexNew->GetBlockTime()));
    CBlockIndex *tip = chainActive.Tip();
    assert (tip);
    LogPrintf("%s:  current best=%s  height=%d  log2_work=%.8g  date=%s\n", __func__,
      tip->GetBlockHashPoW2().ToString(), chainActive.Height(), log(tip->nChainWork.getdouble())/log(2.0),
      DateTimeStrFormat("%Y-%m-%d %H:%M:%S", tip->GetBlockTime()));
    CheckForkWarningConditions();
}

void static InvalidBlockFound(CBlockIndex *pindex, const CValidationState &state) {
    if (!state.CorruptionPossible()) {
        LOCK(cs_main);
        pindex->nStatus |= BLOCK_FAILED_VALID;
        setDirtyBlockIndex.insert(pindex);
        setBlockIndexCandidates.erase(pindex);
        InvalidChainFound(pindex);
    }
}

void UpdateCoins(const CTransaction& tx, CCoinsViewCache& inputs, CTxUndo &txundo, int nHeight, int nTxIndex)
{
    // mark inputs spent
    if (!tx.IsCoinBase() || tx.IsPoW2WitnessCoinBase()) {
        //fixme: (FUT) (MED) See if we can bring back the reserve efficiency here.
        //txundo.vprevout.reserve(tx.vin.size());
        for(const CTxIn &txin : tx.vin) {
            if (!txin.prevout.IsNull())
            {
                txundo.vprevout.emplace_back();
                inputs.SpendCoin(txin.prevout, &txundo.vprevout.back());
            }
        }
    }
    // add outputs
    AddCoins(inputs, tx, nHeight, nTxIndex);
}

void UpdateCoins(const CTransaction& tx, CCoinsViewCache& inputs, int nHeight, int nTxIndex)
{
    CTxUndo txundo;
    UpdateCoins(tx, inputs, txundo, nHeight, nTxIndex);
}

bool CScriptCheck::operator()() {
    const CScript &scriptSig = ptxTo->vin[nIn].scriptSig;
    const CSegregatedSignatureData *witness = &ptxTo->vin[nIn].segregatedSignatureData;
    return VerifyScript(scriptSig, scriptPubKey, witness, nFlags, CachingTransactionSignatureChecker(signingKeyID, spendingKeyID, ptxTo, nIn, amount, cacheStore, *txdata), &error);
}

int GetSpendHeight(const CCoinsViewCache& inputs)
{
    LOCK(cs_main);
    CBlockIndex* pindexPrev = mapBlockIndex.find(inputs.GetBestBlock())->second;
    return pindexPrev->nHeight + 1;
}

//fixme: (PHASE4) This should rather use move semantics, but CScript doesn't currently seem compatible with this.
//fixme: (PHASE4) Use this in places that are hardcoded instead.
CScript GetScriptForNonScriptOutput(const CTxOut& out)
{
    if (out.GetType() <= CTxOutType::PoW2WitnessOutput)
    {
        std::vector<unsigned char> sWitnessPlaceholder = {'p','o','w','2','w','i','t','n','e','s','s'};
        return CScript(sWitnessPlaceholder.begin(), sWitnessPlaceholder.end());
    }
    else if (out.GetType() <= CTxOutType::StandardKeyHashOutput)
    {
        std::vector<unsigned char> sWitnessPlaceholder = {'k','e','y','h','a','s','h'};
        return CScript(sWitnessPlaceholder.begin(), sWitnessPlaceholder.end());
    }
    else
    {
        assert(0);
    }
    return CScript();
}


/**
 * Check whether all inputs of this transaction are valid (no double spends, scripts & sigs, amounts)
 * This does not modify the UTXO set. If pvChecks is not NULL, script checks are pushed onto it
 * instead of being performed inline.
 */
bool CheckInputs(const CTransaction& tx, CValidationState &state, const CCoinsViewCache &inputs, bool fScriptChecks, unsigned int flags, bool cacheStore, PrecomputedTransactionData& txdata, std::vector<CWitnessTxBundle>* pWitnessBundles, std::vector<CScriptCheck> *pvChecks)
{
    if (!tx.IsCoinBase() || tx.IsPoW2WitnessCoinBase())
    {
        if (!Consensus::CheckTxInputs(tx, state, inputs, GetSpendHeight(inputs), pWitnessBundles))
            return false;

        if (pvChecks)
            pvChecks->reserve(tx.vin.size());

        // The first loop above does all the inexpensive checks.
        // Only if ALL inputs pass do we perform expensive ECDSA signature checks.
        // Helps prevent CPU exhaustion attacks.

        // Skip script verification when connecting blocks under the
        // assumevalid block. Assuming the assumevalid block is valid this
        // is safe because block merkle hashes are still computed and checked,
        // Of course, if an assumed valid block is invalid due to false scriptSigs
        // this optimization would allow an invalid chain to be accepted.
        if (fScriptChecks) {
            for (unsigned int i = 0; i < tx.vin.size(); i++) {
                const COutPoint &prevout = tx.vin[i].prevout;
                if (prevout.IsNull() && tx.IsPoW2WitnessCoinBase())
                    continue;
                const Coin& coin = inputs.AccessCoin(prevout);
                assert(!coin.IsSpent());

                // We very carefully only pass in things to CScriptCheck which
                // are clearly committed to by tx' witness hash. This provides
                // a sanity check that our caching is not introducing consensus
                // failures through additional data in, eg, the coins being
                // spent being checked as a part of CScriptCheck.
                const CAmount amount = coin.out.nValue;

                CKeyID witnessSigningKeyID = ExtractSigningPubkeyFromTxOutput(coin.out, SignType::Witness);
                if (coin.out.GetType() > CTxOutType::ScriptLegacyOutput)
                {
                    CKeyID spendSigningKeyID;
                    if (coin.out.GetType() == CTxOutType::StandardKeyHashOutput || coin.out.GetType() == CTxOutType::PoW2WitnessOutput)
                    {
                        if (coin.out.GetType() == CTxOutType::StandardKeyHashOutput)
                        {
                            if (tx.vin[i].segregatedSignatureData.stack.size() != 1)
                                return state.DoS(100,false, REJECT_INVALID, strprintf("invalid-segregated-signature-stack-size (%d) (standard-key-hash-input should always have a segregatedSignatureData stack size of exactly 1)", tx.vin[i].segregatedSignatureData.stack.size()));
                        }
                        else
                        {
                            // NB! The checks in tx_verify ensure that we have the right number of signatures (2 or 1) based on the type of witness operation.
                            // A spend operation with only 1 signature will fail etc.
                            // So we can safely assume at this point in the code that a spend will always have 2 signatures and can't try trick the system by providing only 1 signature.
                            // Here we therefore just validate signatures based on number of signatures provided (If there are 2 validate for spending, otherwise for witnessing)
                            if (tx.vin[i].segregatedSignatureData.stack.size() == 2)
                            {
                                spendSigningKeyID = ExtractSigningPubkeyFromTxOutput(coin.out, SignType::Spend);
                                if (spendSigningKeyID.IsNull())
                                    return state.DoS(100,false, REJECT_INVALID, strprintf("invalid-witness-prevout (unable to extract a valid spending key from prevout)"));
                                if (witnessSigningKeyID.IsNull())
                                    return state.DoS(100,false, REJECT_INVALID, strprintf("invalid-witness-prevout (unable to extract a valid witness key from prevout)"));
                            }
                            else if (tx.vin[i].segregatedSignatureData.stack.size() == 1)
                            {
                                if (witnessSigningKeyID.IsNull())
                                    return state.DoS(100,false, REJECT_INVALID, strprintf("invalid-witness-prevout (unable to extract a valid witness key from prevout)"));
                            }
                            else
                            {
                                return state.DoS(100,false, REJECT_INVALID, strprintf("invalid-scriptwitness-segregated-signature-data-size (%d) (witness-input should always have a segregatedSignatureData stack size of either 1 or 2 depending on whether it is a spend or witness operation)", tx.vin[i].segregatedSignatureData.stack.size()));
                            }
                        }

                        CScript scriptCodePlaceHolder;
                        if (coin.out.GetType() == CTxOutType::StandardKeyHashOutput)
                        {
                            std::vector<unsigned char> sKeyHashPlaceholder = {'k','e','y','h','a','s','h'};
                            scriptCodePlaceHolder = CScript(sKeyHashPlaceholder.begin(), sKeyHashPlaceholder.end());
                        }
                        else
                        {
                            std::vector<unsigned char> sWitnessPlaceholder = {'p','o','w','2','w','i','t','n','e','s','s'};
                            scriptCodePlaceHolder = CScript(sWitnessPlaceholder.begin(), sWitnessPlaceholder.end());
                        }

                        //We extract the pubkey from the signatures so just pass in an empty pubkey for the checks.
                        std::vector<unsigned char> vchEmptyPubKey;
                        CachingTransactionSignatureChecker check1(witnessSigningKeyID, CKeyID(), &tx, i, amount, cacheStore, txdata);
                        if (!check1.CheckSig(tx.vin[i].segregatedSignatureData.stack[0], vchEmptyPubKey, scriptCodePlaceHolder, SIGVERSION_SEGSIG))
                        {
                            return false;
                        }
                        // For a witness spend operation we have a second key that also needs checking.
                        if (!spendSigningKeyID.IsNull())
                        {
                            CachingTransactionSignatureChecker check2(spendSigningKeyID, CKeyID(), &tx, i, amount, cacheStore, txdata);
                            if (!check2.CheckSig(tx.vin[i].segregatedSignatureData.stack[1], vchEmptyPubKey, scriptCodePlaceHolder, SIGVERSION_SEGSIG))
                            {
                                return false;
                            }
                        }
                    }
                    else
                    {
                        return state.DoS(100,false, REJECT_INVALID, strprintf("unknown-transaction-type [%d]", coin.out.GetType()));
                    }
                    return true;
                }

                //fixme: (PHASE4) (SEGSIG) - also transition to extracted signature.
                // Verify signature
                //fixme: (PHASE4) spendingKeyID
                const CScript& scriptPubKey = coin.out.output.scriptPubKey;
                CScriptCheck check(witnessSigningKeyID, scriptPubKey, amount, tx, i, flags, cacheStore, &txdata);
                if (scriptPubKey.IsPoW2Witness())
                {
                    check.spendingKeyID = ExtractSigningPubkeyFromTxOutput(coin.out, SignType::Spend);
                }
                if (pvChecks)
                {
                    pvChecks->push_back(CScriptCheck());
                    check.swap(pvChecks->back());
                }
                else if (!check())
                {
                    if (flags & STANDARD_NOT_MANDATORY_VERIFY_FLAGS)
                    {
                        // Check whether the failure was caused by a
                        // non-mandatory script verification check, such as
                        // non-standard DER encodings or non-null dummy
                        // arguments; if so, don't trigger DoS protection to
                        // avoid splitting the network between upgraded and
                        // non-upgraded nodes.
                        CScriptCheck check2(witnessSigningKeyID, scriptPubKey, amount, tx, i, flags & ~STANDARD_NOT_MANDATORY_VERIFY_FLAGS, cacheStore, &txdata);
                        if (check2())
                            return state.Invalid(false, REJECT_NONSTANDARD, strprintf("non-mandatory-script-verify-flag (%s)", ScriptErrorString(check.GetScriptError())));
                    }
                    // Failures of other flags indicate a transaction that is
                    // invalid in new blocks, e.g. a invalid P2SH. We DoS ban
                    // such nodes as they are not following the protocol. That
                    // said during an upgrade careful thought should be taken
                    // as to the correct behavior - we may want to continue
                    // peering with non-upgraded nodes even after soft-fork
                    // super-majority signaling has occurred.
                    return state.DoS(100,false, REJECT_INVALID, strprintf("mandatory-script-verify-flag-failed (%s)", ScriptErrorString(check.GetScriptError())));
                }
            }
        }
    }

    return true;
}

namespace {

/** Abort with a message */
bool AbortNode(const std::string& strMessage, const std::string& userMessage="")
{
    SetMiscWarning(strMessage);
    LogPrintf("*** %s\n", strMessage);
    uiInterface.ThreadSafeMessageBox(userMessage.empty() ? _("Error: A fatal internal error occurred, see debug.log for details") : userMessage, "", CClientUIInterface::MSG_ERROR);
    GuldenAppManager::gApp->shutdown();
    return false;
}

bool AbortNode(CValidationState& state, const std::string& strMessage, const std::string& userMessage="")
{
    AbortNode(strMessage, userMessage);
    return state.Error(strMessage);
}

} // anon namespace

/**
 * Restore the UTXO in a Coin at a given COutPoint
 * @param undo The Coin to be restored.
 * @param view The coins view to which to apply the changes.
 * @param out The out point that corresponds to the tx input.
 * @return A DisconnectResult as an int
 */
int ApplyTxInUndo(Coin&& undo, CCoinsViewCache& view, const COutPoint& out)
{
    bool fClean = true;

    if (view.HaveCoin(out)) fClean = false; // overwriting transaction output

    if (undo.nHeight == 0) {
        // Missing undo metadata (height and coinbase). Older versions included this
        // information only in undo records for the last spend of a transactions'
        // outputs. This implies that it must be present for some other output of the same tx.
        const Coin& alternate = AccessByTxid(view, out.getHash());
        if (!alternate.IsSpent()) {
            undo.nHeight = alternate.nHeight;
            undo.fCoinBase = alternate.fCoinBase;
        } else {
            return DISCONNECT_FAILED; // adding output for transaction without known metadata
        }
    }
    view.AddCoin(out, std::move(undo), undo.fCoinBase);

    return fClean ? DISCONNECT_OK : DISCONNECT_UNCLEAN;
}


DisconnectResult DisconnectBlock(const CBlock& block, const CBlockIndex* pindex, CCoinsViewCache& view)
{
    assert(pindex->GetBlockHashPoW2() == view.GetBestBlock());

    bool fClean = true;

    CBlockUndo blockUndo;
    CDiskBlockPos pos = pindex->GetUndoPos();
    if (pos.IsNull()) {
        error("DisconnectBlock(): no undo data available");
        return DISCONNECT_FAILED;
    }
    if (!blockStore.UndoReadFromDisk(blockUndo, pos, pindex->pprev->GetBlockHashPoW2())) {
        error("DisconnectBlock(): failure reading undo data");
        return DISCONNECT_FAILED;
    }

    if (blockUndo.vtxundo.size() + 1 != block.vtx.size()) {
        error("DisconnectBlock(): block and undo data inconsistent");
        return DISCONNECT_FAILED;
    }

    // undo transactions in reverse order
    for (int i = block.vtx.size() - 1; i >= 0; i--) {
        const CTransaction &tx = *(block.vtx[i]);
        uint256 hash = tx.GetHash();

        // Check that all outputs are available and match the outputs in the block itself
        // exactly.
        for (size_t o = 0; o < tx.vout.size(); o++) {
            if (!tx.vout[o].IsUnspendable()) {
                COutPoint out(hash, o);
                Coin coin;
                view.SpendCoin(out, &coin);
                if (tx.vout[o] != coin.out) {
                    fClean = false; // transaction output mismatch
                }
            }
        }

        // restore inputs
        if (i > 0) { // not coinbases
            CTxUndo &txundo = blockUndo.vtxundo[i-1];
            //fixme: (PHASE4) (HIGH) (force only 1 valid input in checkblock as well.)
            if (tx.IsPoW2WitnessCoinBase())
            {
                if (txundo.vprevout.size() != 1 || tx.vin.size() < 2)
                {
                    error("DisconnectBlock(): transaction and undo data inconsistent");
                    return DISCONNECT_FAILED;
                }
                for (unsigned int j = tx.vin.size(); j-- > 0;) {
                    if (!tx.vin[j].prevout.IsNull())
                    {
                        const COutPoint &out = tx.vin[j].prevout;
                        int res = ApplyTxInUndo(std::move(txundo.vprevout[0]), view, out);
                        if (res == DISCONNECT_FAILED)
                            return DISCONNECT_FAILED;
                        fClean = fClean && res != DISCONNECT_UNCLEAN;
                    }
                }
            }
            else
            {
                if (txundo.vprevout.size() != tx.vin.size()) {
                    error("DisconnectBlock(): transaction and undo data inconsistent");
                    return DISCONNECT_FAILED;
                }
                for (unsigned int j = tx.vin.size(); j-- > 0;) {
                    const COutPoint &out = tx.vin[j].prevout;
                    int res = ApplyTxInUndo(std::move(txundo.vprevout[j]), view, out);
                    if (res == DISCONNECT_FAILED)
                        return DISCONNECT_FAILED;
                    fClean = fClean && res != DISCONNECT_UNCLEAN;
                }
            }
            // At this point, all of txundo.vprevout should have been moved out.
        }
    }

    // move best block pointer to prevout block
    view.SetBestBlock(pindex->pprev->GetBlockHashPoW2());

    return fClean ? DISCONNECT_OK : DISCONNECT_UNCLEAN;
}

void static FlushBlockFile(bool fFinalize = false)
{
    LOCK(cs_LastBlockFile);

    CDiskBlockPos posOld(nLastBlockFile, 0);

    FILE *fileOld = blockStore.GetBlockFile(posOld);
    if (fileOld) {
        if (fFinalize)
            TruncateFile(fileOld, vinfoBlockFile[nLastBlockFile].nSize);
        FileCommit(fileOld);
    }

    fileOld = blockStore.GetUndoFile(posOld);
    if (fileOld) {
        if (fFinalize)
            TruncateFile(fileOld, vinfoBlockFile[nLastBlockFile].nUndoSize);
        FileCommit(fileOld);
    }
}

static bool FindUndoPos(CValidationState &state, int nFile, CDiskBlockPos &pos, unsigned int nAddSize);

static CCheckQueue<CScriptCheck> scriptcheckqueue(128);

void ThreadScriptCheck() {
    RenameThread("Gulden-scriptch");
    scriptcheckqueue.Thread();
}

/**
 * Threshold condition checker that triggers when unknown versionbits are seen on the network.
 */
class WarningBitsConditionChecker : public AbstractThresholdConditionChecker
{
private:
    int bit;

public:
    WarningBitsConditionChecker(int bitIn) : bit(bitIn) {}

    int64_t BeginTime(const Consensus::Params& params) const { return 0; }
    int64_t EndTime(const Consensus::Params& params) const { return std::numeric_limits<int64_t>::max(); }
    int Period(const Consensus::Params& params) const { return params.nMinerConfirmationWindow; }
    int Threshold(const Consensus::Params& params) const { return params.nRuleChangeActivationThreshold; }

    bool Condition(const CBlockIndex* pindex, const Consensus::Params& params) const
    {
        return ((pindex->nVersion & VERSIONBITS_TOP_MASK) == VERSIONBITS_TOP_BITS) &&
               ((pindex->nVersion >> bit) & 1) != 0 &&
               ((ComputeBlockVersion(pindex->pprev, params) >> bit) & 1) == 0;
    }
};

// Protected by cs_main
static ThresholdConditionCache warningcache[VERSIONBITS_NUM_BITS];

static int64_t nTimeCheck = 0;
static int64_t nTimeForks = 0;
static int64_t nTimeVerify = 0;
static int64_t nTimeConnect = 0;
static int64_t nTimeIndex = 0;
static int64_t nTimeCallbacks = 0;
static int64_t nTimeTotal = 0;

/** Apply the effects of this block (with given index) on the UTXO set represented by coins.
 *  Validity checks that depend on the UTXO set are also done; ConnectBlock()
 *  can fail if those validity checks fail (among other reasons). */
bool ConnectBlock(CChain& chain, const CBlock& block, CValidationState& state, CBlockIndex* pindex,
                  CCoinsViewCache& view, const CChainParams& chainparams, bool fJustCheck, bool fVerifyWitness)
{
    if (!ContextualCheckBlock(block, state, chainparams, pindex->pprev, chain, &view, true))
        return error("%s: Consensus::CheckBlock, failed ContextualCheckBlock with utxo check: %s", __func__, FormatStateMessage(state));

    AssertLockHeld(cs_main);
    assert(pindex);
    // pindex->phashBlock can be null if called by CreateNewBlock/TestBlockValidity
    assert((pindex->phashBlock == NULL) ||
           (*pindex->phashBlock == block.GetHashPoW2()));
    int64_t nTimeStart = GetTimeMicros();

    // Check it again in case a previous version let a bad block in
    if (!CheckBlock(block, state, chainparams.GetConsensus(), !fJustCheck, !fJustCheck))
        return error("%s: Consensus::CheckBlock: %s", __func__, FormatStateMessage(state));

    // verify that the view's current state corresponds to the previous block
    uint256 hashPrevBlock = pindex->pprev == NULL ? uint256() : pindex->pprev->GetBlockHashPoW2();
    assert(hashPrevBlock == view.GetBestBlock());

    // Special case for the genesis block, skipping connection of its transactions
    // (its coinbase is unspendable)
    if (block.GetHashLegacy() == chainparams.GetConsensus().hashGenesisBlock) {
        if (!fJustCheck)
            view.SetBestBlock(pindex->GetBlockHashLegacy());
        return true;
    }

    // Check transactions
    std::vector<std::vector<CWitnessTxBundle>> witnessBundles;
    for (const auto& tx : block.vtx)
    {
        witnessBundles.push_back(std::vector<CWitnessTxBundle>());
        if (!CheckTransactionContextual(*tx, state, pindex->nHeight, &witnessBundles.back()))
        {
            return state.Invalid(false, state.GetRejectCode(), state.GetRejectReason(), strprintf("Transaction check failed (tx hash %s) %s", tx->GetHash().ToString(), state.GetDebugMessage()));
        }
    }

    bool fScriptChecks = true;
    if (!hashAssumeValid.IsNull()) {
        // We've been configured with the hash of a block which has been externally verified to have a valid history.
        // A suitable default value is included with the software and updated from time to time.  Because validity
        //  relative to a piece of software is an objective fact these defaults can be easily reviewed.
        // This setting doesn't force the selection of any particular chain but makes validating some faster by
        //  effectively caching the result of part of the verification.
        BlockMap::const_iterator  it = mapBlockIndex.find(hashAssumeValid);
        if (it != mapBlockIndex.end()) {
            if (it->second->GetAncestor(pindex->nHeight) == pindex &&
                pindexBestHeader->GetAncestor(pindex->nHeight) == pindex &&
                pindexBestHeader->nChainWork >= UintToArith256(chainparams.GetConsensus().nMinimumChainWork)) {
                // This block is a member of the assumed verified chain and an ancestor of the best header.
                // The equivalent time check discourages hash power from extorting the network via DOS attack
                //  into accepting an invalid block through telling users they must manually set assumevalid.
                //  Requiring a software change or burying the invalid block, regardless of the setting, makes
                //  it hard to hide the implication of the demand.  This also avoids having release candidates
                //  that are hardly doing any signature verification at all in testing without having to
                //  artificially set the default assumed verified block further back.
                // The test against nMinimumChainWork prevents the skipping when denied access to any chain at
                //  least as good as the expected chain.
                fScriptChecks = (GetBlockProofEquivalentTime(*pindexBestHeader, *pindex, *pindexBestHeader, chainparams.GetConsensus()) <= 60 * 60 * 24 * 7 * 2);
            }
        }
    }

    int64_t nTime1 = GetTimeMicros(); nTimeCheck += nTime1 - nTimeStart;
    LogPrint(BCLog::BENCH, "    - Sanity checks: %.2fms [%.2fs]\n", 0.001 * (nTime1 - nTimeStart), nTimeCheck * 0.000001);

    // Do not allow blocks that contain transactions which 'overwrite' older transactions,
    // unless those are already completely spent.
    // If such overwrites are allowed, coinbases and transactions depending upon those
    // can be duplicated to remove the ability to spend the first instance -- even after
    // being sent to another address.
    // See BIP30 and http://r6.ca/blog/20120206T005236Z.html for more information.
    // This logic is not necessary for memory pool transactions, as AcceptToMemoryPool
    // already refuses previously-known transaction ids entirely.
    // This rule was originally applied to all blocks with a timestamp after March 15, 2012, 0:00 UTC.
    // Now that the whole chain is irreversibly beyond that time it is applied to all blocks except the
    // two in the chain that violate it. This prevents exploiting the issue against nodes during their
    // initial block download.
    //Gulden: BIP30 always true for us.
    bool fEnforceBIP30 = true;
/*
    bool fEnforceBIP30 = (!pindex->phashBlock) || // Enforce on CreateNewBlock invocations which don't have a hash.
                          !((pindex->nHeight==91842 && pindex->GetBlockHash() == uint256S("0x00000000000a4d0a398161ffc163c503763b1f4360639393e0e4c8e300e0caec")) ||
                           (pindex->nHeight==91880 && pindex->GetBlockHash() == uint256S("0x00000000000743f190a18c5577a3c2d2a1f610ae9601ac046a38084ccb7cd721")));
*/

    // Once BIP34 activated it was not possible to create new duplicate coinbases and thus other than starting
    // with the 2 existing duplicate coinbase pairs, not possible to create overwriting txs.  But by the
    // time BIP34 activated, in each of the existing pairs the duplicate coinbase had overwritten the first
    // before the first had been spent.  Since those coinbases are sufficiently buried its no longer possible to create further
    // duplicate transactions descending from the known pairs either.
    // If we're on the known chain at height greater than where BIP34 activated, we can save the db accesses needed for the BIP30 check.
    CBlockIndex *pindexBIP34height = pindex->pprev->GetAncestor(chainparams.GetConsensus().BIP34Height);
    //Only continue to enforce if we're below BIP34 activation height or the block hash at that height doesn't correspond.
    fEnforceBIP30 = fEnforceBIP30 && (!pindexBIP34height || !(pindexBIP34height->GetBlockHashPoW2() == chainparams.GetConsensus().BIP34Hash));

    if (fEnforceBIP30) {
        for (const auto& tx : block.vtx) {
            for (size_t o = 0; o < tx->vout.size(); o++) {
                if (view.HaveCoin(COutPoint(tx->GetHash(), o))) {
                    return state.DoS(100, error("ConnectBlock(): tried to overwrite transaction [%s]", tx->GetHash().ToString()), REJECT_INVALID, "bad-txns-BIP30");
                }
            }
        }
    }

    // BIP16 didn't become active until Oct 1 2012
    int64_t nBIP16SwitchTime = 1349049600;
    bool fStrictPayToScriptHash = (pindex->GetBlockTime() >= nBIP16SwitchTime);

    unsigned int flags = fStrictPayToScriptHash ? SCRIPT_VERIFY_P2SH : SCRIPT_VERIFY_NONE;

    // Start enforcing the DERSIG (BIP66) rule
    if (pindex->nHeight >= chainparams.GetConsensus().BIP66Height) {
        flags |= SCRIPT_VERIFY_DERSIG;
    }

    // Start enforcing CHECKLOCKTIMEVERIFY (BIP65) rule
    if (pindex->nHeight >= chainparams.GetConsensus().BIP65Height) {
        flags |= SCRIPT_VERIFY_CHECKLOCKTIMEVERIFY;
    }

    // Start enforcing BIP68 (sequence locks) and BIP112 (CHECKSEQUENCEVERIFY) using versionbits logic.
    int nLockTimeFlags = 0;
    if (VersionBitsState(pindex->pprev, chainparams.GetConsensus(), Consensus::DEPLOYMENT_CSV, versionbitscache) == THRESHOLD_ACTIVE) {
        flags |= SCRIPT_VERIFY_CHECKSEQUENCEVERIFY;
        nLockTimeFlags |= LOCKTIME_VERIFY_SEQUENCE;
    }

    //fixme: (PHASE4) (SEGSIG)
    // Start enforcing WITNESS rules using versionbits logic.
    if (IsSegSigEnabled(pindex->pprev))
        flags |= SCRIPT_VERIFY_NULLDUMMY;

    int64_t nTime2 = GetTimeMicros(); nTimeForks += nTime2 - nTime1;
    LogPrint(BCLog::BENCH, "    - Fork checks: %.2fms [%.2fs]\n", 0.001 * (nTime2 - nTime1), nTimeForks * 0.000001);

    CBlockUndo blockundo;

    //fixme: (PHASE4) Ideally this would be placed lower down (just before CAmount blockReward = nFees + nSubsidy;) 
    //However GetWitness calls recursively into ConnectBlock and CCheckQueueControl has a non-recursive mutex - so we must call this before creating 
    // Witness block must have valid signature from witness.
    if (block.nVersionPoW2Witness != 0)
    {
        CPubKey pubkey;
        uint256 hash = block.GetHashPoW2();
        if (!pubkey.RecoverCompact(hash, block.witnessHeaderPoW2Sig))
            return state.DoS(50, false, REJECT_INVALID, "invalid-witness-signature", false, "witness signature validation failed");

        if (fVerifyWitness)
        {
            CGetWitnessInfo witInfo;
            if (!GetWitness(chain, chainparams, &view, pindex->pprev, block, witInfo))
                return state.DoS(100, false, REJECT_INVALID, "invalid-witness", false, "could not determine a valid witness for block");
            if (witInfo.selectedWitnessTransaction.GetType() <= CTxOutType::ScriptLegacyOutput)
            {
                if (CKeyID(uint160(witInfo.selectedWitnessTransaction.output.scriptPubKey.GetPow2WitnessHash())) != pubkey.GetID())
                    return state.DoS(100, false, REJECT_INVALID, "invalid-witness-signature", false, "script witness signature incorrect for block");
            }
            else if(witInfo.selectedWitnessTransaction.GetType() == CTxOutType::PoW2WitnessOutput)
            {
                if (witInfo.selectedWitnessTransaction.output.witnessDetails.witnessKeyID != pubkey.GetID())
                    return state.DoS(100, false, REJECT_INVALID, "invalid-witness-signature", false, "witness signature incorrect for block");
            }
            else
            {
                return state.DoS(100, false, REJECT_INVALID, "invalid-witness-signature", false, "witness signature missing for block");
            }
        }
    }

    //fixme: (PHASE5) After phase4 activates the below re-entrancy from WitnessCoinbaseInfoIsValid is no longer a thing.
    //So we can move this down and combine it with the scope where we check:
    //unsigned int nWitnessCoinbasePayoutIndex = nWitnessCoinbaseIndex + 1;
    //NB! This must occur before CCheckQueueControl to prevent CCheckQueueControl re-entrancy.

    int nPoW2PhaseParent = GetPoW2Phase(pindex->pprev, chainparams, chain, &view);
    int nPoW2PhaseGrandParent = GetPoW2Phase(pindex->pprev->pprev, chainparams, chain, &view);
    //NB! IMPORTANT - Below this point we should -not- do any further Is/Get PoW2 phase checks - as we modify the view below which alters the results of phase 3 check.
    //Do and store all such tests above this point in the code.


    //Only the second block with a phase 3 parent onwards has a witness coinbase with embedded data, as only the first block with a phase 3 parent has a witness.
    int nEmbeddedWitnessCoinbaseIndex = 0;
    if (nPoW2PhaseGrandParent == 3 && nPoW2PhaseParent != 4)
    {
        nEmbeddedWitnessCoinbaseIndex = GetPoW2WitnessCoinbaseIndex(block);
        if (nEmbeddedWitnessCoinbaseIndex == -1)
            return state.DoS(100, error("ConnectBlock(): PoW2 phase 3 coinbase lacks witness data)"), REJECT_INVALID, "bad-cb-nowitnessdata");

        if (fVerifyWitness)
        {
            if (!WitnessCoinbaseInfoIsValid(chain, nEmbeddedWitnessCoinbaseIndex, pindex->pprev, block, chainparams, view))
                return state.DoS(100, error("ConnectBlock(): PoW2 phase 3 coinbase has invalid coinbase info)"), REJECT_INVALID, "bad-cb-badwitnessinfo");
        }
    }
    unsigned int nWitnessCoinbaseIndex = 0;
    if (nPoW2PhaseParent >= 3)
    {
        if (block.nVersionPoW2Witness == 0)
        {
            // PoW block
            // Phase 4 + 5 - miner mines 80 reward instead of 100, so nothing to do here (GetBlockSubsidy returns correct amount)
        }
        else
        {
            // PoW2 block
            // Ensure witness coinbase is present and that it pays out the right amount.
            {
                for (unsigned int i = 1; i < block.vtx.size(); i++)
                {
                    if (block.vtx[i]->IsCoinBase() && block.vtx[i]->IsPoW2WitnessCoinBase())
                    {
                        nWitnessCoinbaseIndex = i;
                        break;
                    }
                }
                //testme: (GULDEN) (PHASE5) I think this is a duplicate check so can probably be removed.
                if (nWitnessCoinbaseIndex == 0)
                {
                    return state.DoS(100, error("ConnectBlock(): PoW2 witness coinbase missing)"), REJECT_INVALID, "bad-witness-cb");
                }
            }
        }
    }

    CCheckQueueControl<CScriptCheck> control(fScriptChecks && nScriptCheckThreads ? &scriptcheckqueue : NULL);

    std::vector<int> prevheights;
    CAmount nFees = 0;
    CAmount nFeesPoW2Witness = 0;
    int nInputs = 0;
    int64_t nSigOpsCost = 0;
    CDiskTxPos pos(pindex->GetBlockPos(), GetSizeOfCompactSize(block.vtx.size()));
    std::vector<std::pair<uint256, CDiskTxPos> > vPos;
    vPos.reserve(block.vtx.size());
    blockundo.vtxundo.reserve(block.vtx.size() - 1);
    std::vector<PrecomputedTransactionData> txdata;
    txdata.reserve(block.vtx.size()); // Required so that pointers to individual PrecomputedTransactionData don't get invalidated
    for (unsigned int txIndex = 0; txIndex < block.vtx.size(); txIndex++)
    {
        const CTransaction &tx = *(block.vtx[txIndex]);

        nInputs += tx.vin.size();

        if (tx.IsPoW2WitnessCoinBase())
        {
            for (unsigned int inputIndex = 0; inputIndex < tx.vin.size(); inputIndex++)
            {
                if (!tx.vin[inputIndex].prevout.IsNull())
                {
                    if (!view.HaveCoin(tx.vin[inputIndex].prevout))
                    {
                        return state.DoS(100, error("ConnectBlock(): witness coinbase inputs missing/spent"), REJECT_INVALID, "bad-txns-inputs-missingorspent");
                    }

                    //fixme: (PHASE4) (SEGSIG) - Find a way to implement the bip68 sequence stuff here as well with minimal code churn...
                }
            }
        }
        else
        {
            if (!tx.IsCoinBase())
            {
                if (!view.HaveInputs(tx))
                {
                    //fixme: (PHASE4) - Low level fix for problem of conflicting transaction entering mempool and causing miners to be unable to mine (due to selecting invalid transactions for block continuously).
                    //This fix should remain in place, but a follow up fix is needed to try stop the conflicting transaction entering the mempool to begin with - need to hunt the source of this down.
                    //Seems to have something to do with a double (conflicting) witness renewal transaction.
                    mempool.removeRecursive(tx, MemPoolRemovalReason::UNKNOWN);
                    LogPrintf("ConnectBlock: mempool contains transaction with invalid inputs [%s]", tx.GetHash().ToString());
                    return state.DoS(100, error("ConnectBlock: inputs missing/spent"), REJECT_INVALID, "bad-txns-inputs-missingorspent");
                }

                // Check that transaction is BIP68 final
                // BIP68 lock checks (as opposed to nLockTime checks) must
                // be in ConnectBlock because they require the UTXO set
                prevheights.resize(tx.vin.size());
                for (size_t j = 0; j < tx.vin.size(); j++) {
                    prevheights[j] = view.AccessCoin(tx.vin[j].prevout).nHeight;
                }

                if (!SequenceLocks(tx, nLockTimeFlags, &prevheights, *pindex)) {
                    return state.DoS(100, error("%s: contains a non-BIP68-final transaction", __func__),
                                    REJECT_INVALID, "bad-txns-nonfinal");
                }
            }
        }

        // GetTransactionSigOpCost counts 3 types of sigops:
        // * legacy (always)
        // * p2sh (when P2SH enabled in flags and excludes coinbase)
        // * witness (when witness enabled in flags and excludes coinbase)
        nSigOpsCost += GetTransactionSigOpCost(tx, view, flags);
        if (nSigOpsCost > MAX_BLOCK_SIGOPS_COST)
            return state.DoS(100, error("ConnectBlock(): too many sigops"),
                             REJECT_INVALID, "bad-blk-sigops");

        txdata.emplace_back(tx);
        //fixme: (PHASE4) (CODEBASE CLEANUP) - CheckInputs needs to run as well for witness coinbase (can we just run this whole block for witness coinbase?) - we already test this elsewhere so it would only be a cleanness improvement.
        if (!tx.IsCoinBase())
        {
            if (nWitnessCoinbaseIndex != 0 && txIndex > nWitnessCoinbaseIndex)
            {
                nFeesPoW2Witness += view.GetValueIn(tx)-tx.GetValueOut();;
            }
            else
            {
                nFees += view.GetValueIn(tx)-tx.GetValueOut();
            }

            std::vector<CScriptCheck> vChecks;
            bool fCacheResults = fJustCheck; /* Don't cache results if we're actually connecting blocks (still consult the cache, though) */
            if (!CheckInputs(tx, state, view, fScriptChecks, flags, fCacheResults, txdata[txIndex], &witnessBundles[txIndex], nScriptCheckThreads ? &vChecks : NULL))
                return error("ConnectBlock(): CheckInputs on %s failed with %s",
                    tx.GetHash().ToString(), FormatStateMessage(state));
            control.Add(vChecks);
        }

        CTxUndo undoDummy;
        if (txIndex > 0) {
            blockundo.vtxundo.push_back(CTxUndo());
        }
        UpdateCoins(tx, view, txIndex == 0 ? undoDummy : blockundo.vtxundo.back(), pindex->nHeight, txIndex);

        vPos.push_back(std::pair(tx.GetHash(), pos));
        pos.nTxOffset += ::GetSerializeSize(tx, SER_DISK, CLIENT_VERSION);
    }
    int64_t nTime3 = GetTimeMicros(); nTimeConnect += nTime3 - nTime2;
    LogPrint(BCLog::BENCH, "      - Connect %u transactions: %.2fms (%.3fms/tx, %.3fms/txin) [%.2fs]\n", (unsigned)block.vtx.size(), 0.001 * (nTime3 - nTime2), 0.001 * (nTime3 - nTime2) / block.vtx.size(), nInputs <= 1 ? 0 : 0.001 * (nTime3 - nTime2) / (nInputs-1), nTimeConnect * 0.000001);

    //fixme: (PHASE5) (CLEANUP) - We can remove this after phase4 becomes active.

    //Until PoW2 activates mining subsidy remains full.
    //Phase 3 - miner mines 80 reward for himself and 20 reward for previous blocks witness...
    //Phase 4/5 - miner mines 80 reward for himself, witness 20 reward for himself (two seperate coinbases)
    CAmount nSubsidy = GetBlockSubsidy(pindex->nHeight);
    CAmount nSubsidyWitness = GetBlockSubsidyWitness(pindex->nHeight);
    CAmount nSubsidyDev = GetBlockSubsidyDev(pindex->nHeight);

    //fixme: (PHASE4) Unit tests
    // Second block with a phase 3 parent up to and including first block with a phase 4 parent.
    // Coinbase of previous witness block embedded in coinbase of current PoW block.
    if (nPoW2PhaseGrandParent == 3 && nPoW2PhaseParent != 4)
    {
        unsigned int nWitnessCoinbasePayoutIndex = nEmbeddedWitnessCoinbaseIndex + 1;

        if (block.vtx[0]->vout.size()-1 < nWitnessCoinbasePayoutIndex)
            return state.DoS(100, error("ConnectBlock(): PoW2 phase 3 coinbase lacks witness payout)"), REJECT_INVALID, "bad-cb-nowitnesspayout");

        if (block.vtx[0]->vout[nWitnessCoinbasePayoutIndex].nValue != nSubsidyWitness)
            return state.DoS(100, error("ConnectBlock(): PoW2 phase 3 coinbase has incorrect witness payout amount [%d] [%d])", block.vtx[0]->vout[nWitnessCoinbasePayoutIndex].nValue, nSubsidyWitness), REJECT_INVALID, "bad-cb-badwitnesspayoutamount");
    }
    else if (nPoW2PhaseParent >= 4)
    {
        nSubsidy -= nSubsidyWitness;
    }

    if (block.nVersionPoW2Witness == 0)
    {
        // PoW block
        // Phase 4 + 5 - miner mines 80 reward instead of 100, so nothing to do here (GetBlockSubsidy returns correct amount)
    }
    else
    {
        // PoW2 block
        // Ensure witness coinbase is present and that it pays out the right amount.
        if (nPoW2PhaseParent >= 3)
        {
            CAmount nValIn = 0;
            for (auto output : blockundo.vtxundo[nWitnessCoinbaseIndex-1].vprevout)
            {
                if (output.out.nValue > 0)
                    nValIn += output.out.nValue;
            }

            nSubsidyWitness += nFeesPoW2Witness;
            if (block.vtx[nWitnessCoinbaseIndex]->GetValueOut() - nValIn > nSubsidyWitness)
            {
                return state.DoS(100, error("ConnectBlock(): PoW2 witness pays too much (actual=%d vs limit=%d)", block.vtx[nWitnessCoinbaseIndex]->GetValueOut(), nSubsidyWitness), REJECT_INVALID, "bad-witness-cb-amount");
            }

            if (nPoW2PhaseParent == 3)
            {
                if (block.vtx[nWitnessCoinbaseIndex]->vout.size() != 2)
                    return state.DoS(100, error("ConnectBlock(): PoW2 witness coinbase invalid vout size)"), REJECT_INVALID, "bad-witness-cb");

                if (block.vtx[nWitnessCoinbaseIndex]->vin.size() != 2)
                    return state.DoS(100, error("ConnectBlock(): PoW2 witness coinbase invalid vin size)"), REJECT_INVALID, "bad-witness-cb");

                if (!block.vtx[nWitnessCoinbaseIndex]->vin[0].prevout.IsNull())
                    return state.DoS(100, error("ConnectBlock(): PoW2 witness coinbase invalid prevout)"), REJECT_INVALID, "bad-witness-cb");

                if (block.vtx[nWitnessCoinbaseIndex]->vin[0].GetSequence(block.vtx[nWitnessCoinbaseIndex]->nVersion) != 0)
                    return state.DoS(100, error("ConnectBlock(): PoW2 witness coinbase invalid sequence)"), REJECT_INVALID, "bad-witness-cb");
            }
            else if (nPoW2PhaseParent >= 4)
            {
                //fixme: (PHASE4) (SEGSIG/POW2) - Triple check that there are no remaining tests that should go here.
                //Phase 4 has no coinbase restrictions
            }
        }
        else
        {
            assert(0);
        }
    }


    //fixme: (PHASE4) (SEGSIG/POW2) - Triple check that there are no remaining tests that should go here.

    CAmount expectedBlockReward = nFees + nSubsidy;
    CAmount actualBlockReward = block.vtx[0]->GetValueOut();
    if ((actualBlockReward > expectedBlockReward))
    {
        return state.DoS(100, error("ConnectBlock(): coinbase pays too much (actual=%d vs limit=%d)", actualBlockReward, expectedBlockReward), REJECT_INVALID, "bad-cb-amount");
    }
    // fixme: (PHASE4) Forbid block reward that under pays as well
    
    if (nSubsidyDev > 0)
    {
        //fixme: (PHASE4) Ensure this check right for phase4 as well.
        if ((nPoW2PhaseGrandParent >= 3 && block.vtx[0]->vout.size() != 4) || (nPoW2PhaseGrandParent < 3 && block.vtx[0]->vout.size() != 2))
        {
            return state.DoS(100, error("ConnectBlock(): coinbase has incorrect number of outputs (actual=%d vs limit=%d)", block.vtx[0]->vout.size(), (nPoW2PhaseGrandParent >= 3)?4:2), REJECT_INVALID, "bad-cb-amount");
        }
        
        //fixme: (PHASE4)- handle other vout types
        static std::vector<unsigned char> data(ParseHex(devSubsidyAddress));
        static CPubKey pubKeyDevSubsidyCheck(data.begin(), data.end());
        static CScript scriptDevSubsidyCheck = (CScript() << ToByteVector(pubKeyDevSubsidyCheck) << OP_CHECKSIG);
        if (block.vtx[0]->vout[1].output.scriptPubKey != scriptDevSubsidyCheck)
        {
            return state.DoS(100, error("ConnectBlock(): coinbase lacks dev subsidy output"), REJECT_INVALID, "bad-cb-amount");
        }
        if (block.vtx[0]->vout[1].nValue != nSubsidyDev)
        {
            return state.DoS(100, error("ConnectBlock(): coinbase has invalid dev subsidy (actual=%d vs limit=%d)", block.vtx[0]->vout[1].nValue, nSubsidyDev), REJECT_INVALID, "bad-cb-amount");
        }
    }
    
    // From phase 3 onward we forbid miners from not claiming the full reward.
    if (nPoW2PhaseParent >= 3 && expectedBlockReward < actualBlockReward)
    {
        return state.DoS(100, error("ConnectBlock(): coinbase pays too little (actual=%d vs limit=%d)", actualBlockReward, expectedBlockReward), REJECT_INVALID, "bad-cb-amount");
    }

    if (!control.Wait())
        return state.DoS(100, error("%s: CheckQueue failed", __func__), REJECT_INVALID, "block-validation-failed");
    int64_t nTime4 = GetTimeMicros(); nTimeVerify += nTime4 - nTime2;
    LogPrint(BCLog::BENCH, "    - Verify %u txins: %.2fms (%.3fms/txin) [%.2fs]\n", nInputs - 1, 0.001 * (nTime4 - nTime2), nInputs <= 1 ? 0 : 0.001 * (nTime4 - nTime2) / (nInputs-1), nTimeVerify * 0.000001);

    if (fJustCheck)
        return true;

    // Write undo information to disk
    if (pindex->GetUndoPos().IsNull() || !pindex->IsValid(BLOCK_VALID_SCRIPTS))
    {
        if (pindex->GetUndoPos().IsNull()) {
            CDiskBlockPos _pos;
            if (!FindUndoPos(state, pindex->nFile, _pos, ::GetSerializeSize(blockundo, SER_DISK, CLIENT_VERSION) + 40))
                return error("ConnectBlock(): FindUndoPos failed");
            if (!blockStore.UndoWriteToDisk(blockundo, _pos, pindex->pprev->GetBlockHashPoW2(), chainparams.MessageStart()))
                return AbortNode(state, "Failed to write undo data");

            // update nUndoPos in block index
            pindex->nUndoPos = _pos.nPos;
            pindex->nStatus |= BLOCK_HAVE_UNDO;
        }

        pindex->RaiseValidity(BLOCK_VALID_SCRIPTS);
        if (chain == chainActive)
        {
            setDirtyBlockIndex.insert(pindex);
        }
    }

    if (fTxIndex)
        if (!pblocktree->WriteTxIndex(vPos))
            return AbortNode(state, "Failed to write transaction index");

    // add this block to the view's block chain
    view.SetBestBlock(pindex->GetBlockHashPoW2());

    int64_t nTime5 = GetTimeMicros(); nTimeIndex += nTime5 - nTime4;
    LogPrint(BCLog::BENCH, "    - Index writing: %.2fms [%.2fs]\n", 0.001 * (nTime5 - nTime4), nTimeIndex * 0.000001);

    int64_t nTime6 = GetTimeMicros(); nTimeCallbacks += nTime6 - nTime5;
    LogPrint(BCLog::BENCH, "    - Callbacks: %.2fms [%.2fs]\n", 0.001 * (nTime6 - nTime5), nTimeCallbacks * 0.000001);

    return true;
}

void FindFilesToPruneExplicit(std::set<int>& setFilesToPrune, unsigned int nPruneHeight)
{
    LOCK2(cs_main, cs_LastBlockFile);

    int count=0;
    for (int fileNumber = 0; fileNumber < nLastBlockFile; fileNumber++) {
        if (vinfoBlockFile[fileNumber].nSize == 0 || vinfoBlockFile[fileNumber].nHeightLast >= nPruneHeight)
            continue;
        PruneOneBlockFile(fileNumber);
        setFilesToPrune.insert(fileNumber);
        count++;
    }
    LogPrint(BCLog::PRUNE, "Prune (Manual): prune_height=%d removed %d blk/rev pairs\n", nPruneHeight, count);
}

/**
 * Update the on-disk chain state.
 * The caches and indexes are flushed depending on the mode we're called with
 * if they're too large, if it's been a while since the last write,
 * or always and in all cases if we're in prune mode and are deleting files.
 */
bool FlushStateToDisk(const CChainParams& chainparams, CValidationState &state, FlushStateMode mode, int nManualPruneHeight, bool fFlushPartialSync) {
    int64_t nMempoolUsage = mempool.DynamicMemoryUsage();
    LOCK2(cs_main, cs_LastBlockFile);
    static int64_t nLastWrite = 0;
    static int64_t nLastFlush = 0;
    static int64_t nLastSetChain = 0;
    std::set<int> setFilesToPrune;
    bool fFlushForPrune = false;
    try {
    if (fPruneMode && (fCheckForPruning || nManualPruneHeight > 0) && !fReindex)
    {
        if (nManualPruneHeight > 0 && !fFlushPartialSync)
        {
            FindFilesToPruneManual(setFilesToPrune, nManualPruneHeight);
        }
        else if (nManualPruneHeight > 0 && fFlushPartialSync)
        {
            FindFilesToPruneExplicit(setFilesToPrune, nManualPruneHeight);
        }
        else
        {
            FindFilesToPrune(setFilesToPrune, chainparams.PruneAfterHeight());
            fCheckForPruning = false;
        }

        if (!setFilesToPrune.empty()) {
            fFlushForPrune = true;
            if (!fHavePruned) {
                pblocktree->WriteFlag("prunedblockfiles", true);
                fHavePruned = true;
            }
        }
    }
    int64_t nNow = GetTimeMicros();
    // Avoid writing/flushing immediately after startup.
    if (nLastWrite == 0) {
        nLastWrite = nNow;
    }
    if (nLastFlush == 0) {
        nLastFlush = nNow;
    }
    if (nLastSetChain == 0) {
        nLastSetChain = nNow;
    }
    int64_t nMempoolSizeMax = GetArg("-maxmempool", DEFAULT_MAX_MEMPOOL_SIZE) * 1000000;
    int64_t cacheSize = pcoinsTip->DynamicMemoryUsage() * DB_PEAK_USAGE_FACTOR;
    int64_t nTotalSpace = nCoinCacheUsage + std::max<int64_t>(nMempoolSizeMax - nMempoolUsage, 0);
    // The cache is large and we're within 10% and 10 MiB of the limit, but we have time now (not in the middle of a block processing).
    bool fCacheLarge = mode == FLUSH_STATE_PERIODIC && cacheSize > std::max((9 * nTotalSpace) / 10, nTotalSpace - MAX_BLOCK_COINSDB_USAGE * 1024 * 1024);
    // The cache is over the limit, we have to write now.
    bool fCacheCritical = mode == FLUSH_STATE_IF_NEEDED && cacheSize > nTotalSpace;
    // It's been a while since we wrote the block index to disk. Do this frequently, so we don't need to redownload after a crash.
    bool fPeriodicWrite = mode == FLUSH_STATE_PERIODIC && nNow > nLastWrite + (int64_t)DATABASE_WRITE_INTERVAL * 1000000;
    // It's been very long since we flushed the cache. Do this infrequently, to optimize cache usage.
    bool fPeriodicFlush = mode == FLUSH_STATE_PERIODIC && nNow > nLastFlush + (int64_t)DATABASE_FLUSH_INTERVAL * 1000000;
    // Combine all conditions that result in a full cache flush.
    bool fDoFullFlush = (mode == FLUSH_STATE_ALWAYS) || fCacheLarge || fCacheCritical || fPeriodicFlush || fFlushForPrune;
    // Write blocks and block index to disk.
    if (fDoFullFlush || fPeriodicWrite) {
        // Depend on nMinDiskSpace to ensure we can write block index
        if (!CheckDiskSpace(0))
            return state.Error("out of disk space");
        // First make sure all block and undo data is flushed to disk.
        FlushBlockFile();
        // Then update all block file information (which may refer to block and undo files).
        {
            std::vector<std::pair<int, const CBlockFileInfo*> > vFiles;
            vFiles.reserve(setDirtyFileInfo.size());
            for (std::set<int>::iterator it = setDirtyFileInfo.begin(); it != setDirtyFileInfo.end(); ) {
                vFiles.push_back(std::pair(*it, &vinfoBlockFile[*it]));
                setDirtyFileInfo.erase(it++);
            }

            // prune block index for partial sync
            std::vector<uint256> removals;
            if (fFlushPartialSync) {
#ifdef DEBUG_PARTIAL_SYNC
                int numNotOnPartialChain = 0;
#endif
                for(const auto& it: mapBlockIndex)
                {
                    CBlockIndex* index = it.second;
                    if ((index->nHeight < nManualPruneHeight && // prune anything below prune-height
                         (index->nHeight !=0 || index->GetBlockHashPoW2() != Params().GenesisBlock().GetHashPoW2()) && // that is not the Genesis
                         index->nHeight >= nPartialPruneHeightDone // skip pruning below height that was already pruned this session
                        )
                        || index->nStatus & BLOCK_FAILED_MASK) // always prune invalid blocks (if it changes they will be dirty again)
                    {
                        removals.push_back(index->GetBlockHashPoW2());
                        setDirtyBlockIndex.erase(index); // prevent pruned indexes to be rewritten
                    }
#ifdef DEBUG_PARTIAL_SYNC
                    if (!partialChain.Contains(index)) {
                        numNotOnPartialChain++;
                        // it is normal to have forks (and blocks getting witnessed) at/near the tip, only log deeper ones
                        if (index->nHeight < partialChain.Height() - 20)
                            LogPrintf("Index not on partial chain during prune: [%s] height = %d\n", index->GetBlockHashPoW2().ToString(), index->nHeight);
                    }
#endif
                }
                nPartialPruneHeightDone = std::max(nManualPruneHeight, nPartialPruneHeightDone);
#ifdef DEBUG_PARTIAL_SYNC
                int numOrphans = mapBlockIndex.size() - (partialChain.Height()-partialChain.HeightOffset()) - 1;
                assert(numOrphans == numNotOnPartialChain);
#endif
            }

            std::vector<const CBlockIndex*> vBlocks;
            vBlocks.reserve(setDirtyBlockIndex.size());
            for (std::set<CBlockIndex*>::iterator it = setDirtyBlockIndex.begin(); it != setDirtyBlockIndex.end(); ) {
                vBlocks.push_back(*it);
                setDirtyBlockIndex.erase(it++);
            }
            LogPrintf("%s: updating %d and deleting %d block indexes, prune height = %d\n", __func__, vBlocks.size(), removals.size(), nManualPruneHeight);
            if (!pblocktree->UpdateBatchSync(vFiles, nLastBlockFile, vBlocks, removals)) {
                return AbortNode(state, "Failed to write to block index database");
            }
            uiInterface.NotifySPVPrune(nPartialPruneHeightDone);
        }
        // Finally remove any pruned files
        if (fFlushForPrune)
            blockStore.UnlinkPrunedFiles(setFilesToPrune);
        nLastWrite = nNow;
    }
    // Flush best chain related state. This can only be done if the blocks / block index write was also done.
    if (fDoFullFlush) {
        // Typical Coin structures on disk are around 48 bytes in size.
        // Pushing a new one to the database can cause it to be written
        // twice (once in the log, and once in the tables). This is already
        // an overestimation, as most will delete an existing entry or
        // overwrite one. Still, use a conservative safety factor of 2.
        if (!CheckDiskSpace(48 * 2 * 2 * pcoinsTip->GetCacheSize()))
            return state.Error("out of disk space");
        // Flush the chainstate (which may refer to block index entries).
        if (!pcoinsTip->Flush())
            return AbortNode(state, "Failed to write to coin database");
        nLastFlush = nNow;
    }
    if (   !fFlushPartialSync
        && (fDoFullFlush || ((mode == FLUSH_STATE_ALWAYS || mode == FLUSH_STATE_PERIODIC) && nNow > nLastSetChain + (int64_t)DATABASE_WRITE_INTERVAL * 1000000))) {
        // Update best block in wallet (so we can detect restored wallets).
        GetMainSignals().SetBestChain(chainActive.GetLocatorPoW2());
        nLastSetChain = nNow;
    }
    } catch (const std::runtime_error& e) {
        return AbortNode(state, std::string("System error while flushing: ") + e.what());
    }
    return true;
}

void FlushStateToDisk() {
    CValidationState state;
    const CChainParams& chainparams = Params();
    FlushStateToDisk(chainparams, state, FLUSH_STATE_ALWAYS);
}

void PruneAndFlush() {
    CValidationState state;
    fCheckForPruning = true;
    const CChainParams& chainparams = Params();
    FlushStateToDisk(chainparams, state, FLUSH_STATE_NONE);
}

static void DoWarning(const std::string& strWarning)
{
    static bool fWarned = false;
    SetMiscWarning(strWarning);
    if (!fWarned)
    {
        CAlert::Notify(strWarning, true, true);
        fWarned = true;
    }
}

/** Update chainActive and related internal data structures. */
void static UpdateTip(CBlockIndex *pindexNew, const CChainParams& chainParams) {
    chainActive.SetTip(pindexNew);

    // New best block
    mempool.AddTransactionsUpdated(1);

    cvBlockChange.notify_all();

    std::vector<std::string> warningMessages;
    if (!IsInitialBlockDownload())
    {
        int nUpgraded = 0;
        const CBlockIndex* pindex = chainActive.Tip();
        for (int bit = 0; bit < VERSIONBITS_NUM_BITS; bit++)
        {
            WarningBitsConditionChecker checker(bit);
            ThresholdState state = checker.GetStateFor(pindex, chainParams.GetConsensus(), warningcache[bit]);
            //fixme: (PHASE5) We can remove
            // Bypass invalid warnings for phase 4 activation 
            if (bit == chainParams.GetConsensus().vDeployments[Consensus::DEPLOYMENT_POW2_PHASE4].bit)
                continue;
            if (state == THRESHOLD_ACTIVE || state == THRESHOLD_LOCKED_IN)
            {
                const std::string strWarning = strprintf(_("Warning: unknown new rules activated (versionbit %i)"), bit);
                if (state == THRESHOLD_ACTIVE)
                {
                    DoWarning(strWarning);
                }
                else
                {
                    warningMessages.push_back(strWarning);
                }
            }
        }
        // Check the version of the last 100 blocks to see if we need to upgrade:
        for (int i = 0; i < 100 && pindex != NULL; i++)
        {
            int32_t nExpectedVersion = ComputeBlockVersion(pindex->pprev, chainParams.GetConsensus());
            if (pindex->nVersion > VERSIONBITS_LAST_OLD_BLOCK_VERSION && (pindex->nVersion & ~nExpectedVersion) != 0)
                ++nUpgraded;
            pindex = pindex->pprev;
        }
        if (nUpgraded > 0)
            warningMessages.push_back(strprintf(_("%d of last 100 blocks have unexpected version"), nUpgraded));
        if (nUpgraded > 100/2)
        {
            std::string strWarning = _("Warning: Unknown block versions in chain! It's possible unknown rules are in effect");
            // notify GetWarnings(), called by Qt and the JSON-RPC code to warn the user:
            DoWarning(strWarning);
        }
    }
    //fixme: (PHASE5) - Replace this 1000000 constant with a chainparams paramater so we remember to update it.
    if(!gbMinimalLogging || !warningMessages.empty() || IsArgSet("-testnet") || chainActive.Height() % 1000 == 0 || chainActive.Height() > 1000000)
    {
        LogPrintf("%s: new best=%s height=%d version=0x%08x versionpow2=0x%08x log2_work=%.8g tx=%lu date='%s' progress=%f cache=%.1fMiB(%utxo)", __func__,
            chainActive.Tip()->GetBlockHashPoW2().ToString(), chainActive.Height(), chainActive.Tip()->nVersion, chainActive.Tip()->nVersionPoW2Witness,
            log(chainActive.Tip()->nChainWork.getdouble())/log(2.0), (unsigned long)chainActive.Tip()->nChainTx,
            DateTimeStrFormat("%Y-%m-%d %H:%M:%S", chainActive.Tip()->GetBlockTime()),
            GuessVerificationProgress(chainParams.TxData(), chainActive.Tip()), pcoinsTip->DynamicMemoryUsage() * (1.0 / (1<<20)), pcoinsTip->GetCacheSize());
        if (!warningMessages.empty())
            LogPrintf(" warning='%s'", boost::algorithm::join(warningMessages, ", "));
        LogPrintf("\n");
    }
}

/** Disconnect chainActive's tip.
  * After calling, the mempool will be in an inconsistent state, with
  * transactions from disconnected blocks being added to disconnectpool.  You
  * should make the mempool consistent again by calling UpdateMempoolForReorg.
  * with cs_main held.
  *
  * If disconnectpool is NULL, then no disconnected transactions are added to
  * disconnectpool (note that the caller is responsible for mempool consistency
  * in any case).
  */
bool static DisconnectTip(CValidationState& state, const CChainParams& chainparams, DisconnectedBlockTransactions *disconnectpool)
{
    AssertLockHeld(cs_main); // Required for ReadBlockFromDisk.

    CBlockIndex *pindexDelete = chainActive.Tip();
    assert(pindexDelete);
    // Read block from disk.
    std::shared_ptr<CBlock> pblock = std::make_shared<CBlock>();
    CBlock& block = *pblock;
    if (!ReadBlockFromDisk(block, pindexDelete, chainparams))
        return AbortNode(state, "Failed to read block");
    // Apply the block atomically to the chain state.
    int64_t nStart = GetTimeMicros();
    {
        CCoinsViewCache view(pcoinsTip);
        if (DisconnectBlock(block, pindexDelete, view) != DISCONNECT_OK)
            return error("DisconnectTip(): DisconnectBlock %s failed", pindexDelete->GetBlockHashPoW2().ToString());
        bool flushed = view.Flush();
        assert(flushed);
    }
    LogPrint(BCLog::BENCH, "- Disconnect block: %.2fms\n", (GetTimeMicros() - nStart) * 0.001);
    // Write the chain state to disk, if necessary.
    if (!FlushStateToDisk(chainparams, state, FLUSH_STATE_IF_NEEDED))
        return false;

    if (disconnectpool) {
        // Save transactions to re-add to mempool at end of reorg
        for (auto it = block.vtx.rbegin(); it != block.vtx.rend(); ++it) {
            disconnectpool->addTransaction(*it);
        }
        while (disconnectpool->DynamicMemoryUsage() > MAX_DISCONNECTED_TX_POOL_SIZE * 1000) {
            // Drop the earliest entry, and remove its children from the mempool.
            auto it = disconnectpool->queuedTx.get<insertion_order>().begin();
            mempool.removeRecursive(**it, MemPoolRemovalReason::REORG);
            disconnectpool->removeEntry(it);
        }
    }

    // Update chainActive and related variables.
    UpdateTip(pindexDelete->pprev, chainparams);
    // Let wallets know transactions went from 1-confirmed to
    // 0-confirmed or conflicted:
    GetMainSignals().BlockDisconnected(pblock);
    return true;
}

static int64_t nTimeReadFromDisk = 0;
static int64_t nTimeConnectTotal = 0;
static int64_t nTimeFlush = 0;
static int64_t nTimeChainState = 0;
static int64_t nTimePostConnect = 0;

struct PerBlockConnectTrace {
    CBlockIndex* pindex = NULL;
    std::shared_ptr<const CBlock> pblock;
    std::shared_ptr<std::vector<CTransactionRef>> conflictedTxs;
    PerBlockConnectTrace() : conflictedTxs(std::make_shared<std::vector<CTransactionRef>>()) {}
};
/**
 * Used to track blocks whose transactions were applied to the UTXO state as a
 * part of a single ActivateBestChainStep call.
 *
 * This class also tracks transactions that are removed from the mempool as
 * conflicts (per block) and can be used to pass all those transactions
 * through SyncTransaction.
 *
 * This class assumes (and asserts) that the conflicted transactions for a given
 * block are added via mempool callbacks prior to the BlockConnected() associated
 * with those transactions. If any transactions are marked conflicted, it is
 * assumed that an associated block will always be added.
 *
 * This class is single-use, once you call GetBlocksConnected() you have to throw
 * it away and make a new one.
 */
class ConnectTrace {
private:
    std::vector<PerBlockConnectTrace> blocksConnected;
    CTxMemPool &pool;

public:
    ConnectTrace(CTxMemPool &_pool) : blocksConnected(1), pool(_pool) {
        pool.NotifyEntryRemoved.connect(boost::bind(&ConnectTrace::NotifyEntryRemoved, this, _1, _2));
    }

    ~ConnectTrace() {
        pool.NotifyEntryRemoved.disconnect(boost::bind(&ConnectTrace::NotifyEntryRemoved, this, _1, _2));
    }

    void BlockConnected(CBlockIndex* pindex, std::shared_ptr<const CBlock> pblock) {
        assert(!blocksConnected.back().pindex);
        assert(pindex);
        assert(pblock);
        blocksConnected.back().pindex = pindex;
        blocksConnected.back().pblock = std::move(pblock);
        blocksConnected.emplace_back();
    }

    std::vector<PerBlockConnectTrace>& GetBlocksConnected() {
        // We always keep one extra block at the end of our list because
        // blocks are added after all the conflicted transactions have
        // been filled in. Thus, the last entry should always be an empty
        // one waiting for the transactions from the next block. We pop
        // the last entry here to make sure the list we return is sane.
        assert(!blocksConnected.back().pindex);
        assert(blocksConnected.back().conflictedTxs->empty());
        blocksConnected.pop_back();
        return blocksConnected;
    }

    void NotifyEntryRemoved(CTransactionRef txRemoved, MemPoolRemovalReason reason) {
        assert(!blocksConnected.back().pindex);
        if (reason == MemPoolRemovalReason::CONFLICT) {
            blocksConnected.back().conflictedTxs->emplace_back(std::move(txRemoved));
        }
    }
};

/**
 * Connect a new block to chainActive. pblock is either NULL or a pointer to a CBlock
 * corresponding to pindexNew, to bypass loading it again from disk.
 *
 * The block is added to connectTrace if connection succeeds.
 */
bool static ConnectTip(CValidationState& state, const CChainParams& chainparams, CBlockIndex* pindexNew, const std::shared_ptr<const CBlock>& pblock, ConnectTrace& connectTrace, DisconnectedBlockTransactions &disconnectpool)
{
    AssertLockHeld(cs_main); // Required for ReadBlockFromDisk.

    assert(pindexNew->pprev == chainActive.Tip());
    // Read block from disk.
    int64_t nTime1 = GetTimeMicros();
    std::shared_ptr<const CBlock> pthisBlock;
    if (!pblock) {
        std::shared_ptr<CBlock> pblockNew = std::make_shared<CBlock>();
        if (!ReadBlockFromDisk(*pblockNew, pindexNew, chainparams))
            return AbortNode(state, "Failed to read block");
        pthisBlock = pblockNew;
    } else {
        pthisBlock = pblock;
    }
    const CBlock& blockConnecting = *pthisBlock;
    // Apply the block atomically to the chain state.
    int64_t nTime2 = GetTimeMicros(); nTimeReadFromDisk += nTime2 - nTime1;
    int64_t nTime3;
    LogPrint(BCLog::BENCH, "  - Load block from disk: %.2fms [%.2fs]\n", (nTime2 - nTime1) * 0.001, nTimeReadFromDisk * 0.000001);
    {
        CCoinsViewCache view(pcoinsTip);
        bool rv = ConnectBlock(chainActive, blockConnecting, state, pindexNew, view, chainparams);
        GetMainSignals().BlockChecked(blockConnecting, state);
        if (!rv) {
            if (state.IsInvalid())
                InvalidBlockFound(pindexNew, state);
            return error("ConnectTip(): ConnectBlock %s failed", pindexNew->GetBlockHashPoW2().ToString());
        }
        nTime3 = GetTimeMicros(); nTimeConnectTotal += nTime3 - nTime2;
        LogPrint(BCLog::BENCH, "  - Connect total: %.2fms [%.2fs]\n", (nTime3 - nTime2) * 0.001, nTimeConnectTotal * 0.000001);
        bool flushed = view.Flush();
        assert(flushed);
    }
    int64_t nTime4 = GetTimeMicros(); nTimeFlush += nTime4 - nTime3;
    LogPrint(BCLog::BENCH, "  - Flush: %.2fms [%.2fs]\n", (nTime4 - nTime3) * 0.001, nTimeFlush * 0.000001);
    // Write the chain state to disk, if necessary.
    if (!FlushStateToDisk(chainparams, state, FLUSH_STATE_IF_NEEDED))
        return false;
    int64_t nTime5 = GetTimeMicros(); nTimeChainState += nTime5 - nTime4;
    LogPrint(BCLog::BENCH, "  - Writing chainstate: %.2fms [%.2fs]\n", (nTime5 - nTime4) * 0.001, nTimeChainState * 0.000001);
    // Remove conflicting transactions from the mempool.;
    mempool.removeForBlock(blockConnecting.vtx, pindexNew->nHeight);
    disconnectpool.removeForBlock(blockConnecting.vtx);
    // Update chainActive & related variables.
    UpdateTip(pindexNew, chainparams);

    int64_t nTime6 = GetTimeMicros(); nTimePostConnect += nTime6 - nTime5; nTimeTotal += nTime6 - nTime1;
    LogPrint(BCLog::BENCH, "  - Connect postprocess: %.2fms [%.2fs]\n", (nTime6 - nTime5) * 0.001, nTimePostConnect * 0.000001);
    LogPrint(BCLog::BENCH, "- Connect block: %.2fms [%.2fs]\n", (nTime6 - nTime1) * 0.001, nTimeTotal * 0.000001);

    connectTrace.BlockConnected(pindexNew, std::move(pthisBlock));
    return true;
}

/**
 * Return the tip of the chain with the most work in it, that isn't
 * known to be invalid (it's however far from certain to be valid).
 */
static CBlockIndex* FindMostWorkChain() {
    LOCK(cs_main);
    do {
        CBlockIndex *pindexNew = NULL;

        // Find the best candidate header.
        {
            std::set<CBlockIndex*, CBlockIndexWorkComparator>::reverse_iterator it = setBlockIndexCandidates.rbegin();
            if (it == setBlockIndexCandidates.rend())
                return NULL;
            pindexNew = *it;
        }

        // Check whether all blocks on the path between the currently active chain and the candidate are valid.
        // Just going until the active chain is an optimization, as we know all blocks in it are valid already.
        CBlockIndex *pindexTest = pindexNew;
        bool fInvalidAncestor = false;
        while (pindexTest && !chainActive.Contains(pindexTest)) {
            assert(pindexTest->nChainTx || pindexTest->nHeight == 0);

            // Pruned nodes may have entries in setBlockIndexCandidates for
            // which block files have been deleted.  Remove those as candidates
            // for the most work chain if we come across them; we can't switch
            // to a chain unless we have all the non-active-chain parent blocks.
            bool fFailedChain = pindexTest->nStatus & BLOCK_FAILED_MASK;
            bool fMissingData = !(pindexTest->nStatus & BLOCK_HAVE_DATA);
            if (fFailedChain || fMissingData) {
                // Candidate chain is not usable (either invalid or missing data)
                if (fFailedChain && (pindexBestInvalid == NULL || pindexNew->nChainWork > pindexBestInvalid->nChainWork))
                    pindexBestInvalid = pindexNew;
                CBlockIndex *pindexFailed = pindexNew;
                // Remove the entire chain from the set.
                while (pindexTest != pindexFailed) {
                    if (fFailedChain) {
                        pindexFailed->nStatus |= BLOCK_FAILED_CHILD;
                    } else if (fMissingData) {
                        // If we're missing data, then add back to mapBlocksUnlinked,
                        // so that if the block arrives in the future we can try adding
                        // to setBlockIndexCandidates again.
                        mapBlocksUnlinked.insert(std::pair(pindexFailed->pprev, pindexFailed));
                    }
                    setBlockIndexCandidates.erase(pindexFailed);
                    pindexFailed = pindexFailed->pprev;
                }
                setBlockIndexCandidates.erase(pindexTest);
                fInvalidAncestor = true;
                break;
            }
            pindexTest = pindexTest->pprev;
        }
        if (!fInvalidAncestor)
            return pindexNew;
    } while(true);
}

/** Delete all entries in setBlockIndexCandidates that are worse than the current tip. */
static void PruneBlockIndexCandidates() {
    LOCK(cs_main);
    // Note that we can't delete the current block itself, as we may need to return to it later in case a
    // reorganization to a better block fails.
    std::set<CBlockIndex*, CBlockIndexWorkComparator>::iterator it = setBlockIndexCandidates.begin();

    //NB! We don't prune blocks that are the same height as the current tip when the current tip is PoW.
    //The reason for this is that we must consider all such blocks as witness candidates even if they are of lower weight - in case the higher weight block has an "absent" witness.
    while ( ( it != setBlockIndexCandidates.end() ) && ( (*it)->nChainWork < chainActive.Tip()->nChainWork ) && ( (*it)->nHeight < chainActive.Tip()->nHeight /*|| (*it)->nVersionPoW2Witness == 0*/ ) ) {
        setBlockIndexCandidates.erase(it++);
    }
    // Either the current tip or a successor of it we're working towards is left in setBlockIndexCandidates.
    assert(!setBlockIndexCandidates.empty());
}

/**
 * Try to make some progress towards making pindexMostWork the active block.
 * pblock is either NULL or a pointer to a CBlock corresponding to pindexMostWork.
 */
static bool ActivateBestChainStep(CValidationState& state, const CChainParams& chainparams, CBlockIndex* pindexMostWork, const std::shared_ptr<const CBlock>& pblock, bool& fInvalidFound, ConnectTrace& connectTrace)
{
    AssertLockHeld(cs_main);
    const CBlockIndex *pindexOldTip = chainActive.Tip();
    const CBlockIndex *pindexFork = chainActive.FindFork(pindexMostWork);

    // Disconnect active blocks which are no longer in the best chain.
    bool fBlocksDisconnected = false;
    DisconnectedBlockTransactions disconnectpool;
    while (chainActive.Tip() && chainActive.Tip() != pindexFork) {
        if (!DisconnectTip(state, chainparams, &disconnectpool)) {
            // This is likely a fatal error, but keep the mempool consistent,
            // just in case. Only remove from the mempool in this case.
            UpdateMempoolForReorg(disconnectpool, false);
            return false;
        }
        fBlocksDisconnected = true;
    }

    // Build list of new blocks to connect.
    std::vector<CBlockIndex*> vpindexToConnect;
    bool fContinue = true;
    int nHeight = pindexFork ? pindexFork->nHeight : -1;
    while (fContinue && nHeight != pindexMostWork->nHeight) {
        // Don't iterate the entire list of potential improvements toward the best tip, as we likely only need
        // a few blocks along the way.
        int nTargetHeight = std::min(nHeight + 32, pindexMostWork->nHeight);
        vpindexToConnect.clear();
        vpindexToConnect.reserve(nTargetHeight - nHeight);
        CBlockIndex *pindexIter = pindexMostWork->GetAncestor(nTargetHeight);
        while (pindexIter && pindexIter->nHeight != nHeight) {
            vpindexToConnect.push_back(pindexIter);
            pindexIter = pindexIter->pprev;
        }
        nHeight = nTargetHeight;

        // Connect new blocks.
        BOOST_REVERSE_FOREACH(CBlockIndex *pindexConnect, vpindexToConnect) {
            if (!ConnectTip(state, chainparams, pindexConnect, pindexConnect == pindexMostWork ? pblock : std::shared_ptr<const CBlock>(), connectTrace, disconnectpool)) {
                if (state.IsInvalid()) {
                    // The block violates a consensus rule.
                    if (!state.CorruptionPossible())
                        InvalidChainFound(vpindexToConnect.back());
                    state = CValidationState();
                    fInvalidFound = true;
                    fContinue = false;
                    break;
                } else {
                    // A system error occurred (disk space, database error, ...).
                    // Make the mempool consistent with the current tip, just in case
                    // any observers try to use it before shutdown.
                    UpdateMempoolForReorg(disconnectpool, false);
                    return false;
                }
            } else {
                PruneBlockIndexCandidates();
                if (!pindexOldTip || chainActive.Tip()->nChainWork > pindexOldTip->nChainWork) {
                    // We're in a better position than we were. Return temporarily to release the lock.
                    fContinue = false;
                    break;
                }
            }
        }
    }

    if (fBlocksDisconnected) {
        // If any blocks were disconnected, disconnectpool may be non empty.  Add
        // any disconnected transactions back to the mempool.
        UpdateMempoolForReorg(disconnectpool, true);
    }
    mempool.check(pcoinsTip);

    // Callbacks/notifications for a new best chain.
    if (fInvalidFound)
        CheckForkWarningConditionsOnNewFork(vpindexToConnect.back());
    else
        CheckForkWarningConditions();

    return true;
}

// Requires cs_main
void DeactivatePartialSync()
{
    LogPrintf("Transition partial into full sync height = %d\n", chainActive.Height());

    // clear partial chain => !IsPartialSyncActive()
    partialChain.SetTip(nullptr);
    partialChain.SetHeightOffset(0);
    pindexBestPartial = nullptr;

    // clear partial chain from blockindex (not can trigger partial sync on next session)
    for (auto& it: mapBlockIndex) {
        CBlockIndex* idx = it.second;
        if (idx->IsPartialValid())
        {
            idx->nStatus &= ~BLOCK_PARTIAL_MASK;
            setDirtyBlockIndex.insert(idx);
        }
    }

    // notify and stop future notifications
    headerTipSignal(nullptr);
    headerTipSignal.disconnect_all_slots();

    // clear mempool to avoid complexity of transitioning partial validated mempool entries
    mempool.clear();
}

/**
 * Make the best chain active, in multiple steps. The result is either failure
 * or an activated best chain. pblock is either NULL or a pointer to a block
 * that is already loaded (to avoid loading it again from disk).
 */
bool ActivateBestChain(CValidationState &state, const CChainParams& chainparams, std::shared_ptr<const CBlock> pblock) {
    // Note that while we're often called here from ProcessNewBlock, this is
    // far from a guarantee. Things in the P2P/RPC will often end up calling
    // us in the middle of ProcessNewBlock - do not assume pblock is set
    // sanely for performance or correctness!

    CBlockIndex *pindexMostWork = NULL;
    CBlockIndex *pindexNewTip = NULL;
    int nStopAtHeight = GetArg("-stopatheight", DEFAULT_STOPATHEIGHT);
    do {
        boost::this_thread::interruption_point();
        if (ShutdownRequested())
            break;

        const CBlockIndex *pindexFork;
        bool fInitialDownload;
        {
            #ifdef ENABLE_WALLET
            LOCK2(cs_main, pactiveWallet?&pactiveWallet->cs_wallet:NULL);
            #else
            LOCK(cs_main);
            #endif

            ConnectTrace connectTrace(mempool); // Destructed before cs_main is unlocked

            CBlockIndex *pindexOldTip = chainActive.Tip();
            if (pindexMostWork == NULL) {
                pindexMostWork = FindMostWorkChain();
            }

            // Gulden - This is PoW2 related (unwitnessed blocks sit ahead of the chain tip with 0 extra chain work until they are activated).
            if (pindexMostWork && pindexMostWork->pprev && pindexMostWork->nChainWork == pindexMostWork->pprev->nChainWork)
                pindexMostWork = pindexMostWork->pprev;


            // Whether we have anything to do at all.
            if (pindexMostWork == NULL || pindexMostWork == chainActive.Tip())
                return true;

            bool fInvalidFound = false;
            std::shared_ptr<const CBlock> nullBlockPtr;
            if (!ActivateBestChainStep(state, chainparams, pindexMostWork, pblock && pblock->GetHashPoW2() == pindexMostWork->GetBlockHashPoW2() ? pblock : nullBlockPtr, fInvalidFound, connectTrace))
                return false;

            if (fInvalidFound) {
                // Wipe cache, we may need another branch now.
                pindexMostWork = NULL;
            }
            pindexNewTip = chainActive.Tip();
            pindexFork = chainActive.FindFork(pindexOldTip);
            fInitialDownload = IsInitialBlockDownload();

            for (const PerBlockConnectTrace& trace : connectTrace.GetBlocksConnected()) {
                assert(trace.pblock && trace.pindex);
                GetMainSignals().BlockConnected(trace.pblock, trace.pindex, *trace.conflictedTxs);
            }
        }
        // When we reach this point, we switched to a new tip (stored in pindexNewTip).

        if (IsPartialSyncActive() && isFullSyncMode() && chainActive.Height() >= partialChain.Height())
            DeactivatePartialSync();

        // Notifications/callbacks that can run without cs_main
        // Notify external listeners about the new tip.
        GetMainSignals().UpdatedBlockTip(pindexNewTip, pindexFork, fInitialDownload);

        // Always notify the UI if a new block tip was connected
        if (pindexFork != pindexNewTip) {
            uiInterface.NotifyBlockTip(fInitialDownload, pindexNewTip);
        }

        if (nStopAtHeight && pindexNewTip && pindexNewTip->nHeight >= nStopAtHeight)
            GuldenAppManager::gApp->shutdown();
    } while (pindexNewTip != pindexMostWork);
    CheckBlockIndex(chainparams.GetConsensus());

    // Write changes periodically to disk, after relay.
    if (!FlushStateToDisk(chainparams, state, FLUSH_STATE_PERIODIC)) {
        return false;
    }

    return true;
}


bool PreciousBlock(CValidationState& state, const CChainParams& params, CBlockIndex *pindex)
{
    {
        LOCK(cs_main);
        if (pindex->nChainWork < chainActive.Tip()->nChainWork) {
            // Nothing to do, this block is not at the tip.
            return true;
        }
        if (chainActive.Tip()->nChainWork > nLastPreciousChainwork) {
            // The chain has been extended since the last call, reset the counter.
            nBlockReverseSequenceId = -1;
        }
        nLastPreciousChainwork = chainActive.Tip()->nChainWork;
        setBlockIndexCandidates.erase(pindex);
        pindex->nSequenceId = nBlockReverseSequenceId;
        if (nBlockReverseSequenceId > std::numeric_limits<int32_t>::min()) {
            // We can't keep reducing the counter if somebody really wants to
            // call preciousblock 2**31-1 times on the same set of tips...
            nBlockReverseSequenceId--;
        }
        if (pindex->IsValid(BLOCK_VALID_TRANSACTIONS) && pindex->nChainTx) {
            if (!gbMinimalLogging)
                LogPrintf("PreciousBlock: New index candidate: [%s] [%d]\n", pindex->GetBlockHashPoW2().ToString(), pindex->nHeight);
            setBlockIndexCandidates.insert(pindex);
            PruneBlockIndexCandidates();
        }
    }

    return ActivateBestChain(state, params);
}

bool InvalidateBlock(CValidationState& state, const CChainParams& chainparams, CBlockIndex *pindex)
{
    AssertLockHeld(cs_main);

    // Mark the block itself as invalid.
    pindex->nStatus |= BLOCK_FAILED_VALID;
    setDirtyBlockIndex.insert(pindex);
    setBlockIndexCandidates.erase(pindex);

    if (chainActive.Contains(pindex))
    {
        DisconnectedBlockTransactions disconnectpool;
        while (chainActive.Contains(pindex)) {
            CBlockIndex *pindexWalk = chainActive.Tip();
            pindexWalk->nStatus |= BLOCK_FAILED_CHILD;
            setDirtyBlockIndex.insert(pindexWalk);
            setBlockIndexCandidates.erase(pindexWalk);
            // ActivateBestChain considers blocks already in chainActive
            // unconditionally valid already, so force disconnect away from it.
            if (!DisconnectTip(state, chainparams, &disconnectpool)) {
                // It's probably hopeless to try to make the mempool consistent
                // here if DisconnectTip failed, but we can try.
                UpdateMempoolForReorg(disconnectpool, false);
                return false;
            }
        }

        // DisconnectTip will add transactions to disconnectpool; try to add these
        // back to the mempool.
        UpdateMempoolForReorg(disconnectpool, true);

        // The resulting new best tip may not be in setBlockIndexCandidates anymore, so
        // add it again.
        BlockMap::iterator it = mapBlockIndex.begin();
        while (it != mapBlockIndex.end()) {
            if (it->second->IsValid(BLOCK_VALID_TRANSACTIONS) && it->second->nChainTx && !setBlockIndexCandidates.value_comp()(it->second, chainActive.Tip())) {
                setBlockIndexCandidates.insert(it->second);
            }
            it++;
        }

        InvalidChainFound(pindex);
        uiInterface.NotifyBlockTip(IsInitialBlockDownload(), pindex->pprev);
    }
    else
    {
        InvalidChainFound(pindex);
    }
    return true;
}

bool ResetBlockFailureFlags(CBlockIndex *pindex) {
    AssertLockHeld(cs_main);

    int nHeight = pindex->nHeight;

    // Remove the invalidity flag from this block and all its descendants.
    BlockMap::iterator it = mapBlockIndex.begin();
    while (it != mapBlockIndex.end()) {
        if (!it->second->IsValid() && it->second->GetAncestor(nHeight) == pindex) {
            it->second->nStatus &= ~BLOCK_FAILED_MASK;
            setDirtyBlockIndex.insert(it->second);
            if (it->second->IsValid(BLOCK_VALID_TRANSACTIONS) && it->second->nChainTx && setBlockIndexCandidates.value_comp()(chainActive.Tip(), it->second)) {
                setBlockIndexCandidates.insert(it->second);
            }
            if (it->second == pindexBestInvalid) {
                // Reset invalid block marker if it was pointing to one of those.
                pindexBestInvalid = NULL;
            }
        }
        it++;
    }

    // Remove the invalidity flag from all ancestors too.
    while (pindex != NULL) {
        if (pindex->nStatus & BLOCK_FAILED_MASK) {
            pindex->nStatus &= ~BLOCK_FAILED_MASK;
            setDirtyBlockIndex.insert(pindex);
        }
        pindex = pindex->pprev;
    }
    return true;
}

static arith_uint256 CalculateChainWork(const CBlockIndex* pIndex, const CChainParams& chainparams)
{
    LOCK(cs_main);

    arith_uint256 nBlockProof = GetBlockProof(*pIndex);
    arith_uint256 chainWork = (pIndex->pprev ? pIndex->pprev->nChainWork : 0) + nBlockProof;
    if (pIndex->nVersionPoW2Witness != 0)
    {
        // Note: (PoW2) If we wanted to include witness weight in the chain weight this would be the place to do it.
        // This would have the benefit of making it harder to mine a side chain using lots of small witnesses.
        // However it would also bias the earnings and chain control even more to large witnesses and act as a 'centralisation' incentive.
        // So at this point we don't do this - and prefer instead to be agnostic, so we increase witnessed blocks always by a fixed weight.

        if (pIndex->pprev->nVersionPoW2Witness != 0)
        {
            // Witnessed blocks sit ahead of non-witnessed blocks in the chain so must have more work than our non-witnessed counterpart.
            // However this is more complicated than it would seem at first.
            // If we increase the work by some arbitrary amount e.g. 1 or 10000 then we sit with the following problem:
            // 1) Miner mines a block at high difficulty. 2) Witness is 'absent'. 3) Chain temporarily stalls.
            // 4) Miners start mining competing blocks at lower difficulty (delta difficulty halving). 5) Witnesses witness the block
            // 6) However because they are substantially lower difficulty - nBlockProof + 1 is not enough to put the new block at tip of chain
            // 7) It takes multiple lower difficulty blocks to form a new chain tip and for chain to progress (chain stalls unacceptably long)
            // If we base it on the current block weight (e.g. 2x current weight) then we face the opposite - i.e. an attacker can hold back a high difficulty witnessed block and then orphan a bunch of lower difficulty blocks using it.
            // If we base it on the weight of a previous block (some arbitrary distance backwards) then we fix the above some of the time, however with careful timing the possibility to manipulate is still there.
            // So instead we base it on the average of the last 10 blocks inclusive of the current, this provides sufficient protection from fluctuations.
            int nCount = 1;
            CBlockIndex* pprev = pIndex->pprev;
            while (pprev && nCount < 10)
            {
                ++nCount;
                nBlockProof += GetBlockProof(*pprev);
                pprev = pprev->pprev;
            }
            assert (nCount == 10);
            nBlockProof /= nCount;
            chainWork += nBlockProof;
        }
        else
        {
            // However for phase 3 we need subsequent PoW blocks to outweigh PoS blocks so we are stuck with the temporary limitation of using nChainWork + 1
            chainWork += 1;
        }
    }
    return chainWork;
}

static CBlockIndex* AddToBlockIndex(const CChainParams& chainParams, const CBlockHeader& block)
{
    // Check for duplicate
    uint256 hash = block.GetHashPoW2();
    BlockMap::iterator it = mapBlockIndex.find(hash);
    if (it != mapBlockIndex.end())
        return it->second;

    // Construct new block index object
    CBlockIndex* pindexNew = new CBlockIndex(block);
    assert(pindexNew);
    // We assign the sequence id to blocks only when the full data is available,
    // to avoid miners withholding blocks but broadcasting headers, to get a
    // competitive advantage.
    pindexNew->nSequenceId = 0;
    BlockMap::iterator mi = mapBlockIndex.insert(std::pair(hash, pindexNew)).first;
    pindexNew->phashBlock = &((*mi).first);
    BlockMap::iterator miPrev = mapBlockIndex.find(block.hashPrevBlock);
    if (miPrev != mapBlockIndex.end())
    {
        pindexNew->pprev = (*miPrev).second;
        pindexNew->nHeight = pindexNew->pprev->nHeight + 1;
        // Skip list can only be build for full chain
        if (pindexNew->pprev->pskip || pindexNew->pprev->nHeight == 0)
            pindexNew->BuildSkip();
    }
    pindexNew->nTimeMax = (pindexNew->pprev ? std::max(pindexNew->pprev->nTimeMax, pindexNew->nTime) : pindexNew->nTime);

    // we're only called for blocks that have the header verified (or Genenis)
    pindexNew->RaiseValidity(BLOCK_VALID_HEADER);

    pindexNew->nChainWork = CalculateChainWork(pindexNew, chainParams);
    if (isFullSyncMode() && ((pindexNew->nHeight > 0 && pindexNew->pprev->IsValid(BLOCK_VALID_TREE)) || pindexNew->nHeight == 0))
    {
        // block is extending the main tree
        if (pindexNew->nChainTx && (pindexNew->nChainWork >= (chainActive.Tip() == NULL ? 0 : chainActive.Tip()->nChainWork) || pindexNew->nHeight >= (chainActive.Tip() == NULL ? 0 : chainActive.Tip()->nHeight)))
        {
            if (!gbMinimalLogging)
                LogPrintf("AddToBlockIndex: New index candidate: [%s] [%d]\n", pindexNew->GetBlockHashPoW2().ToString(), pindexNew->nHeight);
            setBlockIndexCandidates.insert(pindexNew);
        }
        pindexNew->RaiseValidity(BLOCK_VALID_TREE);
        if (pindexBestHeader == nullptr || pindexBestHeader->nChainWork < pindexNew->nChainWork)
            pindexBestHeader = pindexNew;
    }

    if (IsPartialSyncActive() && pindexNew->nHeight > 0 && pindexNew->pprev->IsPartialValid(BLOCK_PARTIAL_TREE))
    {
        // block is not extending main tree, so it's extending the partial tree
        pindexNew->RaisePartialValidity(BLOCK_PARTIAL_TREE);
    }

    if (IsPartialSyncActive() && (pindexBestPartial == nullptr || pindexBestPartial->nChainWork < pindexNew->nChainWork))
    {
        if (pindexNew->nHeight > partialChain.HeightOffset())
        {
            pindexBestPartial = pindexNew;
            partialChain.SetTip(pindexBestPartial);
        }
    }

    setDirtyBlockIndex.insert(pindexNew);

    return pindexNew;
}

/** Promote a blockindex in the partial tree to the full tree, connecting it if needed */
static bool PromoteBlockIndex(CBlockIndex* pindexNew, const CBlockHeader& header, CBlockIndex* pindexPrev)
{
    if (!pindexPrev->IsValid(BLOCK_VALID_TREE))
        return false;

    // Partial block might not have been fully initalized if it was constructed from a checkpoint, do so here
    pindexNew->nVersionPoW2Witness = header.nVersionPoW2Witness;
    pindexNew->nTimePoW2Witness = header.nTimePoW2Witness;
    pindexNew->hashMerkleRootPoW2Witness = header.hashMerkleRootPoW2Witness;
    pindexNew->witnessHeaderPoW2Sig = header.witnessHeaderPoW2Sig;
    pindexNew->nVersion       = header.nVersion;
    pindexNew->hashMerkleRoot = header.hashMerkleRoot;
    pindexNew->nTime          = header.nTime;
    pindexNew->nBits          = header.nBits;
    pindexNew->nNonce         = header.nNonce;

    pindexNew->pprev = pindexPrev;
    pindexNew->nHeight = pindexNew->pprev->nHeight + 1;
    pindexNew->BuildSkip();
    pindexNew->nTimeMax = (pindexNew->pprev ? std::max(pindexNew->pprev->nTimeMax, pindexNew->nTime) : pindexNew->nTime);

    arith_uint256 chainWork = CalculateChainWork(pindexNew, Params());
    if (pindexNew->nChainTx && (pindexNew->nChainWork >= (chainActive.Tip() == NULL ? 0 : chainActive.Tip()->nChainWork) || pindexNew->nHeight >= (chainActive.Tip() == NULL ? 0 : chainActive.Tip()->nHeight)))
    {
        if (!gbMinimalLogging)
            LogPrintf("PromoteBlockIndex: new/updated index candidate: [%s] [%d]\n", pindexNew->GetBlockHashPoW2().ToString(), pindexNew->nHeight);
        setBlockIndexCandidates.erase(pindexNew);
        pindexNew->nChainWork = chainWork;
        setBlockIndexCandidates.insert(pindexNew);
    }
    else
    {
        pindexNew->nChainWork = chainWork;
    }

    pindexNew->RaiseValidity(BLOCK_VALID_TREE);
    if (pindexBestHeader == nullptr || pindexBestHeader->nChainWork < pindexNew->nChainWork)
        pindexBestHeader = pindexNew;

    setDirtyBlockIndex.insert(pindexNew);

    return true;
}

/** Mark a block as having its data received and checked (up to BLOCK_VALID_TRANSACTIONS or BLOCK_PARTIAL_TRANSACTIONS). */
static bool ReceivedBlockTransactions(const CBlock &block, CValidationState& state, CBlockIndex *pindexNew, const CDiskBlockPos& pos, const Consensus::Params& consensusParams)
{
    pindexNew->nTx = block.vtx.size();
    pindexNew->nChainTx = 0;
    pindexNew->nFile = pos.nFile;
    pindexNew->nDataPos = pos.nPos;
    pindexNew->nUndoPos = 0;
    pindexNew->nStatus |= BLOCK_HAVE_DATA;
    if (IsSegSigEnabled(pindexNew->pprev)) {
        pindexNew->nStatus |= BLOCK_OPT_WITNESS;
    }

    if (pindexNew->nHeight == 0 || (pindexNew->pprev && pindexNew->pprev->IsValid(BLOCK_VALID_TREE)))
    {
        pindexNew->RaiseValidity(BLOCK_VALID_TRANSACTIONS);
        setDirtyBlockIndex.insert(pindexNew);
    }
    else if (pindexNew->pprev && pindexNew->pprev->IsPartialValid(BLOCK_PARTIAL_TREE)) {
        pindexNew->RaisePartialValidity(BLOCK_PARTIAL_TRANSACTIONS);
        setDirtyBlockIndex.insert(pindexNew);
    }
    else
        return false;

    if (pindexNew->pprev == NULL || pindexNew->pprev->nChainTx) {
        // If pindexNew is the genesis block or all parents are BLOCK_VALID_TRANSACTIONS.
        std::deque<CBlockIndex*> queue;
        queue.push_back(pindexNew);

        LOCK(cs_main);
        // Recursively process any descendant blocks that now may be eligible to be connected.
        while (!queue.empty()) {
            CBlockIndex *pindex = queue.front();
            queue.pop_front();
            pindex->nChainTx = (pindex->pprev ? pindex->pprev->nChainTx : 0) + pindex->nTx;
            {
                LOCK(cs_nBlockSequenceId);
                setBlockIndexCandidates.erase(pindex);
                pindex->nSequenceId = nBlockSequenceId++;
            }
            if (pindex->nChainWork >= (chainActive.Tip() == NULL ? 0 : chainActive.Tip()->nChainWork) || pindex->nHeight >= (chainActive.Tip() == NULL ? 0 : chainActive.Tip()->nHeight))
            {
                if (!gbMinimalLogging)
                    LogPrintf("ReceivedBlockTransactions: New index candidate: [%s] [%d]\n", pindex->GetBlockHashPoW2().ToString(), pindex->nHeight);
                setBlockIndexCandidates.insert(pindex);
            }
            std::pair<std::multimap<CBlockIndex*, CBlockIndex*>::iterator, std::multimap<CBlockIndex*, CBlockIndex*>::iterator> range = mapBlocksUnlinked.equal_range(pindex);
            while (range.first != range.second) {
                std::multimap<CBlockIndex*, CBlockIndex*>::iterator it = range.first;
                queue.push_back(it->second);
                range.first++;
                mapBlocksUnlinked.erase(it);
            }
        }
    } else {
        if (pindexNew->pprev && pindexNew->pprev->IsValid(BLOCK_VALID_TREE)) {
            mapBlocksUnlinked.insert(std::pair(pindexNew->pprev, pindexNew));
        }
    }

    return true;
}

static bool FindBlockPos(CValidationState &state, CDiskBlockPos &pos, unsigned int nAddSize, unsigned int nHeight, uint64_t nTime, bool fKnown = false)
{
    LOCK(cs_LastBlockFile);

    unsigned int nFile = fKnown ? pos.nFile : nLastBlockFile;
    if (vinfoBlockFile.size() <= nFile) {
        vinfoBlockFile.resize(nFile + 1);
    }

    if (!fKnown) {
        while (vinfoBlockFile[nFile].nSize + nAddSize >= MAX_BLOCKFILE_SIZE) {
            nFile++;
            if (vinfoBlockFile.size() <= nFile) {
                vinfoBlockFile.resize(nFile + 1);
            }
        }
        pos.nFile = nFile;
        pos.nPos = vinfoBlockFile[nFile].nSize;
    }

    if ((int)nFile != nLastBlockFile) {
        if (!fKnown) {
            LogPrintf("Leaving block file %i: %s\n", nLastBlockFile, vinfoBlockFile[nLastBlockFile].ToString());
        }
        FlushBlockFile(!fKnown);
        nLastBlockFile = nFile;
    }

    vinfoBlockFile[nFile].AddBlock(nHeight, nTime);
    if (fKnown)
        vinfoBlockFile[nFile].nSize = std::max(pos.nPos + nAddSize, vinfoBlockFile[nFile].nSize);
    else
        vinfoBlockFile[nFile].nSize += nAddSize;

    if (!fKnown) {
        unsigned int nOldChunks = (pos.nPos + BLOCKFILE_CHUNK_SIZE - 1) / BLOCKFILE_CHUNK_SIZE;
        unsigned int nNewChunks = (vinfoBlockFile[nFile].nSize + BLOCKFILE_CHUNK_SIZE - 1) / BLOCKFILE_CHUNK_SIZE;
        if (nNewChunks > nOldChunks) {
            if (fPruneMode)
                fCheckForPruning = true;
            if (CheckDiskSpace(nNewChunks * BLOCKFILE_CHUNK_SIZE - pos.nPos)) {
                FILE *file = blockStore.GetBlockFile(pos);
                if (file) {
                    LogPrintf("Pre-allocating up to position 0x%x in blk%05u.dat\n", nNewChunks * BLOCKFILE_CHUNK_SIZE, pos.nFile);
                    AllocateFileRange(file, pos.nPos, nNewChunks * BLOCKFILE_CHUNK_SIZE - pos.nPos);
                }
            }
            else
                return state.Error("out of disk space");
        }
    }

    setDirtyFileInfo.insert(nFile);
    return true;
}

static bool FindUndoPos(CValidationState &state, int nFile, CDiskBlockPos &pos, unsigned int nAddSize)
{
    pos.nFile = nFile;

    LOCK(cs_LastBlockFile);

    unsigned int nNewSize;
    pos.nPos = vinfoBlockFile[nFile].nUndoSize;
    nNewSize = vinfoBlockFile[nFile].nUndoSize += nAddSize;
    setDirtyFileInfo.insert(nFile);

    unsigned int nOldChunks = (pos.nPos + UNDOFILE_CHUNK_SIZE - 1) / UNDOFILE_CHUNK_SIZE;
    unsigned int nNewChunks = (nNewSize + UNDOFILE_CHUNK_SIZE - 1) / UNDOFILE_CHUNK_SIZE;
    if (nNewChunks > nOldChunks) {
        if (fPruneMode)
            fCheckForPruning = true;
        if (CheckDiskSpace(nNewChunks * UNDOFILE_CHUNK_SIZE - pos.nPos)) {
            FILE *file = blockStore.GetUndoFile(pos);
            if (file) {
                LogPrintf("Pre-allocating up to position 0x%x in rev%05u.dat\n", nNewChunks * UNDOFILE_CHUNK_SIZE, pos.nFile);
                AllocateFileRange(file, pos.nPos, nNewChunks * UNDOFILE_CHUNK_SIZE - pos.nPos);
            }
        }
        else
            return state.Error("out of disk space");
    }

    return true;
}

static bool CheckBlockHeader(const CBlock& block, CValidationState& state, const Consensus::Params& consensusParams, bool fCheckPOW = true)
{
    // Check proof of work matches claimed amount
    if (fCheckPOW) {
        uint256 blockHash = block.GetHashLegacy();
        
        //fixme: (PHASE5) We can probably remove this after phase4
        //Avoid unnecessary extra checkpow computation on witness blocks as they contain the exact same pow as their non-witness counterparts.
        if (checkedPoWCache.contains(blockHash))
            return true;

        // Nested if statement for easier breakpoint management
        if (!CheckProofOfWork(&block, consensusParams))
            return state.DoS(50, false, REJECT_INVALID, "high-hash", false, "proof of work failed");
        
        checkedPoWCache.insert(blockHash, true);
    }
    
    return true;
}

bool CheckBlock(const CBlock& block, CValidationState& state, const Consensus::Params& consensusParams, bool fCheckPOW, bool fCheckMerkleRoot, bool fAssumePOWGood)
{
    // These are checks that are independent of context.

    if (block.fChecked)
        return true;

    // Check that the header is valid (particularly PoW).  This is mostly
    // redundant with the call in AcceptBlockHeader.
    if (fCheckPOW)
    {
        if (!CheckBlockHeader(block, state, consensusParams, !fAssumePOWGood && !block.fPOWChecked))
            return false;
        else
            block.fPOWChecked = true;
    }

    // All potential-corruption validation must be done before we do any
    // transaction validation, as otherwise we may mark the header as invalid
    // because we receive the wrong transactions for it.
    // Note that witness malleability is checked in ContextualCheckBlock, so no
    // checks that use witness data may be performed here.

    // Size limits
    if (block.vtx.empty() || block.vtx.size() > MAX_BLOCK_BASE_SIZE || ::GetSerializeSize(block, SER_NETWORK, PROTOCOL_VERSION | SERIALIZE_TRANSACTION_NO_SEGREGATED_SIGNATURES) > MAX_BLOCK_BASE_SIZE)
        return state.DoS(100, false, REJECT_INVALID, "bad-blk-length", false, "size limits failed");

    // First transaction must be coinbase, the rest must not be
    if (block.vtx.empty() || !block.vtx[0]->IsCoinBase())
        return state.DoS(100, false, REJECT_INVALID, "bad-cb-missing", false, "first tx is not coinbase");

    // Witness block has two coinbases
    unsigned int nWitnessCoinbaseIndex = 0;
    if (block.nVersionPoW2Witness != 0)
    {
        for (unsigned int i = 1; i < block.vtx.size(); i++)
            if (block.vtx[i]->IsCoinBase() && block.vtx[i]->IsPoW2WitnessCoinBase())
                nWitnessCoinbaseIndex = i;
    }

    // Extra coinbase (invalid)
    for (unsigned int i = (nWitnessCoinbaseIndex == 0 ? 1 : nWitnessCoinbaseIndex+1); i < block.vtx.size(); i++)
        if (block.vtx[i]->IsCoinBase())
            return state.DoS(100, false, REJECT_INVALID, "bad-cb-multiple", false, "block contains excess coinbase transactions");

    // Check the merkle root.
    if (fCheckMerkleRoot) {
        bool mutated;
        uint256 hashMerkleRoot2 = BlockMerkleRoot(block.vtx.begin(), (nWitnessCoinbaseIndex == 0 ? block.vtx.end() : block.vtx.begin()+nWitnessCoinbaseIndex), &mutated);
        if (block.hashMerkleRoot != hashMerkleRoot2)
            return state.DoS(100, false, REJECT_INVALID, "bad-txnmrklroot", true, "hashMerkleRoot mismatch");

        // Check for merkle tree malleability (CVE-2012-2459): repeating sequences
        // of transactions in a block without affecting the merkle root of a block,
        // while still invalidating it.
        if (mutated)
            return state.DoS(100, false, REJECT_INVALID, "bad-txns-duplicate", true, "duplicate transaction");

        if (block.nVersionPoW2Witness != 0)
        {
            uint256 hashMerkleRoot3 = BlockMerkleRoot(block.vtx.begin()+nWitnessCoinbaseIndex, block.vtx.end(), &mutated);
            if (block.hashMerkleRootPoW2Witness != hashMerkleRoot3)
                return state.DoS(100, false, REJECT_INVALID, "bad-txnmrklroot", true, "pow2 witness hashMerkleRoot mismatch");

            // Check for merkle tree malleability (CVE-2012-2459): repeating sequences
            // of transactions in a block without affecting the merkle root of a block,
            // while still invalidating it.
            if (mutated)
                return state.DoS(100, false, REJECT_INVALID, "bad-txns-duplicate", true, "witness duplicate transaction");
        }
    }

    // Check transactions
    for (const auto& tx : block.vtx)
        if (!CheckTransaction(*tx, state, true))
            return state.Invalid(false, state.GetRejectCode(), state.GetRejectReason(),
                                 strprintf("Transaction check failed (tx hash %s) %s", tx->GetHash().ToString(), state.GetDebugMessage()));

    unsigned int nSigOps = 0;
    for (const auto& tx : block.vtx)
    {
        nSigOps += GetLegacySigOpCount(*tx);
    }
    if (nSigOps > MAX_BLOCK_SIGOPS_COST)
        return state.DoS(100, false, REJECT_INVALID, "bad-blk-sigops", false, "out-of-bounds SigOpCount");

    if (fCheckPOW && fCheckMerkleRoot)
        block.fChecked = true;

    return true;
}

static bool CheckIndexAgainstCheckpoint(const CBlockIndex* pindexPrev, CValidationState& state, const CChainParams& chainparams, const uint256& hash)
{
    if (*pindexPrev->phashBlock == chainparams.GetConsensus().hashGenesisBlock)
        return true;

    int nHeight = pindexPrev->nHeight+1;
    // Gulden: check that the block satisfies synchronized checkpoint
    if (!Checkpoints::CheckSync(hash, pindexPrev))
        return error("AcceptBlock() : rejected by synchronized checkpoint");


    // Don't accept any forks from the main chain prior to last checkpoint.
    // GetLastCheckpoint finds the last checkpoint in MapCheckpoints that's in our
    // MapBlockIndex.
    CBlockIndex* pcheckpoint = Checkpoints::GetLastCheckpointIndex();
    if (pcheckpoint && nHeight < pcheckpoint->nHeight)
        return state.DoS(100, error("%s: forked chain older than last checkpoint (height %d)", __func__, nHeight), REJECT_CHECKPOINT, "bad-fork-prior-to-checkpoint");

    return true;
}

// We go for a cheap check here, instead of checking for phase 4 (which can be expensive and lead to problems) 
// We instead just check if the previous block is a witness block (if it is we are in phase 4 as this isn't allowed in other phases.
bool IsSegSigEnabled(const CBlockIndex* pindexPrev)
{
    LOCK(cs_main);
    if (!pindexPrev)
        return false;
    if (pindexPrev->nVersionPoW2Witness != 0)
        return true;
    return false;
}


bool ContextualCheckBlockHeader(const CBlockHeader& block, CValidationState& state, const Consensus::Params& consensusParams, const CBlockIndex* pindexPrev, int64_t nAdjustedTime)
{
    assert(pindexPrev != NULL);
    //const int nHeight = pindexPrev->nHeight + 1;
    // Check proof of work
    if (block.nBits != GetNextWorkRequired(pindexPrev, &block, consensusParams))
        return state.DoS(100, false, REJECT_INVALID, "bad-diffbits", false, "incorrect proof of work");

    // Check timestamp against prev
    if (block.GetBlockTime() <= pindexPrev->GetMedianTimePastWitness())
        return state.Invalid(false, REJECT_INVALID, "time-too-old", "block's timestamp is too early");

    // Check timestamp
    if (pindexPrev->nHeight > (IsArgSet("-testnet") ? 446500 : 437500) )
    {
        if (block.GetBlockTime() > nAdjustedTime + MAX_FUTURE_BLOCK_TIME)
            return state.Invalid(false, REJECT_INVALID, "time-too-new", "block timestamp too far in the future");
    }
    else
    {
        if (block.GetBlockTime() > nAdjustedTime + 15 * 60)
            return state.Invalid(false, REJECT_INVALID, "time-too-new", "block timestamp too far in the future");
    }

    //fixme: (PHASE4) (SEGSIG) Enforce segsig upgrade rules here; this is I think redundany as it is already handled elsewhere, but we should catch it earlier.

    // Reject outdated version blocks when 95% (75% on testnet) of the network has upgraded:
    // check for version 2, 3 and 4 upgrades
    /* GULDEN - These aren't valid for Gulden
    if((block.nVersion < 2 && nHeight >= consensusParams.BIP34Height) ||
       (block.nVersion < 3 && nHeight >= consensusParams.BIP66Height) ||
       (block.nVersion < 4 && nHeight >= consensusParams.BIP65Height))
            return state.Invalid(false, REJECT_OBSOLETE, strprintf("bad-version(0x%08x)", block.nVersion),
                                 strprintf("rejected nVersion=0x%08x block", block.nVersion));
    */

    return true;
}

//fixme: (PHASE5) Do away with this doUTXOChecks junk
//Long story short; we need to call this twice, the second time from within ConnectTip as we can't do the 'phase' checks without the utxo
//After phase4 activation we won't need the phase checks so we can code this properly.
bool ContextualCheckBlock(const CBlock& block, CValidationState& state, const CChainParams& chainParams, const CBlockIndex* pindexPrev, CChain& chainOverride, CCoinsViewCache* viewOverride, bool doUTXOChecks)
{
    const int nHeight = pindexPrev == NULL ? 0 : pindexPrev->nHeight + 1;

    // Start enforcing BIP113 (Median Time Past) using versionbits logic.
    int nLockTimeFlags = 0;
    if (VersionBitsState(pindexPrev, chainParams.GetConsensus(), Consensus::DEPLOYMENT_CSV, versionbitscache) == THRESHOLD_ACTIVE) {
        nLockTimeFlags |= LOCKTIME_MEDIAN_TIME_PAST;
    }

    int64_t nLockTimeCutoff = (nLockTimeFlags & LOCKTIME_MEDIAN_TIME_PAST)
                              ? pindexPrev->GetMedianTimePast()
                              : block.GetBlockTime();

    // Check that all transactions are finalized
    for (const auto& tx : block.vtx) {
        if (!IsFinalTx(*tx, nHeight, nLockTimeCutoff)) {
            return state.DoS(10, false, REJECT_INVALID, "bad-txns-nonfinal", false, "non-final transaction");
        }
    }

    // Check that no transactions (from phase2 onward) have transaction version above 4 - this behaviour is no longer allowed
    if (doUTXOChecks && GetPoW2Phase(pindexPrev, chainParams, chainOverride, viewOverride) >= 3)
    {
        for (const auto& tx : block.vtx)
        {
            if (tx->nVersion > CTransaction::MAX_STANDARD_VERSION)
            {
                return state.DoS(100, false, REJECT_INVALID, "bad-transaction-version", false, "non-standard transaction versions above are no longer permitted.");
            }
        }
    }

    bool fHaveSegregatedSignatures = IsSegSigEnabled(pindexPrev);
    // Check that no transactions (from phase4 onward) contain a scriptSig - scriptSig is completely deprecated.
    if (fHaveSegregatedSignatures)
    {
        for (const auto& tx : block.vtx)
        {
            for (const auto& txIn : tx->vin)
            {
                (unused)txIn;
                if (IsOldTransactionVersion(tx->nVersion))
                {
                    return state.DoS(100, false, REJECT_INVALID, "bad-transaction-version", false, "mining non-segsig version transactions after activation is forbidden");
                }
                if (txIn.scriptSig.size() > 0)
                {
                    return state.DoS(100, false, REJECT_INVALID, "bad-segsig-txin", false, "segsig blocks may not contain scriptSig which has been deprecated");
                }
            }
        }
    }
    else
    {
        for (const auto& tx : block.vtx)
        {
            for (const auto& txIn : tx->vin)
            {
                (unused)txIn;
                if (!IsOldTransactionVersion(tx->nVersion))
                {
                    return state.DoS(100, false, REJECT_INVALID, "bad-transaction-version", false, "mining segsig version transactions before activation is forbidden");
                }
            }
        }
    }

    // Enforce rule that the coinbase starts with serialized block height
    if (nHeight >= chainParams.GetConsensus().BIP34Height)
    {
        if (fHaveSegregatedSignatures)
        {
            std::vector<unsigned char> expect;
            CVectorWriter(0, 0, expect, 0) << VARINT(nHeight);
            if (block.vtx[0]->vin[0].segregatedSignatureData.stack.empty() || !std::equal(expect.begin(), expect.end(), block.vtx[0]->vin[0].segregatedSignatureData.stack[0].begin()))
            {
                return state.DoS(100, false, REJECT_INVALID, "bad-cb-height", false, "block height mismatch in coinbase2");
            }
        }
        else
        {
            CScript expect = CScript() << nHeight;
            if (block.vtx[0]->vin[0].scriptSig.size() < expect.size() ||
                !std::equal(expect.begin(), expect.end(), block.vtx[0]->vin[0].scriptSig.begin())) {
                return state.DoS(100, false, REJECT_INVALID, "bad-cb-height", false, "block height mismatch in coinbase1");
            }
        }
    }


    //Enforce embedded witness coinbase data in phase 3.
    //Only the second block with a phase 3 parent onwards has a witness coinbase with embedded data, as only the first block with a phase 3 parent has a witness.
    //Also having the check here prevents miners from broadcasting invalid blocks sooner.
    //fixme: (PHASE4) This is now a duplicate of the check in ConnectBlock - reconsider if we need both.
    //This was added as invalid blocks were still being accepted (just not connected) and this was combining with other factors to cause network issues.
    if (nHeight > 10 && IsPow2Phase3Active(nHeight-2) && !fHaveSegregatedSignatures && block.nVersionPoW2Witness == 0)
    {
        int nEmbeddedWitnessCoinbaseIndex = 0;
        nEmbeddedWitnessCoinbaseIndex = GetPoW2WitnessCoinbaseIndex(block);
        if (nEmbeddedWitnessCoinbaseIndex == -1)
            return state.DoS(20, error("ContextualCheckBlock(): PoW2 phase 3 coinbase lacks witness data)"), REJECT_INVALID, "bad-cb-nowitnessdata");

        unsigned int nWitnessCoinbasePayoutIndex = nEmbeddedWitnessCoinbaseIndex + 1;

        if (block.vtx[0]->vout.size()-1 < nWitnessCoinbasePayoutIndex)
            return state.DoS(20, error("ConnectBlock(): PoW2 phase 3 coinbase lacks witness payout)"), REJECT_INVALID, "bad-cb-nowitnesspayout");

        CAmount nSubsidyWitness = GetBlockSubsidyWitness(nHeight);
        if (block.vtx[0]->vout[nWitnessCoinbasePayoutIndex].nValue != nSubsidyWitness)
            return state.DoS(20, error("ConnectBlock(): PoW2 phase 3 coinbase has incorrect witness payout amount [%d] [%d])", block.vtx[0]->vout[nWitnessCoinbasePayoutIndex].nValue, nSubsidyWitness), REJECT_INVALID, "bad-cb-badwitnesspayoutamount");
    }

    // And the same for witness coinbase. (Enforce rule that the coinbase starts with serialized block height)
    unsigned int nWitnessCoinbaseIndex = 0;
    if (block.nVersionPoW2Witness != 0)
    {
        for (unsigned int i = 1; i < block.vtx.size(); i++)
        {
            if (block.vtx[i]->IsCoinBase() && block.vtx[i]->IsPoW2WitnessCoinBase())
            {
                nWitnessCoinbaseIndex = i;
                break;
            }
        }
        //fixme: (PHASE5) Pretty sure this is a duplicate check - so we should eventually remove it, for now we just leave it in.
        if (nWitnessCoinbaseIndex == 0)
        {
            return state.DoS(100, error("ContextualCheckBlock(): PoW2 witness coinbase missing)"), REJECT_INVALID, "bad-witness-cb");
        }
    }

    if (block.nVersionPoW2Witness != 0)
    {
        // Phase 3 - we restrict the coinbase signature to only the block height.
        // This helps simplify the logic for the PoW mining (which has to stuff all this info into it's own coinbase signature).
        if (fHaveSegregatedSignatures)
        {
            std::vector<unsigned char> expect;
            CVectorWriter(0, 0, expect, 0) << VARINT(nHeight);
            if (block.vtx[nWitnessCoinbaseIndex]->vin[0].segregatedSignatureData.stack.empty() || !std::equal(expect.begin(), expect.end(), block.vtx[nWitnessCoinbaseIndex]->vin[0].segregatedSignatureData.stack[0].begin()))
            {
                return state.DoS(100, false, REJECT_INVALID, "bad-cb-height", false, "block height mismatch in coinbase3");
            }
        }
        else
        {
            CScript expect = CScript() << nHeight;
            if (block.vtx[nWitnessCoinbaseIndex]->vin[0].scriptSig.size() != expect.size())
                return state.DoS(100, error("ContextualCheckBlock(): PoW2 phase 3 witness coinbase has incorrect size for scriptSig)"), REJECT_INVALID, "bad-phase3-witness-cb-scriptsig");

            // Enforce rule that the coinbase starts with serialized block height
            if (block.vtx[nWitnessCoinbaseIndex]->vin[0].scriptSig.size() < expect.size() ||
                !std::equal(expect.begin(), expect.end(), block.vtx[nWitnessCoinbaseIndex]->vin[0].scriptSig.begin()))
            {
                return state.DoS(100, false, REJECT_INVALID, "bad-witness-cb-height", false, "block height mismatch in witness coinbase");
            }
        }
    }

    //NB!! GULDEN - segwit commits/adds a coinbase commitment here.
    //For segsig this is unnecessary; we hash this data as part of the normal merkle root instead.


    //fixme: (PHASE5) Below checks can be removed/simplified
    // No witness data is allowed in blocks that don't commit to witness data, as this would otherwise leave room for spam
    if (fHaveSegregatedSignatures)
    {
        for (const auto& tx : block.vtx)
        {
            if (!tx->HasSegregatedSignatures())
                return state.DoS(100, false, REJECT_INVALID, "missing-segregated-signature", true, strprintf("%s : missing segregated signature data found", __func__));
        }
    }
    else
    {
        for (const auto& tx : block.vtx)
        {
            if (tx->HasSegregatedSignatures())
                return state.DoS(100, false, REJECT_INVALID, "invalid-segregated-signature", true, strprintf("%s : segregated signature not allowed before phase 4 activation", __func__));
        }
    }

    // After the coinbase witness nonce and commitment are verified,
    // we can check if the block weight passes (before we've checked the
    // coinbase witness, it would be possible for the weight to be too
    // large by filling up the coinbase witness, which doesn't change
    // the block hash, so we couldn't mark the block as permanently
    // failed).
    if (GetBlockWeight(block) > MAX_BLOCK_WEIGHT) {
        return state.DoS(100, false, REJECT_INVALID, "bad-blk-weight", false, strprintf("%s : weight limit failed", __func__));
    }

    return true;
}

static bool AcceptBlockHeader(const CBlockHeader& block, CValidationState& state, const CChainParams& chainparams, CBlockIndex** ppindex, bool fAssumePOWGood = false)
{
    AssertLockHeld(cs_main);

    //fixme: (PHASE4) Double check handling of different header types.

    CBlockIndex* pindexPrev = nullptr;
    bool promoteToFullTree = false;

    // Check for duplicate
    uint256 hash = block.GetHashPoW2();
    BlockMap::iterator miSelf = mapBlockIndex.find(hash);
    CBlockIndex *pindex = NULL;
    if (hash != chainparams.GetConsensus().hashGenesisBlock) {

        if (miSelf != mapBlockIndex.end()) {
            // Block header is already known.
            pindex = miSelf->second;
            if (ppindex)
                *ppindex = pindex;
            if (pindex->nStatus & BLOCK_FAILED_MASK)
                return state.Invalid(error("%s: block %s is marked invalid", __func__, hash.ToString()), 0, "duplicate");
            if (!pindex->IsValid(BLOCK_VALID_TREE) && pindex->IsPartialValid(BLOCK_PARTIAL_TREE))
            {
                // check if the block can be promoted to the full tree
                if (pindex->pprev)
                    pindexPrev = pindex->pprev;
                else
                {
                    const auto prevIt = mapBlockIndex.find(block.hashPrevBlock);
                    if (prevIt != mapBlockIndex.end())
                        pindexPrev = prevIt->second;
                }
                promoteToFullTree = pindexPrev && pindexPrev->IsValid(BLOCK_VALID_TREE);
            }
            else
                return true;
        }

        // Get prev block index if we don't have it yet
        if (!pindexPrev)
        {
            BlockMap::iterator mi = mapBlockIndex.find(block.hashPrevBlock);
            if (mi == mapBlockIndex.end())
                return state.DoS(10, error("%s: prev block not found", __func__), 0, "prev-blk-not-found");
            pindexPrev = (*mi).second;
        }

<<<<<<< HEAD
        //fixme: (UNITY) (SPV) - Reconsider this when/if we have partial filtered header sync functional.
        //On SPV (Android) for instance these scrypt checks on the headers are really expensive.
        //We bypass this with a small random chance of still checking.
        //NB! Previously this was before the pindexPrev call - it is fine for it to be after, however if we alter this further consider putting it before again.
        //
        //Note:
        // 1) This check gets called again (and not skipped) for any actual blocks we fetch from within CheckBlock()
        // 2) An attacker would still have to meet/break/forge the sha ppev hash checks for an entire chain from the checkpoints
        // 3) We still check randomly
        // This is enough to ensure that an attacker would have to go to great lengths for what would amount to a minor nuisance (having to refetch some more headers after detecting wrong chain)
        // So this is not really a major weakening of security in any way and still more than sufficient.
        if (!fAssumePOWGood && IsPartialSyncActive() && pindexPrev->nHeight < Checkpoints::LastCheckPointHeight() && (GetRandInt(400) != 10))
            fAssumePOWGood = true;
=======
        // CheckBlockHeader can take long so temporarily relinquish the lock to avoid freezing the UI
        LEAVE_CRITICAL_SECTION(cs_main);
>>>>>>> 01eaa7c1
        if (!CheckBlockHeader(block, state, chainparams.GetConsensus(), !fAssumePOWGood))
            return error("%s: Consensus::CheckBlockHeader: %s, %s", __func__, hash.ToString(), FormatStateMessage(state));
        ENTER_CRITICAL_SECTION(cs_main);

        if (pindexPrev->nStatus & BLOCK_FAILED_MASK)
            return state.DoS(100, error("%s: prev block invalid", __func__), REJECT_INVALID, "bad-prevblk");

        assert(pindexPrev);
        if (fCheckpointsEnabled && !CheckIndexAgainstCheckpoint(pindexPrev, state, chainparams, hash))
            return error("%s: CheckIndexAgainstCheckpoint(): %s", __func__, state.GetRejectReason().c_str());

        // do context check if block header connects to the full tree or when we have at least the required amount of partial tree available
        bool doContextCheck = pindexPrev->IsValid(BLOCK_VALID_TREE) || ((pindexPrev->IsPartialValid(BLOCK_PARTIAL_TREE)) && pindexPrev->nHeight - partialChain.HeightOffset() > 576);
        if (doContextCheck && !ContextualCheckBlockHeader(block, state, chainparams.GetConsensus(), pindexPrev, GetAdjustedTime()))
            return error("%s: Consensus::ContextualCheckBlockHeader: %s, %s", __func__, hash.ToString(), FormatStateMessage(state));
    }

    if (promoteToFullTree)
        PromoteBlockIndex(pindex, block, pindexPrev);
    else if (pindex == nullptr)
        pindex = AddToBlockIndex(chainparams, block);

    if (ppindex)
        *ppindex = pindex;

    CheckBlockIndex(chainparams.GetConsensus());

    return true;
}

static void CheckAndNotifyHeaderTip()
{
    if (!IsPartialSyncActive())
        return;

    static const CBlockIndex* pPreviousHeaderTip = nullptr;
    bool fNotify = false;
    {
        LOCK(cs_main);
        if (partialChain.Tip() != pPreviousHeaderTip) {
            fNotify = true;
            pPreviousHeaderTip = partialChain.Tip();
        }
    }
    if (fNotify)
        headerTipSignal(pPreviousHeaderTip);
}

// Exposed wrapper for AcceptBlockHeader
bool ProcessNewBlockHeaders(const std::vector<CBlockHeader>& headers, CValidationState& state, const CChainParams& chainparams, const CBlockIndex** ppindex, bool fAssumePOWGood)
{
    {
        LOCK(cs_main);
        for (const CBlockHeader& header : headers) {
            CBlockIndex *pindex = NULL; // Use a temp pindex instead of ppindex to avoid a const_cast
            if (!AcceptBlockHeader(header, state, chainparams, &pindex, fAssumePOWGood)) {
                return false;
            }
            if (ppindex) {
                *ppindex = pindex;
            }
        }
    }

    CheckAndNotifyHeaderTip();

    if (IsPartialSyncActive() && !isFullSyncMode())
        PersistAndPruneForPartialSync(true);

    return true;
}

/** Store block on disk. If dbp is non-NULL, the file is known to already reside on disk */
static bool AcceptBlock(const std::shared_ptr<const CBlock>& pblock, CValidationState& state, const CChainParams& chainparams, CBlockIndex** ppindex, bool fRequested, const CDiskBlockPos* dbp, bool* fNewBlock, bool fAssumePOWGood, bool checkFarAhead)
{
    const CBlock& block = *pblock;

    if (fNewBlock) *fNewBlock = false;
    AssertLockHeld(cs_main);

    CBlockIndex *pindexDummy = NULL;
    CBlockIndex *&pindex = ppindex ? *ppindex : pindexDummy;

    if (!AcceptBlockHeader(block, state, chainparams, &pindex, fAssumePOWGood))
        return false;

    // Try to process all requested blocks that we don't have, but only
    // process an unrequested block if it's new and has enough work to
    // advance our tip, and isn't too many blocks ahead.
    bool fAlreadyHave = pindex->nStatus & BLOCK_HAVE_DATA;
    bool fHasMoreWork = (chainActive.Tip() ? pindex->nChainWork > chainActive.Tip()->nChainWork : true);
    // Blocks that are too out-of-order needlessly limit the effectiveness of
    // pruning, because pruning will not delete block files that contain any
    // blocks which are too close in height to the tip.  Apply this test
    // regardless of whether pruning is enabled; it should generally be safe to
    // not process unrequested blocks.
    bool fTooFarAhead = (pindex->nHeight > int(chainActive.Height() + MIN_BLOCKS_TO_KEEP));

    // TODO: Decouple this function from the block download logic by removing fRequested
    // This requires some new chain data structure to efficiently look up if a
    // block is in a chain leading to a candidate for best tip, despite not
    // being such a candidate itself.

    // TODO: deal better with return value and error conditions for duplicate
    // and unrequested blocks.
    if (fAlreadyHave) return true;
    if (!fRequested) {  // If we didn't ask for it:
        if (pindex->nTx != 0) return true;  // This is a previously-processed block that was pruned
        if (!fHasMoreWork) return true;     // Don't process less-work chains
        if (checkFarAhead && fTooFarAhead) return true;      // Block height is too high
    }
    if (fNewBlock) *fNewBlock = true;

    if (!CheckBlock(block, state, chainparams.GetConsensus(), true, true, fAssumePOWGood) ||
        !ContextualCheckBlock(block, state, chainparams, pindex->pprev, chainActive)) {
        if (state.IsInvalid() && !state.CorruptionPossible()) {
            pindex->nStatus |= BLOCK_FAILED_VALID;
            setDirtyBlockIndex.insert(pindex);
        }
        return error("%s: %s", __func__, FormatStateMessage(state));
    }

    // TODO, do not relay if we are SPV and have not fully validated the block? Something with the contextual block check
    // fails in our partial sync.

    // Header is valid/has work, merkle tree are good...RELAY NOW
    // (but if it does not build on our best tip, let the SendMessages loop relay it)
    //fixme: (PHASE5) (HIGH) This will probably increase forks slightly - but we need to keep pushing tip contenders out in case of stalled witness
    // Maybe we could 'delay' such candidates slightly, store them in a cache and then only relay after some time has passed with tip not advancing.
    if (((!IsInitialBlockDownload())||IsArgSet("-regtest")) && (chainActive.Tip() == pindex->pprev || pindex->nHeight >= chainActive.Tip()->nHeight))
        GetMainSignals().NewPoWValidBlock(pindex, pblock);

    int nHeight = pindex->nHeight;

    // Write block to history file
    try {
        unsigned int nBlockSize = ::GetSerializeSize(block, SER_DISK, CLIENT_VERSION);
        CDiskBlockPos blockPos;
        if (dbp != NULL)
            blockPos = *dbp;
        if (!FindBlockPos(state, blockPos, nBlockSize+8, nHeight, block.GetBlockTime(), dbp != NULL))
            return error("AcceptBlock(): FindBlockPos failed");
        if (dbp == NULL)
            if (!blockStore.WriteBlockToDisk(block, blockPos, chainparams.MessageStart()))
                AbortNode(state, "Failed to write block");
        if (!ReceivedBlockTransactions(block, state, pindex, blockPos, chainparams.GetConsensus()))
            return error("AcceptBlock(): ReceivedBlockTransactions failed");
    } catch (const std::runtime_error& e) {
        return AbortNode(state, std::string("System error: ") + e.what());
    }

    if (fCheckForPruning)
        FlushStateToDisk(chainparams, state, FLUSH_STATE_NONE); // we just allocated more disk space for block files

    return true;
}

bool ProcessNewBlock(const CChainParams& chainparams, const std::shared_ptr<const CBlock> pblock, bool fForceProcessing, bool *fNewBlock, bool fAssumePOWGood, bool checkFarAhead)
{
    bool fCloseToTip;
    {
        CBlockIndex *pindex = NULL;
        if (fNewBlock) *fNewBlock = false;
        CValidationState state;
        // Ensure that CheckBlock() passes before calling AcceptBlock, as
        // belt-and-suspenders.
        bool ret = CheckBlock(*pblock, state, chainparams.GetConsensus(), true, true, fAssumePOWGood);
        if (!ret)
        {
            return error("%s: CheckBlock FAILED [%s]", __func__, state.GetRejectReason().c_str());
        }

        LOCK(cs_main);

        if (ret) {
            // Store to disk, skip toFarAway check if we are not planing to activate the best chain
            ret = AcceptBlock(pblock, state, chainparams, &pindex, fForceProcessing, nullptr, fNewBlock, fAssumePOWGood, checkFarAhead);
        }
        CheckBlockIndex(chainparams.GetConsensus());
        if (!ret) {
            GetMainSignals().BlockChecked(*pblock, state);
            return error("%s: AcceptBlock FAILED [%s]", __func__, state.GetRejectReason().c_str());
        }
        fCloseToTip = pindex->nHeight <= chainActive.Height() + int(MIN_BLOCKS_TO_KEEP);
    }

    if (fCloseToTip && isFullSyncMode()) {
        CValidationState state; // Only used to report errors, not invalidity - ignore it
        if (!ActivateBestChain(state, chainparams, pblock))
            return error("%s: ActivateBestChain failed", __func__);
    }

    if (!IsInitialBlockDownload())
    {
        // Gulden: if responsible for sync-checkpoint send it
        if (!CSyncCheckpoint::strMasterPrivKey.empty())
            Checkpoints::SendSyncCheckpoint(Checkpoints::AutoSelectSyncCheckpoint(), chainparams);

        // Gulden: check pending sync-checkpoint
        Checkpoints::AcceptPendingSyncCheckpoint(chainparams);
    }

    CheckAndNotifyHeaderTip();

    return true;
}

bool TestBlockValidity(CChain& chain, CValidationState& state, const CChainParams& chainparams, const CBlock& block, CBlockIndex* pindexPrev, bool fCheckPOW, bool fCheckMerkleRoot, CCoinsViewCache* cacheOverride)
{
    AssertLockHeld(cs_main);

    if(!pindexPrev || pindexPrev != chain.Tip())
        return false;

    if (fCheckpointsEnabled && !CheckIndexAgainstCheckpoint(pindexPrev, state, chainparams, block.GetHashPoW2()))
        return error("%s: CheckIndexAgainstCheckpoint(): %s", __func__, state.GetRejectReason().c_str());

    CCoinsViewCache viewNew(cacheOverride?cacheOverride:pcoinsTip);
    CBlockIndex indexDummy(block);
    indexDummy.pprev = pindexPrev;
    indexDummy.nHeight = pindexPrev->nHeight + 1;

    // NOTE: CheckBlockHeader is called by CheckBlock
    if (!ContextualCheckBlockHeader(block, state, chainparams.GetConsensus(), pindexPrev, GetAdjustedTime()))
        return error("%s: Consensus::ContextualCheckBlockHeader: %s", __func__, FormatStateMessage(state));
    if (!CheckBlock(block, state, chainparams.GetConsensus(), fCheckPOW, fCheckMerkleRoot))
        return error("%s: Consensus::CheckBlock: %s", __func__, FormatStateMessage(state));
    if (!ContextualCheckBlock(block, state, chainparams, pindexPrev, chain, cacheOverride))
        return error("%s: Consensus::ContextualCheckBlock: %s", __func__, FormatStateMessage(state));
    if (!ConnectBlock(chain, block, state, &indexDummy, viewNew, chainparams, true))
        return false;
    assert(state.IsValid());

    return true;
}

/**
 * BLOCK PRUNING CODE
 */

/* Calculate the amount of disk space the block & undo files currently use */
static uint64_t CalculateCurrentUsage()
{
    uint64_t retval = 0;
    for(const CBlockFileInfo &file : vinfoBlockFile) {
        retval += file.nSize + file.nUndoSize;
    }
    return retval;
}

/* Prune a block file (modify associated database entries)*/
void PruneOneBlockFile(const int fileNumber)
{
    for (BlockMap::iterator it = mapBlockIndex.begin(); it != mapBlockIndex.end(); ++it) {
        CBlockIndex* pindex = it->second;
        if (pindex->nFile == fileNumber) {
            pindex->nStatus &= ~BLOCK_HAVE_DATA;
            pindex->nStatus &= ~BLOCK_HAVE_UNDO;
            pindex->nFile = 0;
            pindex->nDataPos = 0;
            pindex->nUndoPos = 0;
            setDirtyBlockIndex.insert(pindex);

            // Prune from mapBlocksUnlinked -- any block we prune would have
            // to be downloaded again in order to consider its chain, at which
            // point it would be considered as a candidate for
            // mapBlocksUnlinked or setBlockIndexCandidates.
            std::pair<std::multimap<CBlockIndex*, CBlockIndex*>::iterator, std::multimap<CBlockIndex*, CBlockIndex*>::iterator> range = mapBlocksUnlinked.equal_range(pindex->pprev);
            while (range.first != range.second) {
                std::multimap<CBlockIndex *, CBlockIndex *>::iterator _it = range.first;
                range.first++;
                if (_it->second == pindex) {
                    mapBlocksUnlinked.erase(_it);
                }
            }
        }
    }

    vinfoBlockFile[fileNumber].SetNull();
    setDirtyFileInfo.insert(fileNumber);
}

/* Calculate the block/rev files to delete based on height specified by user with RPC command pruneblockchain */
void FindFilesToPruneManual(std::set<int>& setFilesToPrune, int nManualPruneHeight)
{
    assert(fPruneMode && nManualPruneHeight > 0);

    LOCK2(cs_main, cs_LastBlockFile);
    if (chainActive.Tip() == NULL)
        return;

    // last block to prune is the lesser of (user-specified height, MIN_BLOCKS_TO_KEEP from the tip)
    unsigned int nLastBlockWeCanPrune = std::min((unsigned)nManualPruneHeight, chainActive.Tip()->nHeight - MIN_BLOCKS_TO_KEEP);

    FindFilesToPruneExplicit(setFilesToPrune, nLastBlockWeCanPrune);
}

/* This function is called from the RPC code for pruneblockchain */
void PruneBlockFilesManual(int nManualPruneHeight)
{
    CValidationState state;
    const CChainParams& chainparams = Params();
    FlushStateToDisk(chainparams, state, FLUSH_STATE_NONE, nManualPruneHeight);
}

/**
 * Prune block and undo files (blk???.dat and undo???.dat) so that the disk space used is less than a user-defined target.
 * The user sets the target (in MB) on the command line or in config file.  This will be run on startup and whenever new
 * space is allocated in a block or undo file, staying below the target. Changing back to unpruned requires a reindex
 * (which in this case means the blockchain must be re-downloaded.)
 *
 * Pruning functions are called from FlushStateToDisk when the global fCheckForPruning flag has been set.
 * Block and undo files are deleted in lock-step (when blk00003.dat is deleted, so is rev00003.dat.)
 * Pruning cannot take place until the longest chain is at least a certain length (100000 on mainnet, 1000 on testnet, 1000 on regtest).
 * Pruning will never delete a block within a defined distance (currently 288) from the active chain's tip.
 * The block index is updated by unsetting HAVE_DATA and HAVE_UNDO for any blocks that were stored in the deleted files.
 * A db flag records the fact that at least some block files have been pruned.
 *
 * @param[out]   setFilesToPrune   The set of file indices that can be unlinked will be returned
 */
void FindFilesToPrune(std::set<int>& setFilesToPrune, uint64_t nPruneAfterHeight)
{
    LOCK2(cs_main, cs_LastBlockFile);
    if (chainActive.Tip() == NULL || nPruneTarget == 0) {
        return;
    }
    if ((uint64_t)chainActive.Tip()->nHeight <= nPruneAfterHeight) {
        return;
    }

    unsigned int nLastBlockWeCanPrune = chainActive.Tip()->nHeight - MIN_BLOCKS_TO_KEEP;
    uint64_t nCurrentUsage = CalculateCurrentUsage();
    // We don't check to prune until after we've allocated new space for files
    // So we should leave a buffer under our target to account for another allocation
    // before the next pruning.
    uint64_t nBuffer = BLOCKFILE_CHUNK_SIZE + UNDOFILE_CHUNK_SIZE;
    uint64_t nBytesToPrune;
    int count=0;

    if (nCurrentUsage + nBuffer >= nPruneTarget) {
        for (int fileNumber = 0; fileNumber < nLastBlockFile; fileNumber++) {
            nBytesToPrune = vinfoBlockFile[fileNumber].nSize + vinfoBlockFile[fileNumber].nUndoSize;

            if (vinfoBlockFile[fileNumber].nSize == 0)
                continue;

            if (nCurrentUsage + nBuffer < nPruneTarget)  // are we below our target?
                break;

            // don't prune files that could have a block within MIN_BLOCKS_TO_KEEP of the main chain's tip but keep scanning
            if (vinfoBlockFile[fileNumber].nHeightLast > nLastBlockWeCanPrune)
                continue;

            PruneOneBlockFile(fileNumber);
            // Queue up the files for removal
            setFilesToPrune.insert(fileNumber);
            nCurrentUsage -= nBytesToPrune;
            count++;
        }
    }

    LogPrint(BCLog::PRUNE, "Prune: target=%dMiB actual=%dMiB diff=%dMiB max_prune_height=%d removed %d blk/rev pairs\n",
           nPruneTarget/1024/1024, nCurrentUsage/1024/1024,
           ((int64_t)nPruneTarget - (int64_t)nCurrentUsage)/1024/1024,
           nLastBlockWeCanPrune, count);
}

bool CheckDiskSpace(uint64_t nAdditionalBytes)
{
    uint64_t nFreeBytesAvailable = fs::space(GetDataDir()).available;

    // Check for nMinDiskSpace bytes (currently 50MB)
    if (nFreeBytesAvailable < nMinDiskSpace + nAdditionalBytes)
        return AbortNode("Disk space is low!", _("Error: Disk space is low!"));

    return true;
}

CBlockIndex * InsertBlockIndex(uint256 hash)
{
    if (hash.IsNull())
        return NULL;

    // Return existing
    BlockMap::iterator mi = mapBlockIndex.find(hash);
    if (mi != mapBlockIndex.end())
        return (*mi).second;

    // Create new
    CBlockIndex* pindexNew = new CBlockIndex();
    if (!pindexNew)
        throw std::runtime_error(std::string(__func__) + ": new CBlockIndex failed");
    mi = mapBlockIndex.insert(std::pair(hash, pindexNew)).first;
    pindexNew->phashBlock = &((*mi).first);

    return pindexNew;
}

#ifdef DEBUG_PARTIAL_SYNC
bool static checkBlockIndexForPartialSync()
{
    LogPrintf("Checking block index for partial sync integrity\n");

    bool integrityOK = true;

    // test for blocks with nHeight == 0 and nStatus == 0
    int num00 = 0;
    CBlockIndex* theOne = nullptr;
    for(const PAIRTYPE(uint256, CBlockIndex*)& item : mapBlockIndex)
    {
        CBlockIndex* pindex = item.second;
        if (pindex->nHeight == 0 && pindex->nStatus == 0)
        {
            theOne = pindex;
            LogPrintf("  Index with height 0 and status 0: %s\n", pindex->GetBlockHashPoW2().ToString());
            num00++;
        }
    }
    LogPrintf("  Number of indexes with height 0 and status 0: %d\n", num00);

    // there can be at most one index with height 0 and status 0 (this is the index that precedes
    // the start of the partial chain and was automtically creted during loading of the block-index
    if (num00 > 1)
        integrityOK = false;

    // check that the one block with height 0 & status 0 precedes the partial chain
    if (integrityOK && num00 == 1) {
        if (partialChain[partialChain.HeightOffset()]->pprev == theOne) {
            LogPrintf("  Exactly one index with height 0 and status 0 and it precedes the partial chain.\n");
        }
        else {
            LogPrintf("  Exactly one index with height 0 and status 0 but is does NOT precede the partial chain, this and is a BUG!\n");
            integrityOK = false;
        }
    }

    // note for case where num00 == 0 there is no partial chain (yet)

    // check that there are no partial valid blocks beyond the pindexBestPartial
    for(const auto &[hash, pindex] : mapBlockIndex)
    {
        if (pindex->IsPartialValid() && (!pindexBestPartial || pindex->nHeight > pindexBestPartial->nHeight)) {
            LogPrintf("  Index partial valid beyond pindexBestPartial: %s height = %d status  %d\n", hash.ToString(), pindex->nHeight, pindex->nStatus);
            integrityOK = false;
        }
    }

    LogPrintf(integrityOK ? "  integrity is OK.\n"
                          : "  integrity check FAILED! Block index has invalid state.\n");

    return integrityOK;
}
#endif

void static heightSortedBlockIndex(std::vector<std::pair<int, CBlockIndex*> >& vSorted)
{
    vSorted.clear();
    vSorted.reserve(mapBlockIndex.size());
    for(const PAIRTYPE(uint256, CBlockIndex*)& item : mapBlockIndex)
    {
        CBlockIndex* pindex = item.second;
        vSorted.push_back(std::pair(pindex->nHeight, pindex));
    }
    sort(vSorted.begin(), vSorted.end(), [](const std::pair<int, CBlockIndex*>& a, const std::pair<int, CBlockIndex*>& b) -> bool
    {
        //Ensure PoW block always comes first in sort before witness block of same height.
        if (a.first == b.first)
        {
            if (a.second->nVersionPoW2Witness == 0 && b.second->nVersionPoW2Witness > 0)
                return true;
            if (a.second->nVersionPoW2Witness > 0 && b.second->nVersionPoW2Witness == 0)
                return false;
            return a.second < b.second;
        }
        return a.first < b.first;
    });
}

bool static LoadBlockIndexDB(const CChainParams& chainparams)
{
    LOCK(cs_main);

    if (!pblocktree->LoadBlockIndexGuts(InsertBlockIndex))
        return false;

    boost::this_thread::interruption_point();

    // find pindexBestPartial
    for (const auto& it: mapBlockIndex) {
        CBlockIndex* pindex = it.second;
        if ((pindex->IsPartialValid(BLOCK_PARTIAL_TREE))
                && (!pindexBestPartial || pindex->nHeight >= pindexBestPartial->nHeight))
            pindexBestPartial = pindex;
    }

    // initialize partial chain and cleanup block index
    if (pindexBestPartial)
    {
        CBlockIndex* pindex = pindexBestPartial;
        while (pindex->pprev && pindex->pprev->IsPartialValid(BLOCK_PARTIAL_TREE))
            pindex = pindex->pprev;
        partialChain.SetHeightOffset(pindex->nHeight);
        partialChain.SetTip(pindexBestPartial);

#ifdef DEBUG_PARTIAL_SYNC
        checkBlockIndexForPartialSync();
#endif

        // Kill link before partial chain offset unless it is linked:
        // a) beyond pindex->pprev in which case it connects to the main chain.
        // b)  to the genesis
        if (pindex->pprev && !pindex->pprev->pprev && pindex->pprev->GetBlockHashPoW2() != Params().GenesisBlock().GetHashPoW2()) {
            pindex->pprev = 0;
        }

        // if we are not in full sync mode any index block not in the partial chain is useless and can and should be removed
        // if our partial chain is on a fork and blocks (now known) to be on the main chain are removed by this they will be
        // re-requested (so that is ok)
        if (!isFullSyncMode())
        {
            // collect orphans
            std::vector<uint256> removals;
            for (auto it = mapBlockIndex.begin(); it != mapBlockIndex.end(); )
            {
                CBlockIndex* pindex = it->second;

                // When not in full sync mode we should not have any full validation status so clear it.
                // This should normally not happen. An edge case is when with full sync mode in a previous session and
                // in a later session switching to pure partial sync.
                if (pindex->nHeight != 0) {
                    pindex->nStatus &= ~(BLOCK_VALID_TREE | BLOCK_VALID_TRANSACTIONS | BLOCK_VALID_CHAIN | BLOCK_VALID_SCRIPTS);
                    pindex->nChainTx = 0;
                }

                if (!partialChain.Contains(pindex) && (pindex->nHeight != 0 || pindex->GetBlockHashPoW2() != Params().GenesisBlock().GetHashPoW2()))
                {
                    // important to get hash for removals here first before erasing from mapBlockIndex
                    // as the erase will invalidate the internal hash block ptr
                    removals.push_back(pindex->GetBlockHashPoW2());
                    it = mapBlockIndex.erase(it);

                    // Reclaim memory now that it's not used anymore.
                    delete pindex;
                }
                else {
                    it++;
                }
            }

            if (!removals.empty())
            {
                LogPrintf("Collected %d orphans from block index which will be removed\n", removals.size());

                // remove them from disk
                if (!pblocktree->EraseBatchSync(removals)) {
                    LogPrintf("Failed to erase orphans from block index database");
                    return false;
                }
            }
        }

#ifdef DEBUG_PARTIAL_SYNC
        assert(checkBlockIndexForPartialSync());
#endif
    }

    std::vector<std::pair<int, CBlockIndex*> > vSortedByHeight;

    // Build skiplist, calculate nChainWork and block index candidates
    heightSortedBlockIndex(vSortedByHeight);
    for(const PAIRTYPE(int, CBlockIndex*)& item : vSortedByHeight)
    {
        CBlockIndex* pindex = item.second;
        pindex->BuildSkip();
        pindex->nChainWork = CalculateChainWork(pindex, chainparams);;
        pindex->nTimeMax = (pindex->pprev ? std::max(pindex->pprev->nTimeMax, pindex->nTime) : pindex->nTime);
        // We can link the chain of blocks for which we've received transactions at some point.
        // Pruned nodes may have deleted the block.
        if (pindex->nTx > 0) {
            if (pindex->pprev) {
                if (pindex->pprev->nChainTx) {
                    pindex->nChainTx = pindex->pprev->nChainTx + pindex->nTx;
                } else {
                    pindex->nChainTx = 0;
                    mapBlocksUnlinked.insert(std::pair(pindex->pprev, pindex));
                }
            } else {
                pindex->nChainTx = pindex->nTx;
            }
        }

        if (pindex->IsValid(BLOCK_VALID_TRANSACTIONS) && (pindex->nChainTx || pindex->pprev == NULL))
        {
            setBlockIndexCandidates.insert(pindex);
            //LogPrintf("LoadBlockIndexDB: New index candidate: [%s] [%d]\n", pindex->GetBlockHashPoW2().ToString(), pindex->nHeight);
        }
        if (pindex->nStatus & BLOCK_FAILED_MASK && (!pindexBestInvalid || pindex->nChainWork > pindexBestInvalid->nChainWork))
            pindexBestInvalid = pindex;
        if (pindex->IsValid(BLOCK_VALID_TREE) && (pindexBestHeader == NULL || CBlockIndexWorkComparator()(pindexBestHeader, pindex))) {
            pindexBestHeader = pindex;
        }
    }

    // Load block file info
    pblocktree->ReadLastBlockFile(nLastBlockFile);
    vinfoBlockFile.resize(nLastBlockFile + 1);
    LogPrintf("%s: last block file = %i\n", __func__, nLastBlockFile);
    for (int nFile = 0; nFile <= nLastBlockFile; nFile++) {
        pblocktree->ReadBlockFileInfo(nFile, vinfoBlockFile[nFile]);
    }
    LogPrintf("%s: last block file info: %s\n", __func__, vinfoBlockFile[nLastBlockFile].ToString());
    for (int nFile = nLastBlockFile + 1; true; nFile++) {
        CBlockFileInfo info;
        if (pblocktree->ReadBlockFileInfo(nFile, info)) {
            vinfoBlockFile.push_back(info);
        } else {
            break;
        }
    }

    // Check presence of blk files
    LogPrintf("Checking all blk files are present...\n");
    std::set<int> setBlkDataFiles;
    for(const PAIRTYPE(uint256, CBlockIndex*)& item : mapBlockIndex)
    {
        CBlockIndex* pindex = item.second;
        if (pindex->nStatus & BLOCK_HAVE_DATA) {
            setBlkDataFiles.insert(pindex->nFile);
        }
    }
    for (std::set<int>::iterator it = setBlkDataFiles.begin(); it != setBlkDataFiles.end(); it++)
    {
        CDiskBlockPos pos(*it, 0);
        if (CFile(blockStore.GetBlockFile(pos, true), SER_DISK, CLIENT_VERSION).IsNull()) {
            return false;
        }
    }

    // Check whether we have ever pruned block & undo files
    pblocktree->ReadFlag("prunedblockfiles", fHavePruned);
    if (fHavePruned)
        LogPrintf("LoadBlockIndexDB(): Block files have previously been pruned\n");

    // Check whether we need to continue reindexing
    bool fReindexing = false;
    pblocktree->ReadReindexing(fReindexing);
    fReindex |= fReindexing;

    // Check whether we have a transaction index
    pblocktree->ReadFlag("txindex", fTxIndex);
    LogPrintf("%s: transaction index %s\n", __func__, fTxIndex ? "enabled" : "disabled");

    // Load pointer to end of best chain
    BlockMap::iterator it = mapBlockIndex.find(pcoinsTip->GetBestBlock());
    if (it == mapBlockIndex.end())
        return true;
    chainActive.SetTip(it->second);

    PruneBlockIndexCandidates();

    //Temporary code to clean up old checkpoints database - We can remove this in future versions
    if ( fs::exists(GetDataDir() / "checkpoints") )
    {
        fs::remove_all( GetDataDir() / "checkpoints" );
    }

    // Gulden: load hashSyncCheckpoint
    Checkpoints::ReadSyncCheckpoint(Checkpoints::hashSyncCheckpoint);
    LogPrintf("LoadBlockIndexDB(): using synchronized checkpoint %s\n", Checkpoints::hashSyncCheckpoint.ToString().c_str());

    LogPrintf("%s: hashBestChain=%s height=%d date=%s progress=%f\n", __func__,
        chainActive.Tip()->GetBlockHashPoW2().ToString(), chainActive.Height(),
        DateTimeStrFormat("%Y-%m-%d %H:%M:%S", chainActive.Tip()->GetBlockTime()),
        GuessVerificationProgress(chainparams.TxData(), chainActive.Tip()));

    return true;
}

bool UpgradeBlockIndex(const CChainParams& chainparams, int nPreviousVersion, int nCurrentVersion)
{
    // Any future upgrade code goes here.
    // See source control history for previous implementations that might be reusable.

    return true;
}

CVerifyDB::CVerifyDB()
{
    uiInterface.ShowProgress(_("Verifying blocks..."), 0);
}

CVerifyDB::~CVerifyDB()
{
    uiInterface.ShowProgress("", 100);
}

bool CVerifyDB::VerifyDB(const CChainParams& chainparams, CCoinsView *coinsview, int nCheckLevel, int nCheckDepth)
{
    LOCK(cs_main); // Required for ReadBlockFromDisk.
    if (chainActive.Tip() == NULL || chainActive.Tip()->pprev == NULL)
        return true;

    // Verify blocks in the best chain
    if (nCheckDepth <= 0)
        nCheckDepth = 1000000000; // suffices until the year 19000
    if (nCheckDepth > chainActive.Height())
        nCheckDepth = chainActive.Height();
    nCheckLevel = std::max(0, std::min(4, nCheckLevel));
    LogPrintf("Verifying last %i blocks at level %i\n", nCheckDepth, nCheckLevel);
    CCoinsViewCache coins(coinsview);
    CBlockIndex* pindexState = chainActive.Tip();
    CBlockIndex* pindexFailure = NULL;
    int nGoodTransactions = 0;
    CValidationState state;
    int reportDone = 0;
    LogPrintf("[0%%]...");
    for (CBlockIndex* pindex = chainActive.Tip(); pindex && pindex->pprev; pindex = pindex->pprev)
    {
        boost::this_thread::interruption_point();
        int percentageDone = std::max(1, std::min(99, (int)(((double)(chainActive.Height() - pindex->nHeight)) / (double)nCheckDepth * (nCheckLevel >= 4 ? 50 : 100))));
        if (reportDone < percentageDone/10) {
            // report every 10% step
            LogPrintf("[%d%%]...", percentageDone);
            reportDone = percentageDone/10;
        }
        uiInterface.ShowProgress(_("Verifying blocks..."), percentageDone);
        if (pindex->nHeight < chainActive.Height()-nCheckDepth)
            break;
        if (fPruneMode && !(pindex->nStatus & BLOCK_HAVE_DATA)) {
            // If pruning, only go back as far as we have data.
            LogPrintf("VerifyDB(): block verification stopping at height %d (pruning, no data)\n", pindex->nHeight);
            break;
        }
        CBlock block;
        // check level 0: read from disk
        if (!ReadBlockFromDisk(block, pindex, chainparams))
            return error("VerifyDB(): *** ReadBlockFromDisk failed at %d, hash=%s", pindex->nHeight, pindex->GetBlockHashPoW2().ToString());
        // check level 1: verify block validity
        if (nCheckLevel >= 1 && !CheckBlock(block, state, chainparams.GetConsensus()))
            return error("%s: *** found bad block at %d, hash=%s (%s)\n", __func__,
                         pindex->nHeight, pindex->GetBlockHashPoW2().ToString(), FormatStateMessage(state));
        // check level 2: verify undo validity
        if (nCheckLevel >= 2 && pindex) {
            CBlockUndo undo;
            CDiskBlockPos pos = pindex->GetUndoPos();
            if (!pos.IsNull()) {
                if (!blockStore.UndoReadFromDisk(undo, pos, pindex->pprev->GetBlockHashPoW2()))
                    return error("VerifyDB(): *** found bad undo data at %d, hash=%s\n", pindex->nHeight, pindex->GetBlockHashPoW2().ToString());
            }
        }
        // check level 3: check for inconsistencies during memory-only disconnect of tip blocks
        if (nCheckLevel >= 3 && pindex == pindexState && (coins.DynamicMemoryUsage() + pcoinsTip->DynamicMemoryUsage()) <= nCoinCacheUsage) {
            DisconnectResult res = DisconnectBlock(block, pindex, coins);
            if (res == DISCONNECT_FAILED) {
                return error("VerifyDB(): *** irrecoverable inconsistency in block data at %d, hash=%s", pindex->nHeight, pindex->GetBlockHashPoW2().ToString());
            }
            pindexState = pindex->pprev;
            if (res == DISCONNECT_UNCLEAN) {
                nGoodTransactions = 0;
                pindexFailure = pindex;
            } else {
                nGoodTransactions += block.vtx.size();
            }
        }
        if (ShutdownRequested())
            return true;
    }
    if (pindexFailure)
        return error("VerifyDB(): *** coin database inconsistencies found (last %i blocks, %i good transactions before that)\n", chainActive.Height() - pindexFailure->nHeight + 1, nGoodTransactions);

    // check level 4: try reconnecting blocks
    if (nCheckLevel >= 4) {
        CBlockIndex *pindex = pindexState;
        while (pindex != chainActive.Tip()) {
            boost::this_thread::interruption_point();
            uiInterface.ShowProgress(_("Verifying blocks..."), std::max(1, std::min(99, 100 - (int)(((double)(chainActive.Height() - pindex->nHeight)) / (double)nCheckDepth * 50))));
            pindex = chainActive.Next(pindex);
            CBlock block;
            if (!ReadBlockFromDisk(block, pindex, chainparams))
                return error("VerifyDB(): *** ReadBlockFromDisk failed at %d, hash=%s", pindex->nHeight, pindex->GetBlockHashPoW2().ToString());
            if (!ConnectBlock(chainActive, block, state, pindex, coins, chainparams))
                return error("VerifyDB(): *** found unconnectable block at %d, hash=%s", pindex->nHeight, pindex->GetBlockHashPoW2().ToString());
        }
    }

    LogPrintf("[DONE].\n");
    LogPrintf("No coin database inconsistencies in last %i blocks (%i transactions)\n", chainActive.Height() - pindexState->nHeight, nGoodTransactions);

    return true;
}

bool RewindBlockIndex(const CChainParams& params)
{
    LOCK(cs_main);

    int nHeight = 1;
    while (nHeight <= chainActive.Height())
    {
        if (IsSegSigEnabled(chainActive[nHeight - 1]) && !(chainActive[nHeight]->nStatus & BLOCK_OPT_WITNESS))
        {
            break;
        }
        nHeight++;
    }

    // nHeight is now the height of the first insufficiently-validated block, or tipheight + 1
    CValidationState state;
    CBlockIndex* pindex = chainActive.Tip();
    while (chainActive.Height() >= nHeight) {
        if (fPruneMode && !(chainActive.Tip()->nStatus & BLOCK_HAVE_DATA)) {
            // If pruning, don't try rewinding past the HAVE_DATA point;
            // since older blocks can't be served anyway, there's
            // no need to walk further, and trying to DisconnectTip()
            // will fail (and require a needless reindex/redownload
            // of the blockchain).
            break;
        }
        if (!DisconnectTip(state, params, NULL)) {
            return error("RewindBlockIndex: unable to disconnect block at height %i", pindex->nHeight);
        }
        // Occasionally flush state to disk.
        if (!FlushStateToDisk(params, state, FLUSH_STATE_PERIODIC))
            return false;
    }

    // Reduce validity flag and have-data flags.
    // We do this after actual disconnecting, otherwise we'll end up writing the lack of data
    // to disk before writing the chainstate, resulting in a failure to continue if interrupted.
    for (BlockMap::iterator it = mapBlockIndex.begin(); it != mapBlockIndex.end(); it++) {
        CBlockIndex* pindexIter = it->second;

        // Note: If we encounter an insufficiently validated block that
        // is on chainActive, it must be because we are a pruning node, and
        // this block or some successor doesn't HAVE_DATA, so we were unable to
        // rewind all the way.  Blocks remaining on chainActive at this point
        // must not have their validity reduced.
        if (IsSegSigEnabled(pindexIter->pprev) && !(pindexIter->nStatus & BLOCK_OPT_WITNESS) && !chainActive.Contains(pindexIter)) {
            // Reduce validity
            pindexIter->nStatus = std::min<unsigned int>(pindexIter->nStatus & BLOCK_VALID_MASK, BLOCK_VALID_TREE) | (pindexIter->nStatus & ~BLOCK_VALID_MASK);
            // Remove have-data flags.
            pindexIter->nStatus &= ~(BLOCK_HAVE_DATA | BLOCK_HAVE_UNDO);
            // Remove storage location.
            pindexIter->nFile = 0;
            pindexIter->nDataPos = 0;
            pindexIter->nUndoPos = 0;
            // Remove various other things
            pindexIter->nTx = 0;
            pindexIter->nChainTx = 0;
            pindexIter->nSequenceId = 0;
            // Make sure it gets written.
            setDirtyBlockIndex.insert(pindexIter);
            // Update indexes
            setBlockIndexCandidates.erase(pindexIter);
            std::pair<std::multimap<CBlockIndex*, CBlockIndex*>::iterator, std::multimap<CBlockIndex*, CBlockIndex*>::iterator> ret = mapBlocksUnlinked.equal_range(pindexIter->pprev);
            while (ret.first != ret.second) {
                if (ret.first->second == pindexIter) {
                    mapBlocksUnlinked.erase(ret.first++);
                } else {
                    ++ret.first;
                }
            }
        } else if (pindexIter->IsValid(BLOCK_VALID_TRANSACTIONS) && pindexIter->nChainTx)
        {
            setBlockIndexCandidates.insert(pindexIter);
            //LogPrintf("RewindBlockIndex: New index candidate: [%s] [%d]\n", pindexIter->GetBlockHashPoW2().ToString(), pindexIter->nHeight);
        }
    }

    PruneBlockIndexCandidates();

    CheckBlockIndex(params.GetConsensus());

    if (!FlushStateToDisk(params, state, FLUSH_STATE_ALWAYS)) {
        return false;
    }

    return true;
}

// May NOT be used after any connections are up as much
// of the peer-processing logic assumes a consistent
// block index state
void UnloadBlockIndex()
{
    LOCK(cs_main);
    setBlockIndexCandidates.clear();
    chainActive.SetTip(NULL);
    pindexBestInvalid = NULL;
    pindexBestHeader = NULL;
    partialChain.SetTip(nullptr);
    mempool.clear();
    mapBlocksUnlinked.clear();
    vinfoBlockFile.clear();
    nLastBlockFile = 0;
    nBlockSequenceId = 1;
    setDirtyBlockIndex.clear();
    setDirtyFileInfo.clear();
    versionbitscache.Clear();
    for (int b = 0; b < VERSIONBITS_NUM_BITS; b++) {
        warningcache[b].clear();
    }

    for(BlockMap::value_type& entry : mapBlockIndex) {
        delete entry.second;
    }
    mapBlockIndex.clear();
    fHavePruned = false;
}

bool LoadBlockIndex(const CChainParams& chainparams)
{
    // Load block index from databases
    if (!fReindex && !LoadBlockIndexDB(chainparams))
        return false;
    return true;
}

bool InitBlockIndex(const CChainParams& chainparams)
{
    LOCK(cs_main);

    // Check whether we're already initialized
    if (chainActive.Genesis() != NULL)
        return true;

    // Use the provided setting for -txindex in the new database
    fTxIndex = GetBoolArg("-txindex", DEFAULT_TXINDEX);
    pblocktree->WriteFlag("txindex", fTxIndex);
    LogPrintf("Initializing databases...\n");

    // Only add the genesis block if not reindexing (in which case we reuse the one already on disk)
    if (!fReindex) {
        try {
            CBlock &block = const_cast<CBlock&>(chainparams.GenesisBlock());
            // Start new block file
            unsigned int nBlockSize = ::GetSerializeSize(block, SER_DISK, CLIENT_VERSION);
            CDiskBlockPos blockPos;
            CValidationState state;
            if (!FindBlockPos(state, blockPos, nBlockSize+8, 0, block.GetBlockTime()))
                return error("LoadBlockIndex(): FindBlockPos failed");
            if (!blockStore.WriteBlockToDisk(block, blockPos, chainparams.MessageStart()))
                return error("LoadBlockIndex(): writing genesis block to disk failed");
            CBlockIndex *pindex = AddToBlockIndex(chainparams, block);
            if (!ReceivedBlockTransactions(block, state, pindex, blockPos, chainparams.GetConsensus()))
                return error("LoadBlockIndex(): genesis block not accepted");

            // Gulden: initialize synchronized checkpoint
            if (!Checkpoints::WriteSyncCheckpoint(Params().GenesisBlock().GetHashLegacy()))
                return error("LoadBlockIndex() : failed to init sync checkpoint");
            std::string strPubKey;
            std::string strPubKeyComp = IsArgSet("-testnet") ? CSyncCheckpoint::strMasterPubKeyTestnet : CSyncCheckpoint::strMasterPubKey;
            if (chainparams.UseSyncCheckpoints())
            {
                if (!Checkpoints::ReadCheckpointPubKey(strPubKey) || strPubKey != strPubKeyComp)
                {
                    // write checkpoint master key to db
                    if (!Checkpoints::WriteCheckpointPubKey(strPubKeyComp))
                        return error("LoadBlockIndex() : failed to write new checkpoint master key to db");
                    if (!Checkpoints::ResetSyncCheckpoint(chainparams))
                        return error("LoadBlockIndex() : failed to reset sync-checkpoint");
                }
            }
            LogPrintf("Wrote sync checkpoint...\n");

            // Force a chainstate write so that when we VerifyDB in a moment, it doesn't check stale data
            return FlushStateToDisk(chainparams, state, FLUSH_STATE_ALWAYS);
        } catch (const std::runtime_error& e) {
            return error("LoadBlockIndex(): failed to initialize block database: %s", e.what());
        }
    }

    return true;
}

void PersistAndPruneForPartialSync(bool periodic)
{
    // should be run at shutdown so that the block index remains small and
    // next startup stays fast
    // also run periodically (and on demand at key points, ie. app to background)
    // to prevent loss of data and needing to re-dowload

    LOCK(cs_main);

    if (isFullSyncMode() || !IsPartialSyncActive())
        return;

    // never use a pruning height above what has been spv processed, if it has been set at all
    // there is no point in keeping blocks below the partial chain offset
    int pruneHeight = std::max(nMaxSPVPruneHeight.load(), partialChain.HeightOffset());

    CValidationState state;
    FlushStateToDisk(Params(), state,
                     periodic ? FlushStateMode::FLUSH_STATE_PERIODIC : FlushStateMode::FLUSH_STATE_ALWAYS,
                     pruneHeight, true);
}

bool LoadExternalBlockFile(const CChainParams& chainparams, FILE* fileIn, CDiskBlockPos *dbp)
{
    // Map of disk positions for blocks with unknown parent (only used for reindex)
    static std::multimap<uint256, CDiskBlockPos> mapBlocksUnknownParent;
    int64_t nStart = GetTimeMillis();

    int nLoaded = 0;
    try {
        // This takes over fileIn and calls fclose() on it in the CBufferedFile destructor
        CBufferedFile blkdat(fileIn, 2*MAX_BLOCK_SERIALIZED_SIZE, MAX_BLOCK_SERIALIZED_SIZE+8, SER_DISK, CLIENT_VERSION);
        uint64_t nRewind = blkdat.GetPos();
        while (!blkdat.eof()) {
            boost::this_thread::interruption_point();

            blkdat.SetPos(nRewind);
            nRewind++; // start one byte further next time, in case of failure
            blkdat.SetLimit(); // remove former limit
            unsigned int nSize = 0;
            try {
                // locate a header
                unsigned char buf[CMessageHeader::MESSAGE_START_SIZE];
                blkdat.FindByte(chainparams.MessageStart()[0]);
                nRewind = blkdat.GetPos()+1;
                blkdat >> FLATDATA(buf);
                if (memcmp(buf, chainparams.MessageStart(), CMessageHeader::MESSAGE_START_SIZE))
                    continue;
                // read size
                blkdat >> nSize;
                if (nSize < 80 || nSize > MAX_BLOCK_SERIALIZED_SIZE)
                    continue;
            } catch (const std::exception&) {
                // no valid block header found; don't complain
                break;
            }
            try {
                // read block
                uint64_t nBlockPos = blkdat.GetPos();
                if (dbp)
                    dbp->nPos = nBlockPos;
                blkdat.SetLimit(nBlockPos + nSize);
                blkdat.SetPos(nBlockPos);
                std::shared_ptr<CBlock> pblock = std::make_shared<CBlock>();
                CBlock& block = *pblock;
                blkdat >> block;
                nRewind = blkdat.GetPos();

                // detect out of order blocks, and store them for later
                uint256 hash = block.GetHashPoW2();
                if (hash != chainparams.GetConsensus().hashGenesisBlock && mapBlockIndex.find(block.hashPrevBlock) == mapBlockIndex.end()) {
                    LogPrint(BCLog::REINDEX, "%s: Out of order block %s, parent %s not known\n", __func__, hash.ToString(),
                            block.hashPrevBlock.ToString());
                    if (dbp)
                        mapBlocksUnknownParent.insert(std::pair(block.hashPrevBlock, *dbp));
                    continue;
                }

                // process in case the block isn't known yet
                if (mapBlockIndex.count(hash) == 0 || (mapBlockIndex[hash]->nStatus & BLOCK_HAVE_DATA) == 0) {
                    LOCK(cs_main);
                    CValidationState state;
                    if (AcceptBlock(pblock, state, chainparams, NULL, true, dbp, NULL, false, true))
                        nLoaded++;
                    if (state.IsError())
                        break;
                } else if (hash != chainparams.GetConsensus().hashGenesisBlock && mapBlockIndex[hash]->nHeight % 1000 == 0) {
                    LogPrint(BCLog::REINDEX, "Block Import: already had block %s at height %d\n", hash.ToString(), mapBlockIndex[hash]->nHeight);
                }

                // Activate the genesis block so normal node progress can continue
                if (hash == chainparams.GetConsensus().hashGenesisBlock) {
                    CValidationState state;
                    if (!ActivateBestChain(state, chainparams)) {
                        break;
                    }
                }

                // Recursively process earlier encountered successors of this block
                std::deque<uint256> queue;
                queue.push_back(hash);
                while (!queue.empty()) {
                    uint256 head = queue.front();
                    queue.pop_front();
                    std::pair<std::multimap<uint256, CDiskBlockPos>::iterator, std::multimap<uint256, CDiskBlockPos>::iterator> range = mapBlocksUnknownParent.equal_range(head);
                    while (range.first != range.second) {
                        std::multimap<uint256, CDiskBlockPos>::iterator it = range.first;
                        std::shared_ptr<CBlock> pblockrecursive = std::make_shared<CBlock>();
                        {
                            LOCK(cs_main); // acquire cs_main here to protect ReadBlockFromDisk
                            if (blockStore.ReadBlockFromDisk(*pblockrecursive, it->second, chainparams))
                            {
                                LogPrint(BCLog::REINDEX, "%s: Processing out of order child %s of %s\n", __func__, pblockrecursive->GetHashPoW2().ToString(),
                                        head.ToString());
                                CValidationState dummy;
                                if (AcceptBlock(pblockrecursive, dummy, chainparams, NULL, true, &it->second, NULL, false, true))
                                {
                                    nLoaded++;
                                    queue.push_back(pblockrecursive->GetHashPoW2());
                                }
                            }
                        }
                        range.first++;
                        mapBlocksUnknownParent.erase(it);
                    }
                }
            } catch (const std::exception& e) {
                LogPrintf("%s: Deserialize or I/O error - %s\n", __func__, e.what());
            }
        }
    } catch (const std::runtime_error& e) {
        AbortNode(std::string("System error: ") + e.what());
    }
    if (nLoaded > 0)
        LogPrintf("Loaded %i blocks from external file in %dms\n", nLoaded, GetTimeMillis() - nStart);
    return nLoaded > 0;
}

void static CheckBlockIndex(const Consensus::Params& consensusParams)
{
    if (!fCheckBlockIndex) {
        return;
    }

    LOCK(cs_main);

    // During a reindex, we read the genesis block and call CheckBlockIndex before ActivateBestChain,
    // so we have the genesis block in mapBlockIndex but no active chain.  (A few of the tests when
    // iterating the block tree require that chainActive has been initialized.)
    if (chainActive.Height() < 0) {
        assert(mapBlockIndex.size() <= 1);
        return;
    }

    // Build forward-pointing map of the entire block tree.
    std::multimap<CBlockIndex*,CBlockIndex*> forward;
    for (BlockMap::iterator it = mapBlockIndex.begin(); it != mapBlockIndex.end(); it++) {
        forward.insert(std::pair(it->second->pprev, it->second));
    }

    assert(forward.size() == mapBlockIndex.size());

    std::pair<std::multimap<CBlockIndex*,CBlockIndex*>::iterator,std::multimap<CBlockIndex*,CBlockIndex*>::iterator> rangeGenesis = forward.equal_range(NULL);
    CBlockIndex *pindex = rangeGenesis.first->second;
    rangeGenesis.first++;
    assert(rangeGenesis.first == rangeGenesis.second); // There is only one index entry with parent NULL.

    // Iterate over the entire block tree, using depth-first search.
    // Along the way, remember whether there are blocks on the path from genesis
    // block being explored which are the first to have certain properties.
    size_t nNodes = 0;
    int nHeight = 0;
    CBlockIndex* pindexFirstInvalid = NULL; // Oldest ancestor of pindex which is invalid.
    CBlockIndex* pindexFirstMissing = NULL; // Oldest ancestor of pindex which does not have BLOCK_HAVE_DATA.
    CBlockIndex* pindexFirstNeverProcessed = NULL; // Oldest ancestor of pindex for which nTx == 0.
    CBlockIndex* pindexFirstNotTreeValid = NULL; // Oldest ancestor of pindex which does not have BLOCK_VALID_TREE (regardless of being valid or not).
    CBlockIndex* pindexFirstNotTransactionsValid = NULL; // Oldest ancestor of pindex which does not have BLOCK_VALID_TRANSACTIONS (regardless of being valid or not).
    CBlockIndex* pindexFirstNotChainValid = NULL; // Oldest ancestor of pindex which does not have BLOCK_VALID_CHAIN (regardless of being valid or not).
    CBlockIndex* pindexFirstNotScriptsValid = NULL; // Oldest ancestor of pindex which does not have BLOCK_VALID_SCRIPTS (regardless of being valid or not).
    while (pindex != NULL) {
        nNodes++;
        if (pindexFirstInvalid == NULL && pindex->nStatus & BLOCK_FAILED_VALID) pindexFirstInvalid = pindex;
        if (pindexFirstMissing == NULL && !(pindex->nStatus & BLOCK_HAVE_DATA)) pindexFirstMissing = pindex;
        if (pindexFirstNeverProcessed == NULL && pindex->nTx == 0) pindexFirstNeverProcessed = pindex;
        if (pindex->pprev != NULL && pindexFirstNotTreeValid == NULL && (pindex->nStatus & BLOCK_VALID_MASK) < BLOCK_VALID_TREE) pindexFirstNotTreeValid = pindex;
        if (pindex->pprev != NULL && pindexFirstNotTransactionsValid == NULL && (pindex->nStatus & BLOCK_VALID_MASK) < BLOCK_VALID_TRANSACTIONS) pindexFirstNotTransactionsValid = pindex;
        if (pindex->pprev != NULL && pindexFirstNotChainValid == NULL && (pindex->nStatus & BLOCK_VALID_MASK) < BLOCK_VALID_CHAIN) pindexFirstNotChainValid = pindex;
        if (pindex->pprev != NULL && pindexFirstNotScriptsValid == NULL && (pindex->nStatus & BLOCK_VALID_MASK) < BLOCK_VALID_SCRIPTS) pindexFirstNotScriptsValid = pindex;

        // Begin: actual consistency checks.
        if (pindex->pprev == NULL) {
            // Genesis block checks.
            assert(pindex->GetBlockHashLegacy() == consensusParams.hashGenesisBlock); // Genesis block's hash must match.
            assert(pindex == chainActive.Genesis()); // The current active chain's genesis block must be this block.
        }
        if (pindex->nChainTx == 0) assert(pindex->nSequenceId <= 0);  // nSequenceId can't be set positive for blocks that aren't linked (negative is used for preciousblock)
        // VALID_TRANSACTIONS is equivalent to nTx > 0 for all nodes (whether or not pruning has occurred).
        // HAVE_DATA is only equivalent to nTx > 0 (or VALID_TRANSACTIONS) if no pruning has occurred.
        if (!fHavePruned) {
            // If we've never pruned, then HAVE_DATA should be equivalent to nTx > 0
            assert(!(pindex->nStatus & BLOCK_HAVE_DATA) == (pindex->nTx == 0));
            assert(pindexFirstMissing == pindexFirstNeverProcessed);
        } else {
            // If we have pruned, then we can only say that HAVE_DATA implies nTx > 0
            if (pindex->nStatus & BLOCK_HAVE_DATA) assert(pindex->nTx > 0);
        }
        if (pindex->nStatus & BLOCK_HAVE_UNDO) assert(pindex->nStatus & BLOCK_HAVE_DATA);
        assert(((pindex->nStatus & BLOCK_VALID_MASK) >= BLOCK_VALID_TRANSACTIONS) == (pindex->nTx > 0)); // This is pruning-independent.
        // All parents having had data (at some point) is equivalent to all parents being VALID_TRANSACTIONS, which is equivalent to nChainTx being set.
        assert((pindexFirstNeverProcessed != NULL) == (pindex->nChainTx == 0)); // nChainTx != 0 is used to signal that all parent blocks have been processed (but may have been pruned).
        assert((pindexFirstNotTransactionsValid != NULL) == (pindex->nChainTx == 0));
        assert(pindex->nHeight == nHeight); // nHeight must be consistent.
        assert(pindex->pprev == NULL || pindex->nChainWork >= pindex->pprev->nChainWork); // For every block except the genesis block, the chainwork must be larger than the parent's.
        assert(nHeight < 2 || (pindex->pskip && (pindex->pskip->nHeight < nHeight))); // The pskip pointer must point back for all but the first 2 blocks.
        assert(pindexFirstNotTreeValid == NULL); // All mapBlockIndex entries must at least be TREE valid
        if ((pindex->nStatus & BLOCK_VALID_MASK) >= BLOCK_VALID_TREE) assert(pindexFirstNotTreeValid == NULL); // TREE valid implies all parents are TREE valid
        if ((pindex->nStatus & BLOCK_VALID_MASK) >= BLOCK_VALID_CHAIN) assert(pindexFirstNotChainValid == NULL); // CHAIN valid implies all parents are CHAIN valid
        if ((pindex->nStatus & BLOCK_VALID_MASK) >= BLOCK_VALID_SCRIPTS) assert(pindexFirstNotScriptsValid == NULL); // SCRIPTS valid implies all parents are SCRIPTS valid
        if (pindexFirstInvalid == NULL) {
            // Checks for not-invalid blocks.
            assert((pindex->nStatus & BLOCK_FAILED_MASK) == 0); // The failed mask cannot be set for blocks without invalid parents.
        }
        if (!CBlockIndexWorkComparator()(pindex, chainActive.Tip()) && pindexFirstNeverProcessed == NULL) {
            if (pindexFirstInvalid == NULL) {
                // If this block sorts at least as good as the current tip and
                // is valid and we have all data for its parents, it must be in
                // setBlockIndexCandidates.  chainActive.Tip() must also be there
                // even if some data has been pruned.
                if (pindexFirstMissing == NULL || pindex == chainActive.Tip()) {
                    assert(setBlockIndexCandidates.count(pindex));
                }
                // If some parent is missing, then it could be that this block was in
                // setBlockIndexCandidates but had to be removed because of the missing data.
                // In this case it must be in mapBlocksUnlinked -- see test below.
            }
        } else { // If this block sorts worse than the current tip or some ancestor's block has never been seen, it cannot be in setBlockIndexCandidates.
            assert(setBlockIndexCandidates.count(pindex) == 0);
        }
        // Check whether this block is in mapBlocksUnlinked.
        std::pair<std::multimap<CBlockIndex*,CBlockIndex*>::iterator,std::multimap<CBlockIndex*,CBlockIndex*>::iterator> rangeUnlinked = mapBlocksUnlinked.equal_range(pindex->pprev);
        bool foundInUnlinked = false;
        while (rangeUnlinked.first != rangeUnlinked.second) {
            assert(rangeUnlinked.first->first == pindex->pprev);
            if (rangeUnlinked.first->second == pindex) {
                foundInUnlinked = true;
                break;
            }
            rangeUnlinked.first++;
        }
        if (pindex->pprev && (pindex->nStatus & BLOCK_HAVE_DATA) && pindexFirstNeverProcessed != NULL && pindexFirstInvalid == NULL) {
            // If this block has block data available, some parent was never received, and has no invalid parents, it must be in mapBlocksUnlinked.
            assert(foundInUnlinked);
        }
        if (!(pindex->nStatus & BLOCK_HAVE_DATA)) assert(!foundInUnlinked); // Can't be in mapBlocksUnlinked if we don't HAVE_DATA
        if (pindexFirstMissing == NULL) assert(!foundInUnlinked); // We aren't missing data for any parent -- cannot be in mapBlocksUnlinked.
        if (pindex->pprev && (pindex->nStatus & BLOCK_HAVE_DATA) && pindexFirstNeverProcessed == NULL && pindexFirstMissing != NULL) {
            // We HAVE_DATA for this block, have received data for all parents at some point, but we're currently missing data for some parent.
            assert(fHavePruned); // We must have pruned.
            // This block may have entered mapBlocksUnlinked if:
            //  - it has a descendant that at some point had more work than the
            //    tip, and
            //  - we tried switching to that descendant but were missing
            //    data for some intermediate block between chainActive and the
            //    tip.
            // So if this block is itself better than chainActive.Tip() and it wasn't in
            // setBlockIndexCandidates, then it must be in mapBlocksUnlinked.
            if (!CBlockIndexWorkComparator()(pindex, chainActive.Tip()) && setBlockIndexCandidates.count(pindex) == 0) {
                if (pindexFirstInvalid == NULL) {
                    assert(foundInUnlinked);
                }
            }
        }
        // assert(pindex->GetBlockHash() == pindex->GetBlockHeader().GetHash()); // Perhaps too slow
        // End: actual consistency checks.

        // Try descending into the first subnode.
        std::pair<std::multimap<CBlockIndex*,CBlockIndex*>::iterator,std::multimap<CBlockIndex*,CBlockIndex*>::iterator> range = forward.equal_range(pindex);
        if (range.first != range.second) {
            // A subnode was found.
            pindex = range.first->second;
            nHeight++;
            continue;
        }
        // This is a leaf node.
        // Move upwards until we reach a node of which we have not yet visited the last child.
        while (pindex) {
            // We are going to either move to a parent or a sibling of pindex.
            // If pindex was the first with a certain property, unset the corresponding variable.
            if (pindex == pindexFirstInvalid) pindexFirstInvalid = NULL;
            if (pindex == pindexFirstMissing) pindexFirstMissing = NULL;
            if (pindex == pindexFirstNeverProcessed) pindexFirstNeverProcessed = NULL;
            if (pindex == pindexFirstNotTreeValid) pindexFirstNotTreeValid = NULL;
            if (pindex == pindexFirstNotTransactionsValid) pindexFirstNotTransactionsValid = NULL;
            if (pindex == pindexFirstNotChainValid) pindexFirstNotChainValid = NULL;
            if (pindex == pindexFirstNotScriptsValid) pindexFirstNotScriptsValid = NULL;
            // Find our parent.
            CBlockIndex* pindexPar = pindex->pprev;
            // Find which child we just visited.
            std::pair<std::multimap<CBlockIndex*,CBlockIndex*>::iterator,std::multimap<CBlockIndex*,CBlockIndex*>::iterator> rangePar = forward.equal_range(pindexPar);
            while (rangePar.first->second != pindex) {
                assert(rangePar.first != rangePar.second); // Our parent must have at least the node we're coming from as child.
                rangePar.first++;
            }
            // Proceed to the next one.
            rangePar.first++;
            if (rangePar.first != rangePar.second) {
                // Move to the sibling.
                pindex = rangePar.first->second;
                break;
            } else {
                // Move up further.
                pindex = pindexPar;
                nHeight--;
                continue;
            }
        }
    }

    // Check that we actually traversed the entire map.
    assert(nNodes == forward.size());
}

std::string CBlockFileInfo::ToString() const
{
    return strprintf("CBlockFileInfo(blocks=%u, size=%u, heights=%u...%u, time=%s...%s)", nBlocks, nSize, nHeightFirst, nHeightLast, DateTimeStrFormat("%Y-%m-%d", nTimeFirst), DateTimeStrFormat("%Y-%m-%d", nTimeLast));
}

CBlockFileInfo* GetBlockFileInfo(size_t n)
{
    return &vinfoBlockFile.at(n);
}

void SetFullSyncMode(bool state) {
    fFullSyncMode = state;
}

bool isFullSyncMode() {
    return fFullSyncMode;
}

void ResetPartialSync()
{
    pindexBestPartial = nullptr;
    partialChain.SetTip(nullptr);
    partialChain.SetHeightOffset(0);
    nPartialPruneHeightDone = 0;

    std::vector<uint256> removals;
    for (auto it = mapBlockIndex.begin(); it != mapBlockIndex.end(); )
    {
        CBlockIndex* pindex = it->second;

        if (pindex->IsPartialValid() && (!pindexBestPartial || pindex->nHeight > pindexBestPartial->nHeight)) {
            if (pindex->IsValid(BLOCK_VALID_TREE)) {
                // has some main tree validity, only remove partial sync reference
                pindex->nStatus &= ~BLOCK_PARTIAL_MASK;
                setDirtyBlockIndex.insert(pindex);
                it++;
            }
            else {
                // only partial validity, completely remove it
                removals.push_back(pindex->GetBlockHashPoW2());
                setDirtyBlockIndex.erase(pindex);
                it = mapBlockIndex.erase(it);
                // Reclaim memory
                delete pindex;
            }
        }
        else
            it++;
    }

    if (!removals.empty())
    {
        LogPrintf("Partial sync reset collected %d blocks for removal.\n", removals.size());
        if (!pblocktree->EraseBatchSync(removals)) {
            AbortNode("Failed to write to block index database");
        }
    }

#ifdef DEBUG_PARTIAL_SYNC
    checkBlockIndexForPartialSync();
#endif

    nMaxSPVPruneHeight = 0;
    PersistAndPruneForPartialSync();
}

void ComputeNewFilterRanges(uint64_t nWalletBirthBlockHard, uint64_t& nWalletBirthBlockSoft)
{
    // Once we are beyond the last checkpoint there is no filtering anymore
    if (nWalletBirthBlockHard >= (uint64_t)Checkpoints::LastCheckPointHeight())
    {
        LOCK(partialChain.cs_blockFilterRanges);
        partialChain.blockFilterRanges.clear();
        partialChain.blockFilterRanges.shrink_to_fit();
        LogPrintf("Hard birth block passed last checkpoint, cleared filter ranges.\n");
        return;
    }

    //fixme: (UNITY) (SPV) - Look closer into this - unclear what behaviour should be if there is SPV but no wallet (or if it should be allowed at all?)
    #ifdef ENABLE_WALLET
    if (pactiveWallet)
    {
        LOCK2(cs_main, pactiveWallet?&pactiveWallet->cs_wallet:NULL);

        GCSFilter::ElementSet elementSet;
        for (const auto& [accountUUID, forAccount] : pactiveWallet->mapAccounts)
        {
            (unused) accountUUID;
            std::set<CKeyID> setAddresses;
            forAccount->GetKeys(setAddresses);
            for (const auto& key : setAddresses)
            {
                //fixme: (PHASE4) Alter the blockfilter to use just the keys instead of the full script
                //This will be more efficient in terms of space and time and simplify code like this
                CScript searchScript = CScript() << OP_DUP << OP_HASH160 << ToByteVector(key) << OP_EQUALVERIFY << OP_CHECKSIG;
                std::vector<unsigned char> searchData(searchScript.begin(), searchScript.end());
                elementSet.insert(searchData);
            }
        }
        std::vector<std::tuple<uint64_t, uint64_t>> blockFilterRanges;
        getBlockFilterBirthAndRanges(nWalletBirthBlockHard, nWalletBirthBlockSoft, elementSet, blockFilterRanges);
        {
            LOCK(partialChain.cs_blockFilterRanges);
            std::swap(blockFilterRanges, partialChain.blockFilterRanges);
        }
    }
    else
    #endif
    {
        nWalletBirthBlockSoft = nWalletBirthBlockHard;
    }
}

void StopPartialHeaders(const std::function<void(const CBlockIndex*)>& notifyCallback)
{
    headerTipSignal.disconnect_all_slots();
}

bool StartPartialHeaders(int64_t time, const std::function<void(const CBlockIndex*)>& notifyCallback)
{
    // To ensure that context checks can be done on headers from *time* onwards, a window of
    // at least 576 headers is required. So the youngest block that is before the requested time
    // should have at least 576 headers before it.
    const CBlockIndex* youngestBefore = partialChain.FindYoungest(time, [](int64_t before, const CBlockIndex* index)
    {
        return index->GetBlockTime() < before;
    });

    if (IsPartialSyncActive())
    {
        LogPrintf("Partial chain height = %d offset = %d.\n", partialChain.Height(), partialChain.HeightOffset());
    }

    if (IsPartialSyncActive() && youngestBefore && (youngestBefore->nHeight <= 576 || youngestBefore->nHeight - partialChain.HeightOffset() > 576))
    {
        LogPrintf("Partial sync continues.\n");

        if (youngestBefore->nHeight < Checkpoints::LastCheckPointHeight())
        {
            // Determine the first checkpoint that comes before wallet birth date
            uint64_t nWalletBirthBlockHard = Checkpoints::LastCheckpointBeforeTime(time);

            // Now determine the first checkpoint of actual interest using block filters
            uint64_t nWalletBirthBlockSoft = Checkpoints::LastCheckPointHeight();

            ComputeNewFilterRanges(nWalletBirthBlockHard, nWalletBirthBlockSoft);
        }
    }
    else
    {
        if (IsPartialSyncActive()) // IsPartialSyncActive() => above checks for time and/or 576 window failed
        {
            LogPrintf("Partial sync in progress but starting point is too young for requested start. Sync reset.\n");
            ResetPartialSync();
        }

        // Determine the first checkpoint that comes before wallet birth date
        uint64_t nWalletBirthBlockHard = Checkpoints::LastCheckpointBeforeTime(time);

        // Now determine the first checkpoint of actual interest using block filters
        uint64_t nWalletBirthBlockSoft = Checkpoints::LastCheckPointHeight();

        ComputeNewFilterRanges(nWalletBirthBlockHard, nWalletBirthBlockSoft);

        //fixme: (UNITY) (SPV) We don't always necessarily need to go back an entire checkpoint.
        // We could instead look at difference in time between original birth date and checkpoint to see if its necessary
        // Or alternatively we could just skip delta checks in the rare case where it isn't etc.
        // However if checkpoint gaps are small enough it doesn't matter, so this is a very minor issue and possibly not worth further effort
        // Leave this for now but revisit in future.

        // Now determine the actual checkpoint we will use.
        // This checkpoint needs to be at least 576 blocks before the one we were actually interested in, to ensure we can context check properly when we reach the actual data
        // The largest window for context checking is the DELTA algorithm, which needs 576 blocks of prior context to work properly.
        uint64_t nOffsetContextBirthCheckpoint = nWalletBirthBlockSoft >= 576 ? Checkpoints::LastCheckpointBeforeBlock(nWalletBirthBlockSoft-576) : 0;

        if (nOffsetContextBirthCheckpoint - 576 >= (uint64_t)chainActive.Height() || !isFullSyncMode())
        {
            // inititalize partial sync
            partialChain.SetHeightOffset(nOffsetContextBirthCheckpoint);
            CBlockIndex* index = InsertBlockIndex(Params().Checkpoints().find(nOffsetContextBirthCheckpoint)->second.hash);
            index->nHeight = nOffsetContextBirthCheckpoint;
            index->RaisePartialValidity(BLOCK_PARTIAL_TREE);
            partialChain.SetTip(index);
            pindexBestPartial = index;

            setDirtyBlockIndex.insert(index);

            LogPrintf("Partial headers started from built-in checkpoint with height=%d\n", nOffsetContextBirthCheckpoint);

            // from now IsPartialSyncActive() == true, as the offset is set and the partial chain has at least one entry
        }
        else
        {
            LogPrintf("Partial headers NOT started started as full chain is ahead of required offset, height=%d offset=%d\n", chainActive.Height(), nOffsetContextBirthCheckpoint);
            return false;
        }
    }

    headerTipSignal.connect(notifyCallback);
    return true;
}

void SetMaxSPVPruneHeight(int height)
{
    nMaxSPVPruneHeight = height;
}

class CMainCleanup
{
public:
    CMainCleanup() {}
    ~CMainCleanup() {
        // block headers
        BlockMap::iterator it1 = mapBlockIndex.begin();
        for (; it1 != mapBlockIndex.end(); it1++)
            delete (*it1).second;
        mapBlockIndex.clear();
    }
} instance_of_cmaincleanup;<|MERGE_RESOLUTION|>--- conflicted
+++ resolved
@@ -2921,7 +2921,6 @@
             pindexPrev = (*mi).second;
         }
 
-<<<<<<< HEAD
         //fixme: (UNITY) (SPV) - Reconsider this when/if we have partial filtered header sync functional.
         //On SPV (Android) for instance these scrypt checks on the headers are really expensive.
         //We bypass this with a small random chance of still checking.
@@ -2935,10 +2934,9 @@
         // So this is not really a major weakening of security in any way and still more than sufficient.
         if (!fAssumePOWGood && IsPartialSyncActive() && pindexPrev->nHeight < Checkpoints::LastCheckPointHeight() && (GetRandInt(400) != 10))
             fAssumePOWGood = true;
-=======
+
         // CheckBlockHeader can take long so temporarily relinquish the lock to avoid freezing the UI
         LEAVE_CRITICAL_SECTION(cs_main);
->>>>>>> 01eaa7c1
         if (!CheckBlockHeader(block, state, chainparams.GetConsensus(), !fAssumePOWGood))
             return error("%s: Consensus::CheckBlockHeader: %s, %s", __func__, hash.ToString(), FormatStateMessage(state));
         ENTER_CRITICAL_SECTION(cs_main);
