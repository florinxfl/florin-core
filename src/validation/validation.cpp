--- conflicted
+++ resolved
@@ -2879,11 +2879,7 @@
         {
             return state.Invalid(false, REJECT_INVALID, "witness-signature-invalid", "block sets null witness signature");
         }
-<<<<<<< HEAD
-        if (pindexPrev->nHeight > Params().GetConsensus().pow2WitnessSyncHeight)
-=======
         if ((int64_t)pindexPrev->nHeight > (int64_t)Params().GetConsensus().pow2WitnessSyncHeight)
->>>>>>> e6573fab
         {
             if (block.witnessUTXODelta.size() == 0)
             {
