# Copyright (c) 2013-2016 The Bitcoin Core developers
# Distributed under the MIT software license, see the accompanying
# file COPYING or http://www.opensource.org/licenses/mit-license.php.

DIST_SUBDIRS = secp256k1 univalue

AM_LDFLAGS = $(PTHREAD_CFLAGS) $(LIBTOOL_LDFLAGS) $(HARDENED_LDFLAGS)
AM_CXXFLAGS = $(HARDENED_CXXFLAGS) $(ERROR_CXXFLAGS)
AM_CPPFLAGS = $(HARDENED_CPPFLAGS)
EXTRA_LIBRARIES =

if EMBEDDED_UNIVALUE
LIBUNIVALUE = univalue/libunivalue.la

$(LIBUNIVALUE): $(wildcard univalue/lib/*) $(wildcard univalue/include/*)
	$(AM_V_at)$(MAKE) $(AM_MAKEFLAGS) -C $(@D) $(@F)
else
LIBUNIVALUE = $(UNIVALUE_LIBS)
endif

BITCOIN_CONFIG_INCLUDES=-I$(builddir)/config
BITCOIN_INCLUDES=-I$(builddir) -I$(builddir)/obj $(BDB_CPPFLAGS) $(BOOST_CPPFLAGS) $(LEVELDB_CPPFLAGS) $(CRYPTO_CFLAGS) $(SSL_CFLAGS)

BITCOIN_INCLUDES += -I$(srcdir)/secp256k1/include
BITCOIN_INCLUDES += $(UNIVALUE_CFLAGS)

LIBBITCOIN_SERVER=libbitcoin_server.a
LIBBITCOIN_COMMON=libbitcoin_common.a
LIBBITCOIN_CONSENSUS=libbitcoin_consensus.a
LIBBITCOIN_CLI=libbitcoin_cli.a
LIBBITCOIN_UTIL=libbitcoin_util.a
LIBBITCOIN_CRYPTO=crypto/libbitcoin_crypto.a
LIBBITCOINQT=qt/libbitcoinqt.a
LIBSECP256K1=secp256k1/libsecp256k1.la

if ENABLE_ZMQ
LIBBITCOIN_ZMQ=libbitcoin_zmq.a
endif
if BUILD_BITCOIN_LIBS
LIBBITCOINCONSENSUS=libbitcoinconsensus.la
endif
if ENABLE_WALLET
LIBBITCOIN_WALLET=libbitcoin_wallet.a
endif

$(LIBSECP256K1): $(wildcard secp256k1/src/*) $(wildcard secp256k1/include/*)
	$(AM_V_at)$(MAKE) $(AM_MAKEFLAGS) -C $(@D) $(@F)

# Make is not made aware of per-object dependencies to avoid limiting building parallelization
# But to build the less dependent modules first, we manually select their order here:
EXTRA_LIBRARIES += \
  $(LIBBITCOIN_CRYPTO) \
  $(LIBBITCOIN_UTIL) \
  $(LIBBITCOIN_COMMON) \
  $(LIBBITCOIN_CONSENSUS) \
  $(LIBBITCOIN_SERVER) \
  $(LIBBITCOIN_CLI) \
  $(LIBBITCOIN_WALLET) \
  $(LIBBITCOIN_ZMQ)

lib_LTLIBRARIES = $(LIBBITCOINCONSENSUS)

bin_PROGRAMS =
noinst_PROGRAMS =
TESTS =
BENCHMARKS =

if BUILD_BITCOIND
  bin_PROGRAMS += bitcoind
endif

if BUILD_BITCOIN_UTILS
  bin_PROGRAMS += bitcoin-cli bitcoin-tx
endif

.PHONY: FORCE check-symbols check-security

GDN_INCLUDES = Gulden/rpcgulden.h \
  Gulden/Common/diff.h \
  Gulden/Common/diff_delta.h \
  Gulden/Common/diff_old.h \
  Gulden/Common/diff_common.h \
  Gulden/Common/hash/hash.h \
  Gulden/Common/hash/city.h \
  Gulden/Common/hash/cityconfig.h \
  Gulden/Common/scrypt.h \
  Gulden/translate.h \
  Gulden/mnemonic.h \
  Gulden/util.h \
  Gulden/auto_checkpoints.h \
  alert.h \
  Gulden/guldenapplication.h \
  account.h

GDN_SERVER_SRCS = Gulden/rpcgulden.cpp

GDN_COMMON_SRCS = \
  Gulden/auto_checkpoints.cpp \
  alert.cpp

GDN_CONSENSUS_SRCS = \
  Gulden/Common/scrypt.cpp \
  Gulden/Common/diff_delta.cpp \
  Gulden/Common/diff_old.cpp \
  Gulden/Common/diff_common.cpp \
  Gulden/Common/hash/city.cpp

GDN_WALLET_SRCS = account.cpp \
   Gulden/mnemonic.cpp \
   Gulden/util.cpp \
   Gulden/guldenapplication.cpp \
   wallet/Gulden/guldenwallet.cpp

# bitcoin core #
BITCOIN_CORE_H = \
  $(GDN_INCLUDES) \
  addrdb.h \
  addrman.h \
  base58.h \
  bloom.h \
  blockencodings.h \
  chain.h \
  chainparams.h \
  chainparamsbase.h \
  chainparamsseeds.h \
  checkpoints.h \
  checkqueue.h \
  clientversion.h \
  coins.h \
  compat.h \
  compat/byteswap.h \
  compat/endian.h \
  compat/sanity.h \
  compressor.h \
  consensus/consensus.h \
  consensus/tx_verify.h \
  core_io.h \
  core_memusage.h \
  cuckoocache.h \
  fs.h \
  httprpc.h \
  httpserver.h \
  indirectmap.h \
  init.h \
  key.h \
  keystore.h \
  dbwrapper.h \
  limitedmap.h \
  memusage.h \
  merkleblock.h \
  miner.h \
  net.h \
  net_processing.h \
  netaddress.h \
  netbase.h \
  netmessagemaker.h \
  noui.h \
  policy/feerate.h \
  policy/fees.h \
  policy/policy.h \
  policy/rbf.h \
  pow.h \
  protocol.h \
  random.h \
  reverselock.h \
  rpc/blockchain.h \
  rpc/client.h \
  rpc/protocol.h \
  rpc/server.h \
  rpc/register.h \
  scheduler.h \
  script/sigcache.h \
  script/sign.h \
  script/standard.h \
  script/ismine.h \
  streams.h \
  support/allocators/secure.h \
  support/allocators/zeroafterfree.h \
  support/cleanse.h \
  support/events.h \
  support/lockedpool.h \
  sync.h \
  threadsafety.h \
  threadinterrupt.h \
  timedata.h \
  torcontrol.h \
  txdb.h \
  txmempool.h \
  ui_interface.h \
  undo.h \
  util.h \
  utilmoneystr.h \
  utiltime.h \
  validation.h \
  validationinterface.h \
  versionbits.h \
  wallet/coincontrol.h \
  wallet/crypter.h \
  wallet/db.h \
  wallet/feebumper.h \
  wallet/rpcwallet.h \
  wallet/wallet.h \
  wallet/walletdb.h \
  wallet/walletdberrors.h \
  warnings.h \
  zmq/zmqabstractnotifier.h \
  zmq/zmqconfig.h\
  zmq/zmqnotificationinterface.h \
  zmq/zmqpublishnotifier.h


obj/build.h: FORCE
	@$(MKDIR_P) $(builddir)/obj
	@$(top_srcdir)/share/genbuild.sh "$(abs_top_builddir)/src/obj/build.h" \
	  "$(abs_top_srcdir)"
libbitcoin_util_a-clientversion.$(OBJEXT): obj/build.h

# server: shared between bitcoind and bitcoin-qt
libbitcoin_server_a_CPPFLAGS = $(AM_CPPFLAGS) $(BITCOIN_INCLUDES) $(MINIUPNPC_CPPFLAGS) $(EVENT_CFLAGS) $(EVENT_PTHREADS_CFLAGS)
libbitcoin_server_a_CXXFLAGS = $(AM_CXXFLAGS) $(PIE_FLAGS)
libbitcoin_server_a_SOURCES = \
<<<<<<< HEAD
  $(GDN_SERVER_SRCS) \
  addrman.cpp \
=======
>>>>>>> b7296bce
  addrdb.cpp \
  addrman.cpp \
  bloom.cpp \
  blockencodings.cpp \
  chain.cpp \
  checkpoints.cpp \
  consensus/tx_verify.cpp \
  httprpc.cpp \
  httpserver.cpp \
  init.cpp \
  dbwrapper.cpp \
  merkleblock.cpp \
  miner.cpp \
  net.cpp \
  net_processing.cpp \
  noui.cpp \
  policy/fees.cpp \
  policy/policy.cpp \
  policy/rbf.cpp \
  pow.cpp \
  rest.cpp \
  rpc/blockchain.cpp \
  rpc/mining.cpp \
  rpc/misc.cpp \
  rpc/net.cpp \
  rpc/rawtransaction.cpp \
  rpc/server.cpp \
  script/sigcache.cpp \
  script/ismine.cpp \
  timedata.cpp \
  torcontrol.cpp \
  txdb.cpp \
  txmempool.cpp \
  ui_interface.cpp \
  validation.cpp \
  validationinterface.cpp \
  versionbits.cpp \
  $(BITCOIN_CORE_H)

if ENABLE_ZMQ
libbitcoin_zmq_a_CPPFLAGS = $(BITCOIN_INCLUDES) $(ZMQ_CFLAGS)
libbitcoin_zmq_a_CXXFLAGS = $(AM_CXXFLAGS) $(PIE_FLAGS)
libbitcoin_zmq_a_SOURCES = \
  zmq/zmqabstractnotifier.cpp \
  zmq/zmqnotificationinterface.cpp \
  zmq/zmqpublishnotifier.cpp
endif


# wallet: shared between bitcoind and bitcoin-qt, but only linked
# when wallet enabled
libbitcoin_wallet_a_CPPFLAGS = $(AM_CPPFLAGS) $(BITCOIN_INCLUDES)
libbitcoin_wallet_a_CXXFLAGS = $(AM_CXXFLAGS) $(PIE_FLAGS)
libbitcoin_wallet_a_SOURCES = \
  $(GDN_WALLET_SRCS) \
  wallet/crypter.cpp \
  wallet/db.cpp \
  wallet/feebumper.cpp \
  wallet/rpcdump.cpp \
  wallet/rpcwallet.cpp \
  wallet/wallet.cpp \
  wallet/walletdb.cpp \
  $(BITCOIN_CORE_H)

# crypto primitives library
crypto_libbitcoin_crypto_a_CPPFLAGS = $(AM_CPPFLAGS) $(BITCOIN_CONFIG_INCLUDES)
crypto_libbitcoin_crypto_a_CXXFLAGS = $(AM_CXXFLAGS) $(PIE_FLAGS)
crypto_libbitcoin_crypto_a_SOURCES = \
  crypto/aes.cpp \
  crypto/aes.h \
  crypto/chacha20.h \
  crypto/chacha20.cpp \
  crypto/common.h \
  crypto/hmac_sha256.cpp \
  crypto/hmac_sha256.h \
  crypto/hmac_sha512.cpp \
  crypto/hmac_sha512.h \
  crypto/ripemd160.cpp \
  crypto/ripemd160.h \
  crypto/sha1.cpp \
  crypto/sha1.h \
  crypto/sha256.cpp \
  crypto/sha256.h \
  crypto/sha512.cpp \
  crypto/sha512.h

# consensus: shared between all executables that validate any consensus rules.
libbitcoin_consensus_a_CPPFLAGS = $(AM_CPPFLAGS) $(BITCOIN_INCLUDES)
libbitcoin_consensus_a_CXXFLAGS = $(AM_CXXFLAGS) $(PIE_FLAGS)
libbitcoin_consensus_a_SOURCES = \
  $(GDN_CONSENSUS_SRCS) \
  amount.h \
  arith_uint256.cpp \
  arith_uint256.h \
  consensus/merkle.cpp \
  consensus/merkle.h \
  consensus/params.h \
  consensus/validation.h \
  hash.cpp \
  hash.h \
  prevector.h \
  primitives/block.cpp \
  primitives/block.h \
  primitives/transaction.cpp \
  primitives/transaction.h \
  pubkey.cpp \
  pubkey.h \
  script/bitcoinconsensus.cpp \
  script/bitcoinconsensus.h \
  script/interpreter.cpp \
  script/interpreter.h \
  script/script.cpp \
  script/script.h \
  script/script_error.cpp \
  script/script_error.h \
  serialize.h \
  tinyformat.h \
  uint256.cpp \
  uint256.h \
  utilstrencodings.cpp \
  utilstrencodings.h \
  version.h

# common: shared between bitcoind, and bitcoin-qt and non-server tools
libbitcoin_common_a_CPPFLAGS = $(AM_CPPFLAGS) $(BITCOIN_INCLUDES)
libbitcoin_common_a_CXXFLAGS = $(AM_CXXFLAGS) $(PIE_FLAGS)
libbitcoin_common_a_SOURCES = \
<<<<<<< HEAD
  $(GDN_COMMON_SRCS) \
  amount.cpp \
=======
>>>>>>> b7296bce
  base58.cpp \
  chainparams.cpp \
  coins.cpp \
  compressor.cpp \
  core_read.cpp \
  core_write.cpp \
  key.cpp \
  keystore.cpp \
  netaddress.cpp \
  netbase.cpp \
  policy/feerate.cpp \
  protocol.cpp \
  scheduler.cpp \
  script/sign.cpp \
  script/standard.cpp \
  warnings.cpp \
  $(BITCOIN_CORE_H)

# util: shared between all executables.
# This library *must* be included to make sure that the glibc
# backward-compatibility objects and their sanity checks are linked.
libbitcoin_util_a_CPPFLAGS = $(AM_CPPFLAGS) $(BITCOIN_INCLUDES)
libbitcoin_util_a_CXXFLAGS = $(AM_CXXFLAGS) $(PIE_FLAGS)
libbitcoin_util_a_SOURCES = \
  support/lockedpool.cpp \
  chainparamsbase.cpp \
  clientversion.cpp \
  compat/glibc_sanity.cpp \
  compat/glibcxx_sanity.cpp \
  compat/strnlen.cpp \
  fs.cpp \
  random.cpp \
  rpc/protocol.cpp \
  support/cleanse.cpp \
  sync.cpp \
  threadinterrupt.cpp \
  util.cpp \
  utilmoneystr.cpp \
  utilstrencodings.cpp \
  utiltime.cpp \
  $(BITCOIN_CORE_H)

if GLIBC_BACK_COMPAT
libbitcoin_util_a_SOURCES += compat/glibc_compat.cpp
endif

# cli: shared between bitcoin-cli and bitcoin-qt
libbitcoin_cli_a_CPPFLAGS = $(AM_CPPFLAGS) $(BITCOIN_INCLUDES)
libbitcoin_cli_a_CXXFLAGS = $(AM_CXXFLAGS) $(PIE_FLAGS)
libbitcoin_cli_a_SOURCES = \
  rpc/client.cpp \
  $(BITCOIN_CORE_H)

nodist_libbitcoin_util_a_SOURCES = $(srcdir)/obj/build.h
#

# bitcoind binary #
bitcoind_SOURCES = bitcoind.cpp
bitcoind_CPPFLAGS = $(AM_CPPFLAGS) $(BITCOIN_INCLUDES)
bitcoind_CXXFLAGS = $(AM_CXXFLAGS) $(PIE_FLAGS)
bitcoind_LDFLAGS = $(RELDFLAGS) $(AM_LDFLAGS) $(LIBTOOL_APP_LDFLAGS)

if TARGET_WINDOWS
bitcoind_SOURCES += bitcoind-res.rc
endif

bitcoind_LDADD = \
  $(LIBBITCOIN_SERVER) \
  $(LIBBITCOIN_WALLET) \
  $(LIBBITCOIN_COMMON) \
  $(LIBUNIVALUE) \
  $(LIBBITCOIN_UTIL) \
  $(LIBBITCOIN_ZMQ) \
  $(LIBBITCOIN_CONSENSUS) \
  $(LIBBITCOIN_CRYPTO) \
  $(LIBLEVELDB) \
  $(LIBMEMENV) \
  $(LIBSECP256K1)

bitcoind_LDADD +=  $(LIBBITCOIN_SERVER) \
  $(LIBBITCOIN_WALLET) \
  $(LIBBITCOIN_COMMON) \
  $(LIBUNIVALUE) \
  $(LIBBITCOIN_UTIL) \
  $(LIBBITCOIN_ZMQ) \
  $(LIBBITCOIN_CONSENSUS) \
  $(LIBBITCOIN_CRYPTO) \
  $(LIBLEVELDB) \
  $(LIBMEMENV) \
  $(LIBSECP256K1)


bitcoind_LDADD += $(BOOST_LIBS) $(BDB_LIBS) $(CRYPTO_LIBS) $(MINIUPNPC_LIBS) $(EVENT_PTHREADS_LIBS) $(EVENT_LIBS) $(ZMQ_LIBS) $(SSL_LIBS)

# bitcoin-cli binary #
bitcoin_cli_SOURCES = bitcoin-cli.cpp
bitcoin_cli_CPPFLAGS = $(AM_CPPFLAGS) $(BITCOIN_INCLUDES) $(EVENT_CFLAGS)
bitcoin_cli_CXXFLAGS = $(AM_CXXFLAGS) $(PIE_FLAGS)
bitcoin_cli_LDFLAGS = $(RELDFLAGS) $(AM_LDFLAGS) $(LIBTOOL_APP_LDFLAGS)

if TARGET_WINDOWS
bitcoin_cli_SOURCES += bitcoin-cli-res.rc
endif

bitcoin_cli_LDADD = \
  $(LIBBITCOIN_CLI) \
  $(LIBUNIVALUE) \
  $(LIBBITCOIN_UTIL) \
  $(LIBBITCOIN_CRYPTO)

bitcoin_cli_LDADD += $(BOOST_LIBS) $(SSL_LIBS) $(CRYPTO_LIBS) $(EVENT_LIBS)
#

# bitcoin-tx binary #
bitcoin_tx_SOURCES = bitcoin-tx.cpp
bitcoin_tx_CPPFLAGS = $(AM_CPPFLAGS) $(BITCOIN_INCLUDES)
bitcoin_tx_CXXFLAGS = $(AM_CXXFLAGS) $(PIE_FLAGS)
bitcoin_tx_LDFLAGS = $(RELDFLAGS) $(AM_LDFLAGS) $(LIBTOOL_APP_LDFLAGS)

if TARGET_WINDOWS
bitcoin_tx_SOURCES += bitcoin-tx-res.rc
endif

bitcoin_tx_LDADD = \
  $(LIBUNIVALUE) \
  $(LIBBITCOIN_COMMON) \
  $(LIBBITCOIN_UTIL) \
  $(LIBBITCOIN_CONSENSUS) \
  $(LIBBITCOIN_CRYPTO) \
  $(LIBSECP256K1)

bitcoin_tx_LDADD += $(BOOST_LIBS) $(CRYPTO_LIBS)
#

# bitcoinconsensus library #
if BUILD_BITCOIN_LIBS
include_HEADERS = script/bitcoinconsensus.h
libbitcoinconsensus_la_SOURCES = $(crypto_libbitcoin_crypto_a_SOURCES) $(libbitcoin_consensus_a_SOURCES)

if GLIBC_BACK_COMPAT
  libbitcoinconsensus_la_SOURCES += compat/glibc_compat.cpp
endif

libbitcoinconsensus_la_LDFLAGS = $(AM_LDFLAGS)  $(RELDFLAGS)
libbitcoinconsensus_la_LIBADD = $(LIBSECP256K1) $(SSL_LIBS) $(BOOST_LIBS)
libbitcoinconsensus_la_CPPFLAGS = $(AM_CPPFLAGS) -I$(builddir)/obj -I$(srcdir)/secp256k1/include -DBUILD_BITCOIN_INTERNAL
libbitcoinconsensus_la_CXXFLAGS = $(AM_CXXFLAGS) $(PIE_FLAGS)

endif
#

CTAES_DIST =  crypto/ctaes/bench.c
CTAES_DIST += crypto/ctaes/ctaes.c
CTAES_DIST += crypto/ctaes/ctaes.h
CTAES_DIST += crypto/ctaes/README.md
CTAES_DIST += crypto/ctaes/test.c

CLEANFILES = $(EXTRA_LIBRARIES)

CLEANFILES += *.gcda *.gcno
CLEANFILES += compat/*.gcda compat/*.gcno
CLEANFILES += consensus/*.gcda consensus/*.gcno
CLEANFILES += crypto/*.gcda crypto/*.gcno
CLEANFILES += policy/*.gcda policy/*.gcno
CLEANFILES += primitives/*.gcda primitives/*.gcno
CLEANFILES += script/*.gcda script/*.gcno
CLEANFILES += support/*.gcda support/*.gcno
CLEANFILES += univalue/*.gcda univalue/*.gcno
CLEANFILES += wallet/*.gcda wallet/*.gcno
CLEANFILES += wallet/test/*.gcda wallet/test/*.gcno
CLEANFILES += zmq/*.gcda zmq/*.gcno

DISTCLEANFILES = obj/build.h

EXTRA_DIST = $(CTAES_DIST)


config/bitcoin-config.h: config/stamp-h1
	@$(MAKE) -C $(top_builddir) $(subdir)/$(@)
config/stamp-h1: $(top_srcdir)/$(subdir)/config/bitcoin-config.h.in $(top_builddir)/config.status
	$(AM_V_at)$(MAKE) -C $(top_builddir) $(subdir)/$(@)
$(top_srcdir)/$(subdir)/config/bitcoin-config.h.in:  $(am__configure_deps)
	$(AM_V_at)$(MAKE) -C $(top_srcdir) $(subdir)/config/bitcoin-config.h.in

clean-local:
	-$(MAKE) -C secp256k1 clean
	-$(MAKE) -C univalue clean
	-rm -f leveldb/*/*.gcda leveldb/*/*.gcno leveldb/helpers/memenv/*.gcda leveldb/helpers/memenv/*.gcno
	-rm -f config.h
	-rm -rf test/__pycache__

.rc.o:
	@test -f $(WINDRES)
	## FIXME: How to get the appropriate modulename_CPPFLAGS in here?
	$(AM_V_GEN) $(WINDRES) $(DEFS) $(DEFAULT_INCLUDES) $(INCLUDES) $(CPPFLAGS) -DWINDRES_PREPROC -i $< -o $@

.mm.o:
	$(AM_V_CXX) $(OBJCXX) $(DEFS) $(DEFAULT_INCLUDES) $(INCLUDES) $(AM_CPPFLAGS) \
	  $(CPPFLAGS) $(AM_CXXFLAGS) $(QT_INCLUDES) $(AM_CXXFLAGS) $(PIE_FLAGS) $(CXXFLAGS) -c -o $@ $<

check-symbols: $(bin_PROGRAMS)
if GLIBC_BACK_COMPAT
	@echo "Checking glibc back compat..."
	$(AM_V_at) READELF=$(READELF) CPPFILT=$(CPPFILT) $(top_srcdir)/contrib/devtools/symbol-check.py < $(bin_PROGRAMS)
endif

check-security: $(bin_PROGRAMS)
if HARDEN
	@echo "Checking binary security..."
	$(AM_V_at) READELF=$(READELF) OBJDUMP=$(OBJDUMP) $(top_srcdir)/contrib/devtools/security-check.py < $(bin_PROGRAMS)
endif

%.pb.cc %.pb.h: %.proto
	@test -f $(PROTOC)
	$(AM_V_GEN) $(PROTOC) --cpp_out=$(@D) --proto_path=$(<D) $<

if EMBEDDED_LEVELDB
include Makefile.leveldb.include
endif

#if ENABLE_TESTS
#include Makefile.test.include
#endif

#if ENABLE_BENCH
#include Makefile.bench.include
#endif

if ENABLE_QT
include Makefile.qt.include
endif

if ENABLE_QT_TESTS
include Makefile.qttest.include
endif<|MERGE_RESOLUTION|>--- conflicted
+++ resolved
@@ -219,11 +219,7 @@
 libbitcoin_server_a_CPPFLAGS = $(AM_CPPFLAGS) $(BITCOIN_INCLUDES) $(MINIUPNPC_CPPFLAGS) $(EVENT_CFLAGS) $(EVENT_PTHREADS_CFLAGS)
 libbitcoin_server_a_CXXFLAGS = $(AM_CXXFLAGS) $(PIE_FLAGS)
 libbitcoin_server_a_SOURCES = \
-<<<<<<< HEAD
   $(GDN_SERVER_SRCS) \
-  addrman.cpp \
-=======
->>>>>>> b7296bce
   addrdb.cpp \
   addrman.cpp \
   bloom.cpp \
@@ -351,11 +347,7 @@
 libbitcoin_common_a_CPPFLAGS = $(AM_CPPFLAGS) $(BITCOIN_INCLUDES)
 libbitcoin_common_a_CXXFLAGS = $(AM_CXXFLAGS) $(PIE_FLAGS)
 libbitcoin_common_a_SOURCES = \
-<<<<<<< HEAD
   $(GDN_COMMON_SRCS) \
-  amount.cpp \
-=======
->>>>>>> b7296bce
   base58.cpp \
   chainparams.cpp \
   coins.cpp \
