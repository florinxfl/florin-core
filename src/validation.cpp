// Copyright (c) 2009-2010 Satoshi Nakamoto
// Copyright (c) 2009-2016 The Bitcoin Core developers
// Distributed under the MIT software license, see the accompanying
// file COPYING or http://www.opensource.org/licenses/mit-license.php.
//
// File contains modifications by: The Gulden developers
// All modifications:
// Copyright (c) 2016-2017 The Gulden developers
// Authored by: Malcolm MacLeod (mmacleod@webmail.co.za)
// Distributed under the GULDEN software license, see the accompanying
// file COPYING

#include "validation.h"

#include "alert.h"
#include "arith_uint256.h"
#include "chain.h"
#include "chainparams.h"
#include "checkpoints.h"
#include "Gulden/auto_checkpoints.h"
#include "checkqueue.h"
#include "consensus/consensus.h"
#include "consensus/merkle.h"
#include "consensus/tx_verify.h"
#include "consensus/validation.h"
#include "fs.h"
#include "hash.h"
#include "init.h"
#include "policy/fees.h"
#include "policy/policy.h"
#include "pow.h"
#include <Gulden/Common/diff.h>
#include "primitives/block.h"
#include "primitives/transaction.h"
#include "random.h"
#include "script/script.h"
#include "script/sigcache.h"
#include "script/standard.h"
#include "timedata.h"
#include "tinyformat.h"
#include "txdb.h"
#include "txmempool.h"
#include "ui_interface.h"
#include "undo.h"
#include "util.h"
#include "utilmoneystr.h"
#include "utilstrencodings.h"
#include "validationinterface.h"
#include "versionbits.h"
#include "warnings.h"
#ifdef ENABLE_WALLET
#include "wallet/wallet.h"
#endif

#include <atomic>
#include <sstream>

#include <boost/algorithm/string/replace.hpp>
#include <boost/algorithm/string/join.hpp>
#include <boost/thread.hpp>

#if defined(NDEBUG)
# error "Gulden cannot be compiled without assertions."
#endif

/**
 * Global state
 */

CCriticalSection cs_main;

BlockMap mapBlockIndex;
CChain chainActive;
CBlockIndex *pindexBestHeader = NULL;
CWaitableCriticalSection csBestBlock;
CConditionVariable cvBlockChange;
int nScriptCheckThreads = 0;
std::atomic_bool fImporting(false);
bool fReindex = false;
bool fTxIndex = false;
bool fHavePruned = false;
bool fPruneMode = false;
bool fIsBareMultisigStd = DEFAULT_PERMIT_BAREMULTISIG;
bool fRequireStandard = true;
bool fCheckBlockIndex = false;
bool fCheckpointsEnabled = DEFAULT_CHECKPOINTS_ENABLED;
size_t nCoinCacheUsage = 5000 * 300;
uint64_t nPruneTarget = 0;
bool fAlerts = DEFAULT_ALERTS;
int64_t nMaxTipAge = DEFAULT_MAX_TIP_AGE;
bool fEnableReplacement = DEFAULT_ENABLE_REPLACEMENT;

uint256 hashAssumeValid;

CFeeRate minRelayTxFee = CFeeRate(DEFAULT_MIN_RELAY_TX_FEE);
CAmount maxTxFee = DEFAULT_TRANSACTION_MAXFEE;

CBlockPolicyEstimator feeEstimator;
CTxMemPool mempool(&feeEstimator);

static void CheckBlockIndex(const Consensus::Params& consensusParams);

/** Constant stuff for coinbase transactions we create: */
CScript COINBASE_FLAGS;

int64_t nMinimumInputValue = DUST_HARD_LIMIT;

const std::string strMessageMagic = "Guldencoin Signed Message:\n";



// Internal stuff
namespace {

    struct CBlockIndexWorkComparator
    {
        bool operator()(CBlockIndex *pa, CBlockIndex *pb) const {
            // First sort by most total work, ...
            if (pa->nChainWork > pb->nChainWork) return false;
            if (pa->nChainWork < pb->nChainWork) return true;

            // ... then by earliest time received, ...
            if (pa->nSequenceId < pb->nSequenceId) return false;
            if (pa->nSequenceId > pb->nSequenceId) return true;

            // Use pointer address as tie breaker (should only happen with blocks
            // loaded from disk, as those all have id 0).
            if (pa < pb) return false;
            if (pa > pb) return true;

            // Identical blocks.
            return false;
        }
    };

    CBlockIndex *pindexBestInvalid;

    /**
     * The set of all CBlockIndex entries with BLOCK_VALID_TRANSACTIONS (for itself and all ancestors) and
     * as good as our current tip or better. Entries may be failed, though, and pruning nodes may be
     * missing the data for the block.
     */
    std::set<CBlockIndex*, CBlockIndexWorkComparator> setBlockIndexCandidates;
    /** All pairs A->B, where A (or one of its ancestors) misses transactions, but B has transactions.
     * Pruned nodes may have entries where B is missing data.
     */
    std::multimap<CBlockIndex*, CBlockIndex*> mapBlocksUnlinked;

    CCriticalSection cs_LastBlockFile;
    std::vector<CBlockFileInfo> vinfoBlockFile;
    int nLastBlockFile = 0;
    /** Global flag to indicate we should check to see if there are
     *  block/undo files that should be deleted.  Set on startup
     *  or if we allocate more file space when we're in prune mode
     */
    bool fCheckForPruning = false;

    /**
     * Every received block is assigned a unique and increasing identifier, so we
     * know which one to give priority in case of a fork.
     */
    CCriticalSection cs_nBlockSequenceId;
    /** Blocks loaded from disk are assigned id 0, so start the counter at 1. */
    int32_t nBlockSequenceId = 1;
    /** Decreasing counter (used by subsequent preciousblock calls). */
    int32_t nBlockReverseSequenceId = -1;
    /** chainwork for the last block that preciousblock has been applied to. */
    arith_uint256 nLastPreciousChainwork = 0;

    /** Dirty block index entries. */
    std::set<CBlockIndex*> setDirtyBlockIndex;

    /** Dirty block file entries. */
    std::set<int> setDirtyFileInfo;
} // anon namespace

CBlockIndex* FindForkInGlobalIndex(const CChain& chain, const CBlockLocator& locator)
{
    // Find the first block the caller has in the main chain
    BOOST_FOREACH(const uint256& hash, locator.vHave) {
        BlockMap::iterator mi = mapBlockIndex.find(hash);
        if (mi != mapBlockIndex.end())
        {
            CBlockIndex* pindex = (*mi).second;
            if (chain.Contains(pindex))
                return pindex;
            if (pindex->GetAncestor(chain.Height()) == chain.Tip()) {
                return chain.Tip();
            }
        }
    }
    return chain.Genesis();
}

CCoinsViewDB *pcoinsdbview = NULL;
CCoinsViewCache *pcoinsTip = NULL;
CBlockTreeDB *pblocktree = NULL;

enum FlushStateMode {
    FLUSH_STATE_NONE,
    FLUSH_STATE_IF_NEEDED,
    FLUSH_STATE_PERIODIC,
    FLUSH_STATE_ALWAYS
};

// See definition for documentation
static bool FlushStateToDisk(const CChainParams& chainParams, CValidationState &state, FlushStateMode mode, int nManualPruneHeight=0);
static void FindFilesToPruneManual(std::set<int>& setFilesToPrune, int nManualPruneHeight);
static void FindFilesToPrune(std::set<int>& setFilesToPrune, uint64_t nPruneAfterHeight);
static bool CheckInputs(const CTransaction& tx, CValidationState &state, const CCoinsViewCache &inputs, bool fScriptChecks, unsigned int flags, bool cacheStore, PrecomputedTransactionData& txdata, std::vector<CScriptCheck> *pvChecks = NULL);
static FILE* OpenUndoFile(const CDiskBlockPos &pos, bool fReadOnly = false);

bool CheckFinalTx(const CTransaction &tx, int flags)
{
    AssertLockHeld(cs_main);

    // By convention a negative value for flags indicates that the
    // current network-enforced consensus rules should be used. In
    // a future soft-fork scenario that would mean checking which
    // rules would be enforced for the next block and setting the
    // appropriate flags. At the present time no soft-forks are
    // scheduled, so no flags are set.
    flags = std::max(flags, 0);

    // CheckFinalTx() uses chainActive.Height()+1 to evaluate
    // nLockTime because when IsFinalTx() is called within
    // CBlock::AcceptBlock(), the height of the block *being*
    // evaluated is what is used. Thus if we want to know if a
    // transaction can be part of the *next* block, we need to call
    // IsFinalTx() with one more than chainActive.Height().
    const int nBlockHeight = chainActive.Height() + 1;

    // BIP113 will require that time-locked transactions have nLockTime set to
    // less than the median time of the previous block they're contained in.
    // When the next block is created its previous block will be the current
    // chain tip, so we use that to calculate the median time passed to
    // IsFinalTx() if LOCKTIME_MEDIAN_TIME_PAST is set.
    const int64_t nBlockTime = (flags & LOCKTIME_MEDIAN_TIME_PAST)
                             ? chainActive.Tip()->GetMedianTimePast(chainActive.Height())
                             : GetAdjustedTime();

    return IsFinalTx(tx, nBlockHeight, nBlockTime);
}

<<<<<<< HEAD
/**
 * Calculates the block height and previous block's median time past at
 * which the transaction will be considered final in the context of BIP 68.
 * Also removes from the vector of input heights any entries which did not
 * correspond to sequence locked inputs as they do not affect the calculation.
 */
static std::pair<int, int64_t> CalculateSequenceLocks(const CTransaction &tx, int flags, std::vector<int>* prevHeights, const CBlockIndex& block)
{
    assert(prevHeights->size() == tx.vin.size());

    // Will be set to the equivalent height- and time-based nLockTime
    // values that would be necessary to satisfy all relative lock-
    // time constraints given our view of block chain history.
    // The semantics of nLockTime are the last invalid height/time, so
    // use -1 to have the effect of any height or time being valid.
    int nMinHeight = -1;
    int64_t nMinTime = -1;

    // tx.nVersion is signed integer so requires cast to unsigned otherwise
    // we would be doing a signed comparison and half the range of nVersion
    // wouldn't support BIP 68.
    bool fEnforceBIP68 = static_cast<uint32_t>(tx.nVersion) >= 2
                      && flags & LOCKTIME_VERIFY_SEQUENCE;

    // Do not enforce sequence numbers as a relative lock time
    // unless we have been instructed to
    if (!fEnforceBIP68) {
        return std::make_pair(nMinHeight, nMinTime);
    }

    for (size_t txinIndex = 0; txinIndex < tx.vin.size(); txinIndex++) {
        const CTxIn& txin = tx.vin[txinIndex];

        // Sequence numbers with the most significant bit set are not
        // treated as relative lock-times, nor are they given any
        // consensus-enforced meaning at this point.
        if (txin.nSequence & CTxIn::SEQUENCE_LOCKTIME_DISABLE_FLAG) {
            // The height of this input is not relevant for sequence locks
            (*prevHeights)[txinIndex] = 0;
            continue;
        }

        int nCoinHeight = (*prevHeights)[txinIndex];

        if (txin.nSequence & CTxIn::SEQUENCE_LOCKTIME_TYPE_FLAG) {
            int64_t nCoinTime = block.GetAncestor(std::max(nCoinHeight-1, 0))->GetMedianTimePast(block.GetAncestor(std::max(nCoinHeight-1, 0))->nHeight);
            // NOTE: Subtract 1 to maintain nLockTime semantics
            // BIP 68 relative lock times have the semantics of calculating
            // the first block or time at which the transaction would be
            // valid. When calculating the effective block time or height
            // for the entire transaction, we switch to using the
            // semantics of nLockTime which is the last invalid block
            // time or height.  Thus we subtract 1 from the calculated
            // time or height.

            // Time-based relative lock-times are measured from the
            // smallest allowed timestamp of the block containing the
            // txout being spent, which is the median time past of the
            // block prior.
            nMinTime = std::max(nMinTime, nCoinTime + (int64_t)((txin.nSequence & CTxIn::SEQUENCE_LOCKTIME_MASK) << CTxIn::SEQUENCE_LOCKTIME_GRANULARITY) - 1);
        } else {
            nMinHeight = std::max(nMinHeight, nCoinHeight + (int)(txin.nSequence & CTxIn::SEQUENCE_LOCKTIME_MASK) - 1);
        }
    }

    return std::make_pair(nMinHeight, nMinTime);
}

static bool EvaluateSequenceLocks(const CBlockIndex& block, std::pair<int, int64_t> lockPair)
{
    assert(block.pprev);
    int64_t nBlockTime = block.pprev->GetMedianTimePast(block.pprev->nHeight);
    if (lockPair.first >= block.nHeight || lockPair.second >= nBlockTime)
        return false;

    return true;
}

bool SequenceLocks(const CTransaction &tx, int flags, std::vector<int>* prevHeights, const CBlockIndex& block)
{
    return EvaluateSequenceLocks(block, CalculateSequenceLocks(tx, flags, prevHeights, block));
}

=======
>>>>>>> b7296bce
bool TestLockPointValidity(const LockPoints* lp)
{
    AssertLockHeld(cs_main);
    assert(lp);
    // If there are relative lock times then the maxInputBlock will be set
    // If there are no relative lock times, the LockPoints don't depend on the chain
    if (lp->maxInputBlock) {
        // Check whether chainActive is an extension of the block at which the LockPoints
        // calculation was valid.  If not LockPoints are no longer valid
        if (!chainActive.Contains(lp->maxInputBlock)) {
            return false;
        }
    }

    // LockPoints still valid
    return true;
}

bool CheckSequenceLocks(const CTransaction &tx, int flags, LockPoints* lp, bool useExistingLockPoints)
{
    AssertLockHeld(cs_main);
    AssertLockHeld(mempool.cs);

    CBlockIndex* tip = chainActive.Tip();
    CBlockIndex index;
    index.pprev = tip;
    // CheckSequenceLocks() uses chainActive.Height()+1 to evaluate
    // height based locks because when SequenceLocks() is called within
    // ConnectBlock(), the height of the block *being*
    // evaluated is what is used.
    // Thus if we want to know if a transaction can be part of the
    // *next* block, we need to use one more than chainActive.Height()
    index.nHeight = tip->nHeight + 1;

    std::pair<int, int64_t> lockPair;
    if (useExistingLockPoints) {
        assert(lp);
        lockPair.first = lp->height;
        lockPair.second = lp->time;
    }
    else {
        // pcoinsTip contains the UTXO set for chainActive.Tip()
        CCoinsViewMemPool viewMemPool(pcoinsTip, mempool);
        std::vector<int> prevheights;
        prevheights.resize(tx.vin.size());
        for (size_t txinIndex = 0; txinIndex < tx.vin.size(); txinIndex++) {
            const CTxIn& txin = tx.vin[txinIndex];
            Coin coin;
            if (!viewMemPool.GetCoin(txin.prevout, coin)) {
                return error("%s: Missing input", __func__);
            }
            if (coin.nHeight == MEMPOOL_HEIGHT) {
                // Assume all mempool transaction confirm in the next block
                prevheights[txinIndex] = tip->nHeight + 1;
            } else {
                prevheights[txinIndex] = coin.nHeight;
            }
        }
        lockPair = CalculateSequenceLocks(tx, flags, &prevheights, index);
        if (lp) {
            lp->height = lockPair.first;
            lp->time = lockPair.second;
            // Also store the hash of the block with the highest height of
            // all the blocks which have sequence locked prevouts.
            // This hash needs to still be on the chain
            // for these LockPoint calculations to be valid
            // Note: It is impossible to correctly calculate a maxInputBlock
            // if any of the sequence locked inputs depend on unconfirmed txs,
            // except in the special case where the relative lock time/height
            // is 0, which is equivalent to no sequence lock. Since we assume
            // input height of tip+1 for mempool txs and test the resulting
            // lockPair from CalculateSequenceLocks against tip+1.  We know
            // EvaluateSequenceLocks will fail if there was a non-zero sequence
            // lock on a mempool input, so we can use the return value of
            // CheckSequenceLocks to indicate the LockPoints validity
            int maxInputHeight = 0;
            BOOST_FOREACH(int height, prevheights) {
                // Can ignore mempool inputs since we'll fail if they had non-zero locks
                if (height != tip->nHeight+1) {
                    maxInputHeight = std::max(maxInputHeight, height);
                }
            }
            lp->maxInputBlock = tip->GetAncestor(maxInputHeight);
        }
    }
    return EvaluateSequenceLocks(index, lockPair);
}

static void LimitMempoolSize(CTxMemPool& pool, size_t limit, unsigned long age) {
    int expired = pool.Expire(GetTime() - age);
    if (expired != 0) {
        LogPrint(BCLog::MEMPOOL, "Expired %i transactions from the memory pool\n", expired);
    }

    std::vector<COutPoint> vNoSpendsRemaining;
    pool.TrimToSize(limit, &vNoSpendsRemaining);
    BOOST_FOREACH(const COutPoint& removed, vNoSpendsRemaining)
        pcoinsTip->Uncache(removed);
}

/** Convert CValidationState to a human-readable message for logging */
std::string FormatStateMessage(const CValidationState &state)
{
    return strprintf("%s%s (code %i)",
        state.GetRejectReason(),
        state.GetDebugMessage().empty() ? "" : ", "+state.GetDebugMessage(),
        state.GetRejectCode());
}

static bool IsCurrentForFeeEstimation()
{
    AssertLockHeld(cs_main);
    if (IsInitialBlockDownload())
        return false;
    if (chainActive.Tip()->GetBlockTime() < (GetTime() - MAX_FEE_ESTIMATION_TIP_AGE))
        return false;
    if (chainActive.Height() < pindexBestHeader->nHeight - 1)
        return false;
    return true;
}

/* Make mempool consistent after a reorg, by re-adding or recursively erasing
 * disconnected block transactions from the mempool, and also removing any
 * other transactions from the mempool that are no longer valid given the new
 * tip/height.
 *
 * Note: we assume that disconnectpool only contains transactions that are NOT
 * confirmed in the current chain nor already in the mempool (otherwise,
 * in-mempool descendants of such transactions would be removed).
 *
 * Passing fAddToMempool=false will skip trying to add the transactions back,
 * and instead just erase from the mempool as needed.
 */

void UpdateMempoolForReorg(DisconnectedBlockTransactions &disconnectpool, bool fAddToMempool)
{
    AssertLockHeld(cs_main);
    std::vector<uint256> vHashUpdate;
    // disconnectpool's insertion_order index sorts the entries from
    // oldest to newest, but the oldest entry will be the last tx from the
    // latest mined block that was disconnected.
    // Iterate disconnectpool in reverse, so that we add transactions
    // back to the mempool starting with the earliest transaction that had
    // been previously seen in a block.
    auto it = disconnectpool.queuedTx.get<insertion_order>().rbegin();
    while (it != disconnectpool.queuedTx.get<insertion_order>().rend()) {
        // ignore validation errors in resurrected transactions
        CValidationState stateDummy;
        if (!fAddToMempool || (*it)->IsCoinBase() || !AcceptToMemoryPool(mempool, stateDummy, *it, false, NULL, NULL, true)) {
            // If the transaction doesn't make it in to the mempool, remove any
            // transactions that depend on it (which would now be orphans).
            mempool.removeRecursive(**it, MemPoolRemovalReason::REORG);
        } else if (mempool.exists((*it)->GetHash())) {
            vHashUpdate.push_back((*it)->GetHash());
        }
        ++it;
    }
    disconnectpool.queuedTx.clear();
    // AcceptToMemoryPool/addUnchecked all assume that new mempool entries have
    // no in-mempool children, which is generally not true when adding
    // previously-confirmed transactions back to the mempool.
    // UpdateTransactionsFromBlock finds descendants of any transactions in
    // the disconnectpool that were added back and cleans up the mempool state.
    mempool.UpdateTransactionsFromBlock(vHashUpdate);

    // We also need to remove any now-immature transactions
    mempool.removeForReorg(pcoinsTip, chainActive.Tip()->nHeight + 1, STANDARD_LOCKTIME_VERIFY_FLAGS);
    // Re-limit mempool size, in case we added any transactions
    LimitMempoolSize(mempool, GetArg("-maxmempool", DEFAULT_MAX_MEMPOOL_SIZE) * 1000000, GetArg("-mempoolexpiry", DEFAULT_MEMPOOL_EXPIRY) * 60 * 60);
}

static bool AcceptToMemoryPoolWorker(const CChainParams& chainparams, CTxMemPool& pool, CValidationState& state, const CTransactionRef& ptx, bool fLimitFree,
                              bool* pfMissingInputs, int64_t nAcceptTime, std::list<CTransactionRef>* plTxnReplaced,
                              bool fOverrideMempoolLimit, const CAmount& nAbsurdFee, std::vector<COutPoint>& coins_to_uncache)
{
    const CTransaction& tx = *ptx;
    const uint256 hash = tx.GetHash();
    AssertLockHeld(cs_main);
    if (pfMissingInputs)
        *pfMissingInputs = false;

    if (!CheckTransaction(tx, state))
        return false; // state filled in by CheckTransaction

    // Coinbase is only valid in a block, not as a loose transaction
    if (tx.IsCoinBase())
        return state.DoS(100, false, REJECT_INVALID, "coinbase");

    // Reject transactions with witness before segregated witness activates (override with -prematurewitness)
    bool witnessEnabled = IsWitnessEnabled(chainActive.Tip(), chainparams.GetConsensus());
    if (!GetBoolArg("-prematurewitness",false) && tx.HasWitness() && !witnessEnabled) {
        return state.DoS(0, false, REJECT_NONSTANDARD, "no-witness-yet", true);
    }

    // Rather not work on nonstandard transactions (unless -testnet/-regtest)
    std::string reason;
    if (fRequireStandard && !IsStandardTx(tx, reason, witnessEnabled))
        return state.DoS(0, false, REJECT_NONSTANDARD, reason);

    // Only accept nLockTime-using transactions that can be mined in the next
    // block; we don't want our mempool filled up with transactions that can't
    // be mined yet.
    if (!CheckFinalTx(tx, STANDARD_LOCKTIME_VERIFY_FLAGS))
        return state.DoS(0, false, REJECT_NONSTANDARD, "non-final");

    // is it already in the memory pool?
    if (pool.exists(hash))
        return state.Invalid(false, REJECT_ALREADY_KNOWN, "txn-already-in-mempool");

    // Check for conflicts with in-memory transactions
    std::set<uint256> setConflicts;
    {
    LOCK(pool.cs); // protect pool.mapNextTx
    BOOST_FOREACH(const CTxIn &txin, tx.vin)
    {
        auto itConflicting = pool.mapNextTx.find(txin.prevout);
        if (itConflicting != pool.mapNextTx.end())
        {
            const CTransaction *ptxConflicting = itConflicting->second;
            if (!setConflicts.count(ptxConflicting->GetHash()))
            {
                // Allow opt-out of transaction replacement by setting
                // nSequence >= maxint-1 on all inputs.
                //
                // maxint-1 is picked to still allow use of nLockTime by
                // non-replaceable transactions. All inputs rather than just one
                // is for the sake of multi-party protocols, where we don't
                // want a single party to be able to disable replacement.
                //
                // The opt-out ignores descendants as anyone relying on
                // first-seen mempool behavior should be checking all
                // unconfirmed ancestors anyway; doing otherwise is hopelessly
                // insecure.
                bool fReplacementOptOut = true;
                if (fEnableReplacement)
                {
                    BOOST_FOREACH(const CTxIn &_txin, ptxConflicting->vin)
                    {
                        if (_txin.nSequence < std::numeric_limits<unsigned int>::max()-1)
                        {
                            fReplacementOptOut = false;
                            break;
                        }
                    }
                }
                if (fReplacementOptOut)
                    return state.Invalid(false, REJECT_CONFLICT, "txn-mempool-conflict");

                setConflicts.insert(ptxConflicting->GetHash());
            }
        }
    }
    }

    {
        CCoinsView dummy;
        CCoinsViewCache view(&dummy);

        CAmount nValueIn = 0;
        LockPoints lp;
        {
        LOCK(pool.cs);
        CCoinsViewMemPool viewMemPool(pcoinsTip, pool);
        view.SetBackend(viewMemPool);

        // do we already have it?
        for (size_t out = 0; out < tx.vout.size(); out++) {
            COutPoint outpoint(hash, out);
            bool had_coin_in_cache = pcoinsTip->HaveCoinInCache(outpoint);
            if (view.HaveCoin(outpoint)) {
                if (!had_coin_in_cache) {
                    coins_to_uncache.push_back(outpoint);
                }
                return state.Invalid(false, REJECT_ALREADY_KNOWN, "txn-already-known");
            }
        }

        // do all inputs exist?
        BOOST_FOREACH(const CTxIn txin, tx.vin) {
            if (!pcoinsTip->HaveCoinInCache(txin.prevout)) {
                coins_to_uncache.push_back(txin.prevout);
            }
            if (!view.HaveCoin(txin.prevout)) {
                if (pfMissingInputs) {
                    *pfMissingInputs = true;
                }
                return false; // fMissingInputs and !state.IsInvalid() is used to detect this condition, don't set state.Invalid()
            }
        }

        // Bring the best block into scope
        view.GetBestBlock();

        nValueIn = view.GetValueIn(tx);

        // we have all inputs cached now, so switch back to dummy, so we don't need to keep lock on mempool
        view.SetBackend(dummy);

        // Only accept BIP68 sequence locked transactions that can be mined in the next
        // block; we don't want our mempool filled up with transactions that can't
        // be mined yet.
        // Must keep pool.cs for this unless we change CheckSequenceLocks to take a
        // CoinsViewCache instead of create its own
        if (!CheckSequenceLocks(tx, STANDARD_LOCKTIME_VERIFY_FLAGS, &lp))
            return state.DoS(0, false, REJECT_NONSTANDARD, "non-BIP68-final");
        }

        // Check for non-standard pay-to-script-hash in inputs
        if (fRequireStandard && !AreInputsStandard(tx, view))
            return state.Invalid(false, REJECT_NONSTANDARD, "bad-txns-nonstandard-inputs");

        // Check for non-standard witness in P2WSH
        if (tx.HasWitness() && fRequireStandard && !IsWitnessStandard(tx, view))
            return state.DoS(0, false, REJECT_NONSTANDARD, "bad-witness-nonstandard", true);

        int64_t nSigOpsCost = GetTransactionSigOpCost(tx, view, STANDARD_SCRIPT_VERIFY_FLAGS);

        CAmount nValueOut = tx.GetValueOut();
        CAmount nFees = nValueIn-nValueOut;
        // nModifiedFees includes any fee deltas from PrioritiseTransaction
        CAmount nModifiedFees = nFees;
        pool.ApplyDelta(hash, nModifiedFees);

        // Keep track of transactions that spend a coinbase, which we re-scan
        // during reorgs to ensure COINBASE_MATURITY is still met.
        bool fSpendsCoinbase = false;
        BOOST_FOREACH(const CTxIn &txin, tx.vin) {
            const Coin &coin = view.AccessCoin(txin.prevout);
            if (coin.IsCoinBase()) {
                fSpendsCoinbase = true;
                break;
            }
        }

        CTxMemPoolEntry entry(ptx, nFees, nAcceptTime, chainActive.Height(),
                              fSpendsCoinbase, nSigOpsCost, lp);
        unsigned int nSize = entry.GetTxSize();

        // Check that the transaction doesn't have an excessive number of
        // sigops, making it impossible to mine. Since the coinbase transaction
        // itself can contain sigops MAX_STANDARD_TX_SIGOPS is less than
        // MAX_BLOCK_SIGOPS; we still consider this an invalid rather than
        // merely non-standard transaction.
        if (nSigOpsCost > MAX_STANDARD_TX_SIGOPS_COST)
            return state.DoS(0, false, REJECT_NONSTANDARD, "bad-txns-too-many-sigops", false,
                strprintf("%d", nSigOpsCost));

        CAmount mempoolRejectFee = pool.GetMinFee(GetArg("-maxmempool", DEFAULT_MAX_MEMPOOL_SIZE) * 1000000).GetFee(nSize);
        if (mempoolRejectFee > 0 && nModifiedFees < mempoolRejectFee) {
            return state.DoS(0, false, REJECT_INSUFFICIENTFEE, "mempool min fee not met", false, strprintf("%d < %d", nFees, mempoolRejectFee));
        }

        // No transactions are allowed below minRelayTxFee except from disconnected blocks
        if (fLimitFree && nModifiedFees < ::minRelayTxFee.GetFee(nSize)) {
            return state.DoS(0, false, REJECT_INSUFFICIENTFEE, "min relay fee not met");
        }

        if (nAbsurdFee && nFees > nAbsurdFee)
            return state.Invalid(false,
                REJECT_HIGHFEE, "absurdly-high-fee",
                strprintf("%d > %d", nFees, nAbsurdFee));

        // Calculate in-mempool ancestors, up to a limit.
        CTxMemPool::setEntries setAncestors;
        size_t nLimitAncestors = GetArg("-limitancestorcount", DEFAULT_ANCESTOR_LIMIT);
        size_t nLimitAncestorSize = GetArg("-limitancestorsize", DEFAULT_ANCESTOR_SIZE_LIMIT)*1000;
        size_t nLimitDescendants = GetArg("-limitdescendantcount", DEFAULT_DESCENDANT_LIMIT);
        size_t nLimitDescendantSize = GetArg("-limitdescendantsize", DEFAULT_DESCENDANT_SIZE_LIMIT)*1000;
        std::string errString;
        if (!pool.CalculateMemPoolAncestors(entry, setAncestors, nLimitAncestors, nLimitAncestorSize, nLimitDescendants, nLimitDescendantSize, errString)) {
            return state.DoS(0, false, REJECT_NONSTANDARD, "too-long-mempool-chain", false, errString);
        }

        // A transaction that spends outputs that would be replaced by it is invalid. Now
        // that we have the set of all ancestors we can detect this
        // pathological case by making sure setConflicts and setAncestors don't
        // intersect.
        BOOST_FOREACH(CTxMemPool::txiter ancestorIt, setAncestors)
        {
            const uint256 &hashAncestor = ancestorIt->GetTx().GetHash();
            if (setConflicts.count(hashAncestor))
            {
                return state.DoS(10, false,
                                 REJECT_INVALID, "bad-txns-spends-conflicting-tx", false,
                                 strprintf("%s spends conflicting transaction %s",
                                           hash.ToString(),
                                           hashAncestor.ToString()));
            }
        }

        // Check if it's economically rational to mine this transaction rather
        // than the ones it replaces.
        CAmount nConflictingFees = 0;
        size_t nConflictingSize = 0;
        uint64_t nConflictingCount = 0;
        CTxMemPool::setEntries allConflicting;

        // If we don't hold the lock allConflicting might be incomplete; the
        // subsequent RemoveStaged() and addUnchecked() calls don't guarantee
        // mempool consistency for us.
        LOCK(pool.cs);
        const bool fReplacementTransaction = setConflicts.size();
        if (fReplacementTransaction)
        {
            CFeeRate newFeeRate(nModifiedFees, nSize);
            std::set<uint256> setConflictsParents;
            const int maxDescendantsToVisit = 100;
            CTxMemPool::setEntries setIterConflicting;
            BOOST_FOREACH(const uint256 &hashConflicting, setConflicts)
            {
                CTxMemPool::txiter mi = pool.mapTx.find(hashConflicting);
                if (mi == pool.mapTx.end())
                    continue;

                // Save these to avoid repeated lookups
                setIterConflicting.insert(mi);

                // Don't allow the replacement to reduce the feerate of the
                // mempool.
                //
                // We usually don't want to accept replacements with lower
                // feerates than what they replaced as that would lower the
                // feerate of the next block. Requiring that the feerate always
                // be increased is also an easy-to-reason about way to prevent
                // DoS attacks via replacements.
                //
                // The mining code doesn't (currently) take children into
                // account (CPFP) so we only consider the feerates of
                // transactions being directly replaced, not their indirect
                // descendants. While that does mean high feerate children are
                // ignored when deciding whether or not to replace, we do
                // require the replacement to pay more overall fees too,
                // mitigating most cases.
                CFeeRate oldFeeRate(mi->GetModifiedFee(), mi->GetTxSize());
                if (newFeeRate <= oldFeeRate)
                {
                    return state.DoS(0, false,
                            REJECT_INSUFFICIENTFEE, "insufficient fee", false,
                            strprintf("rejecting replacement %s; new feerate %s <= old feerate %s",
                                  hash.ToString(),
                                  newFeeRate.ToString(),
                                  oldFeeRate.ToString()));
                }

                BOOST_FOREACH(const CTxIn &txin, mi->GetTx().vin)
                {
                    setConflictsParents.insert(txin.prevout.hash);
                }

                nConflictingCount += mi->GetCountWithDescendants();
            }
            // This potentially overestimates the number of actual descendants
            // but we just want to be conservative to avoid doing too much
            // work.
            if (nConflictingCount <= maxDescendantsToVisit) {
                // If not too many to replace, then calculate the set of
                // transactions that would have to be evicted
                BOOST_FOREACH(CTxMemPool::txiter it, setIterConflicting) {
                    pool.CalculateDescendants(it, allConflicting);
                }
                BOOST_FOREACH(CTxMemPool::txiter it, allConflicting) {
                    nConflictingFees += it->GetModifiedFee();
                    nConflictingSize += it->GetTxSize();
                }
            } else {
                return state.DoS(0, false,
                        REJECT_NONSTANDARD, "too many potential replacements", false,
                        strprintf("rejecting replacement %s; too many potential replacements (%d > %d)\n",
                            hash.ToString(),
                            nConflictingCount,
                            maxDescendantsToVisit));
            }

            for (unsigned int j = 0; j < tx.vin.size(); j++)
            {
                // We don't want to accept replacements that require low
                // feerate junk to be mined first. Ideally we'd keep track of
                // the ancestor feerates and make the decision based on that,
                // but for now requiring all new inputs to be confirmed works.
                if (!setConflictsParents.count(tx.vin[j].prevout.hash))
                {
                    // Rather than check the UTXO set - potentially expensive -
                    // it's cheaper to just check if the new input refers to a
                    // tx that's in the mempool.
                    if (pool.mapTx.find(tx.vin[j].prevout.hash) != pool.mapTx.end())
                        return state.DoS(0, false,
                                         REJECT_NONSTANDARD, "replacement-adds-unconfirmed", false,
                                         strprintf("replacement %s adds unconfirmed input, idx %d",
                                                  hash.ToString(), j));
                }
            }

            // The replacement must pay greater fees than the transactions it
            // replaces - if we did the bandwidth used by those conflicting
            // transactions would not be paid for.
            if (nModifiedFees < nConflictingFees)
            {
                return state.DoS(0, false,
                                 REJECT_INSUFFICIENTFEE, "insufficient fee", false,
                                 strprintf("rejecting replacement %s, less fees than conflicting txs; %s < %s",
                                          hash.ToString(), FormatMoney(nModifiedFees), FormatMoney(nConflictingFees)));
            }

            // Finally in addition to paying more fees than the conflicts the
            // new transaction must pay for its own bandwidth.
            CAmount nDeltaFees = nModifiedFees - nConflictingFees;
            if (nDeltaFees < ::incrementalRelayFee.GetFee(nSize))
            {
                return state.DoS(0, false,
                        REJECT_INSUFFICIENTFEE, "insufficient fee", false,
                        strprintf("rejecting replacement %s, not enough additional fees to relay; %s < %s",
                              hash.ToString(),
                              FormatMoney(nDeltaFees),
                              FormatMoney(::incrementalRelayFee.GetFee(nSize))));
            }
        }

        unsigned int scriptVerifyFlags = STANDARD_SCRIPT_VERIFY_FLAGS;
        if (!chainparams.RequireStandard()) {
            scriptVerifyFlags = GetArg("-promiscuousmempoolflags", scriptVerifyFlags);
        }

        // Check against previous transactions
        // This is done last to help prevent CPU exhaustion denial-of-service attacks.
        PrecomputedTransactionData txdata(tx);
        if (!CheckInputs(tx, state, view, true, scriptVerifyFlags, true, txdata)) {
            // SCRIPT_VERIFY_CLEANSTACK requires SCRIPT_VERIFY_WITNESS, so we
            // need to turn both off, and compare against just turning off CLEANSTACK
            // to see if the failure is specifically due to witness validation.
            CValidationState stateDummy; // Want reported failures to be from first CheckInputs
            if (!tx.HasWitness() && CheckInputs(tx, stateDummy, view, true, scriptVerifyFlags & ~(SCRIPT_VERIFY_WITNESS | SCRIPT_VERIFY_CLEANSTACK), true, txdata) &&
                !CheckInputs(tx, stateDummy, view, true, scriptVerifyFlags & ~SCRIPT_VERIFY_CLEANSTACK, true, txdata)) {
                // Only the witness is missing, so the transaction itself may be fine.
                state.SetCorruptionPossible();
            }
            return false; // state filled in by CheckInputs
        }

        // Check again against just the consensus-critical mandatory script
        // verification flags, in case of bugs in the standard flags that cause
        // transactions to pass as valid when they're actually invalid. For
        // instance the STRICTENC flag was incorrectly allowing certain
        // CHECKSIG NOT scripts to pass, even though they were invalid.
        //
        // There is a similar check in CreateNewBlock() to prevent creating
        // invalid blocks, however allowing such transactions into the mempool
        // can be exploited as a DoS attack.
        if (!CheckInputs(tx, state, view, true, MANDATORY_SCRIPT_VERIFY_FLAGS, true, txdata))
        {
            return error("%s: BUG! PLEASE REPORT THIS! ConnectInputs failed against MANDATORY but not STANDARD flags %s, %s",
                __func__, hash.ToString(), FormatStateMessage(state));
        }

        // Remove conflicting transactions from the mempool
        BOOST_FOREACH(const CTxMemPool::txiter it, allConflicting)
        {
            LogPrint(BCLog::MEMPOOL, "replacing tx %s with %s for %s BTC additional fees, %d delta bytes\n",
                    it->GetTx().GetHash().ToString(),
                    hash.ToString(),
                    FormatMoney(nModifiedFees - nConflictingFees),
                    (int)nSize - (int)nConflictingSize);
            if (plTxnReplaced)
                plTxnReplaced->push_back(it->GetSharedTx());
        }
        pool.RemoveStaged(allConflicting, false, MemPoolRemovalReason::REPLACED);

        // This transaction should only count for fee estimation if it isn't a
        // BIP 125 replacement transaction (may not be widely supported), the
        // node is not behind, and the transaction is not dependent on any other
        // transactions in the mempool.
        bool validForFeeEstimation = !fReplacementTransaction && IsCurrentForFeeEstimation() && pool.HasNoInputsOf(tx);

        // Store transaction in memory
        pool.addUnchecked(hash, entry, setAncestors, validForFeeEstimation);

        // trim mempool and check if tx was trimmed
        if (!fOverrideMempoolLimit) {
            LimitMempoolSize(pool, GetArg("-maxmempool", DEFAULT_MAX_MEMPOOL_SIZE) * 1000000, GetArg("-mempoolexpiry", DEFAULT_MEMPOOL_EXPIRY) * 60 * 60);
            if (!pool.exists(hash))
                return state.DoS(0, false, REJECT_INSUFFICIENTFEE, "mempool full");
        }
    }

    GetMainSignals().TransactionAddedToMempool(ptx);

    return true;
}

/** (try to) add transaction to memory pool with a specified acceptance time **/
static bool AcceptToMemoryPoolWithTime(const CChainParams& chainparams, CTxMemPool& pool, CValidationState &state, const CTransactionRef &tx, bool fLimitFree,
                        bool* pfMissingInputs, int64_t nAcceptTime, std::list<CTransactionRef>* plTxnReplaced,
                        bool fOverrideMempoolLimit, const CAmount nAbsurdFee)
{
    std::vector<COutPoint> coins_to_uncache;
    bool res = AcceptToMemoryPoolWorker(chainparams, pool, state, tx, fLimitFree, pfMissingInputs, nAcceptTime, plTxnReplaced, fOverrideMempoolLimit, nAbsurdFee, coins_to_uncache);
    if (!res) {
        BOOST_FOREACH(const COutPoint& hashTx, coins_to_uncache)
            pcoinsTip->Uncache(hashTx);
    }
    // After we've (potentially) uncached entries, ensure our coins cache is still within its size limits
    CValidationState stateDummy;
    FlushStateToDisk(chainparams, stateDummy, FLUSH_STATE_PERIODIC);
    return res;
}

bool AcceptToMemoryPool(CTxMemPool& pool, CValidationState &state, const CTransactionRef &tx, bool fLimitFree,
                        bool* pfMissingInputs, std::list<CTransactionRef>* plTxnReplaced,
                        bool fOverrideMempoolLimit, const CAmount nAbsurdFee)
{
    const CChainParams& chainparams = Params();
    return AcceptToMemoryPoolWithTime(chainparams, pool, state, tx, fLimitFree, pfMissingInputs, GetTime(), plTxnReplaced, fOverrideMempoolLimit, nAbsurdFee);
}

/** Return transaction in txOut, and if it was found inside a block, its hash is placed in hashBlock */
bool GetTransaction(const uint256 &hash, CTransactionRef &txOut, const Consensus::Params& consensusParams, uint256 &hashBlock, bool fAllowSlow)
{
    CBlockIndex *pindexSlow = NULL;

    LOCK(cs_main);

    CTransactionRef ptx = mempool.get(hash);
    if (ptx)
    {
        txOut = ptx;
        return true;
    }

    if (fTxIndex) {
        CDiskTxPos postx;
        if (pblocktree->ReadTxIndex(hash, postx)) {
            CAutoFile file(OpenBlockFile(postx, true), SER_DISK, CLIENT_VERSION);
            if (file.IsNull())
                return error("%s: OpenBlockFile failed", __func__);
            CBlockHeader header;
            try {
                file >> header;
                fseek(file.Get(), postx.nTxOffset, SEEK_CUR);
                file >> txOut;
            } catch (const std::exception& e) {
                return error("%s: Deserialize or I/O error - %s", __func__, e.what());
            }
            hashBlock = header.GetHash();
            if (txOut->GetHash() != hash)
                return error("%s: txid mismatch", __func__);
            return true;
        }
    }

    if (fAllowSlow) { // use coin database to locate block that contains transaction, and scan it
        const Coin& coin = AccessByTxid(*pcoinsTip, hash);
        if (!coin.IsSpent()) pindexSlow = chainActive[coin.nHeight];
    }

    if (pindexSlow) {
        CBlock block;
        if (ReadBlockFromDisk(block, pindexSlow, consensusParams)) {
            for (const auto& tx : block.vtx) {
                if (tx->GetHash() == hash) {
                    txOut = tx;
                    hashBlock = pindexSlow->GetBlockHash();
                    return true;
                }
            }
        }
    }

    return false;
}






//////////////////////////////////////////////////////////////////////////////
//
// CBlock and CBlockIndex
//

static bool WriteBlockToDisk(const CBlock& block, CDiskBlockPos& pos, const CMessageHeader::MessageStartChars& messageStart)
{
    // Open history file to append
    CAutoFile fileout(OpenBlockFile(pos), SER_DISK, CLIENT_VERSION);
    if (fileout.IsNull())
        return error("WriteBlockToDisk: OpenBlockFile failed");

    // Write index header
    unsigned int nSize = GetSerializeSize(fileout, block);
    fileout << FLATDATA(messageStart) << nSize;

    // Write block
    long fileOutPos = ftell(fileout.Get());
    if (fileOutPos < 0)
        return error("WriteBlockToDisk: ftell failed");
    pos.nPos = (unsigned int)fileOutPos;
    fileout << block;

    return true;
}

bool ReadBlockFromDisk(CBlock& block, const CDiskBlockPos& pos, const Consensus::Params& consensusParams)
{
    block.SetNull();

    // Open history file to read
    CAutoFile filein(OpenBlockFile(pos, true), SER_DISK, CLIENT_VERSION);
    if (filein.IsNull())
        return error("ReadBlockFromDisk: OpenBlockFile failed for %s", pos.ToString());

    // Read block
    try {
        filein >> block;
    }
    catch (const std::exception& e) {
        return error("%s: Deserialize or I/O error - %s at %s", __func__, e.what(), pos.ToString());
    }

    // Check the header
    if (!CheckProofOfWork(block.GetPoWHash(), block.nBits, consensusParams))
        return error("ReadBlockFromDisk: Errors in block header at %s", pos.ToString());

    return true;
}

bool ReadBlockFromDisk(CBlock& block, const CBlockIndex* pindex, const Consensus::Params& consensusParams)
{
    if (!ReadBlockFromDisk(block, pindex->GetBlockPos(), consensusParams))
        return false;
    if (block.GetHash() != pindex->GetBlockHash())
        return error("ReadBlockFromDisk(CBlock&, CBlockIndex*): GetHash() doesn't match index for %s at %s",
                pindex->ToString(), pindex->GetBlockPos().ToString());
    return true;
}

CAmount GetBlockSubsidy(int nHeight, const Consensus::Params& consensusParams)
{
    CAmount nSubsidy = 0;
    if(nHeight == 1) //First block premine
    {
        nSubsidy = 170000000 * COIN;
    }
    else if(nHeight <= 250000) // 1000 Gulden per block for first 250k blocks
    {
        nSubsidy = 1000 * COIN; 
    }
    else if(nHeight <= 12850000) // Switch to fixed reward of 100 Gulden per block (no halving) - to continue until original coin target is met.
    {
        nSubsidy = 100 * COIN; 
    }
/*
    int halvings = nHeight / consensusParams.nSubsidyHalvingInterval;
    // Force block reward to zero when right shift is undefined.
    if (halvings >= 64)
        return 0;

    CAmount nSubsidy = 50 * COIN;
    // Subsidy is cut in half every 210,000 blocks which will occur approximately every 4 years.
    nSubsidy >>= halvings;
    */
    return nSubsidy;
}

bool IsInitialBlockDownload()
{
    //AssertLockHeld(cs_main);
    const CChainParams& chainParams = Params();

    // Once this function has returned false, it must remain false.
    static std::atomic<bool> latchToFalse{false};
    // Optimization: pre-test latch before taking the lock.
    if (latchToFalse.load(std::memory_order_relaxed))
        return false;

    if (latchToFalse.load(std::memory_order_relaxed))
        return false;
    if (fImporting || fReindex)
        return true;
    if (chainActive.Tip() == NULL)
        return true;
    if (chainActive.Tip()->nChainWork < UintToArith256(chainParams.GetConsensus().nMinimumChainWork))
        return true;
    if (chainActive.Tip()->GetBlockTime() < (GetTime() - nMaxTipAge))
        return true;
    LogPrintf("Leaving InitialBlockDownload (latching to false)\n");
    latchToFalse.store(true, std::memory_order_relaxed);
    return false;
}

CBlockIndex *pindexBestForkTip = NULL, *pindexBestForkBase = NULL;
#if 0
static void AlertNotify(const std::string& strMessage)
{
    uiInterface.NotifyAlertChanged();
    std::string strCmd = GetArg("-alertnotify", "");
    if (strCmd.empty()) return;

    // Alert text should be plain ascii coming from a trusted source, but to
    // be safe we first strip anything not in safeChars, then add single quotes around
    // the whole string before passing it to the shell:
    std::string singleQuote("'");
    std::string safeStatus = SanitizeString(strMessage);
    safeStatus = singleQuote+safeStatus+singleQuote;
    boost::replace_all(strCmd, "%s", safeStatus);

    boost::thread t(runCommand, strCmd); // thread runs free
}
<<<<<<< HEAD
#endif
void CheckForkWarningConditions()
=======

static void CheckForkWarningConditions()
>>>>>>> b7296bce
{
    AssertLockHeld(cs_main);
    // Before we get past initial download, we cannot reliably alert about forks
    // (we assume we don't get stuck on a fork before finishing our initial sync)
    if (IsInitialBlockDownload())
        return;

    // If our best fork is no longer within 72 blocks (+/- 12 hours if no one mines it)
    // of our head, drop it
    if (pindexBestForkTip && chainActive.Height() - pindexBestForkTip->nHeight >= 72)
        pindexBestForkTip = NULL;

    if (pindexBestForkTip || (pindexBestInvalid && pindexBestInvalid->nChainWork > chainActive.Tip()->nChainWork + (GetBlockProof(*chainActive.Tip()) * 6)))
    {
        if (!GetfLargeWorkForkFound() && pindexBestForkBase)
        {
            std::string warning = std::string("'Warning: Large-work fork detected, forking after block ") +
                pindexBestForkBase->phashBlock->ToString() + std::string("'");
            CAlert::Notify(warning, true);
        }
        if (pindexBestForkTip && pindexBestForkBase)
        {
            LogPrintf("%s: Warning: Large valid fork found\n  forking the chain at height %d (%s)\n  lasting to height %d (%s).\nChain state database corruption likely.\n", __func__,
                   pindexBestForkBase->nHeight, pindexBestForkBase->phashBlock->ToString(),
                   pindexBestForkTip->nHeight, pindexBestForkTip->phashBlock->ToString());
            SetfLargeWorkForkFound(true);
        }
        else
        {
            LogPrintf("%s: Warning: Found invalid chain at least ~6 blocks longer than our best chain.\nChain state database corruption likely.\n", __func__);
            SetfLargeWorkInvalidChainFound(true);
        }
    }
    else
    {
        SetfLargeWorkForkFound(false);
        SetfLargeWorkInvalidChainFound(false);
    }
}

static void CheckForkWarningConditionsOnNewFork(CBlockIndex* pindexNewForkTip)
{
    AssertLockHeld(cs_main);
    // If we are on a fork that is sufficiently large, set a warning flag
    CBlockIndex* pfork = pindexNewForkTip;
    CBlockIndex* plonger = chainActive.Tip();
    while (pfork && pfork != plonger)
    {
        while (plonger && plonger->nHeight > pfork->nHeight)
            plonger = plonger->pprev;
        if (pfork == plonger)
            break;
        pfork = pfork->pprev;
    }

    // We define a condition where we should warn the user about as a fork of at least 7 blocks
    // with a tip within 72 blocks (+/- 12 hours if no one mines it) of ours
    // We use 7 blocks rather arbitrarily as it represents just under 10% of sustained network
    // hash rate operating on the fork.
    // or a chain that is entirely longer than ours and invalid (note that this should be detected by both)
    // We define it this way because it allows us to only store the highest fork tip (+ base) which meets
    // the 7-block condition and from this always have the most-likely-to-cause-warning fork
    if (pfork && (!pindexBestForkTip || (pindexBestForkTip && pindexNewForkTip->nHeight > pindexBestForkTip->nHeight)) &&
            pindexNewForkTip->nChainWork - pfork->nChainWork > (GetBlockProof(*pfork) * 7) &&
            chainActive.Height() - pindexNewForkTip->nHeight < 72)
    {
        pindexBestForkTip = pindexNewForkTip;
        pindexBestForkBase = pfork;
    }

    CheckForkWarningConditions();
}

void static InvalidChainFound(CBlockIndex* pindexNew)
{
    if (!pindexBestInvalid || pindexNew->nChainWork > pindexBestInvalid->nChainWork)
        pindexBestInvalid = pindexNew;

    LogPrintf("%s: invalid block=%s  height=%d  log2_work=%.8g  date=%s\n", __func__,
      pindexNew->GetBlockHash().ToString(), pindexNew->nHeight,
      log(pindexNew->nChainWork.getdouble())/log(2.0), DateTimeStrFormat("%Y-%m-%d %H:%M:%S",
      pindexNew->GetBlockTime()));
    CBlockIndex *tip = chainActive.Tip();
    assert (tip);
    LogPrintf("%s:  current best=%s  height=%d  log2_work=%.8g  date=%s\n", __func__,
      tip->GetBlockHash().ToString(), chainActive.Height(), log(tip->nChainWork.getdouble())/log(2.0),
      DateTimeStrFormat("%Y-%m-%d %H:%M:%S", tip->GetBlockTime()));
    CheckForkWarningConditions();
}

void static InvalidBlockFound(CBlockIndex *pindex, const CValidationState &state) {
    if (!state.CorruptionPossible()) {
        pindex->nStatus |= BLOCK_FAILED_VALID;
        setDirtyBlockIndex.insert(pindex);
        setBlockIndexCandidates.erase(pindex);
        InvalidChainFound(pindex);
    }
}

void UpdateCoins(const CTransaction& tx, CCoinsViewCache& inputs, CTxUndo &txundo, int nHeight)
{
    // mark inputs spent
    if (!tx.IsCoinBase()) {
        txundo.vprevout.reserve(tx.vin.size());
        BOOST_FOREACH(const CTxIn &txin, tx.vin) {
            txundo.vprevout.emplace_back();
            inputs.SpendCoin(txin.prevout, &txundo.vprevout.back());
        }
    }
    // add outputs
    AddCoins(inputs, tx, nHeight);
}

void UpdateCoins(const CTransaction& tx, CCoinsViewCache& inputs, int nHeight)
{
    CTxUndo txundo;
    UpdateCoins(tx, inputs, txundo, nHeight);
}

bool CScriptCheck::operator()() {
    const CScript &scriptSig = ptxTo->vin[nIn].scriptSig;
    const CScriptWitness *witness = &ptxTo->vin[nIn].scriptWitness;
    return VerifyScript(scriptSig, scriptPubKey, witness, nFlags, CachingTransactionSignatureChecker(ptxTo, nIn, amount, cacheStore, *txdata), &error);
}

int GetSpendHeight(const CCoinsViewCache& inputs)
{
    LOCK(cs_main);
    CBlockIndex* pindexPrev = mapBlockIndex.find(inputs.GetBestBlock())->second;
    return pindexPrev->nHeight + 1;
}

/**
 * Check whether all inputs of this transaction are valid (no double spends, scripts & sigs, amounts)
 * This does not modify the UTXO set. If pvChecks is not NULL, script checks are pushed onto it
 * instead of being performed inline.
 */
static bool CheckInputs(const CTransaction& tx, CValidationState &state, const CCoinsViewCache &inputs, bool fScriptChecks, unsigned int flags, bool cacheStore, PrecomputedTransactionData& txdata, std::vector<CScriptCheck> *pvChecks)
{
    if (!tx.IsCoinBase())
    {
        if (!Consensus::CheckTxInputs(tx, state, inputs, GetSpendHeight(inputs)))
            return false;

        if (pvChecks)
            pvChecks->reserve(tx.vin.size());

        // The first loop above does all the inexpensive checks.
        // Only if ALL inputs pass do we perform expensive ECDSA signature checks.
        // Helps prevent CPU exhaustion attacks.

        // Skip script verification when connecting blocks under the
        // assumevalid block. Assuming the assumevalid block is valid this
        // is safe because block merkle hashes are still computed and checked,
        // Of course, if an assumed valid block is invalid due to false scriptSigs
        // this optimization would allow an invalid chain to be accepted.
        if (fScriptChecks) {
            for (unsigned int i = 0; i < tx.vin.size(); i++) {
                const COutPoint &prevout = tx.vin[i].prevout;
                const Coin& coin = inputs.AccessCoin(prevout);
                assert(!coin.IsSpent());

                // We very carefully only pass in things to CScriptCheck which
                // are clearly committed to by tx' witness hash. This provides
                // a sanity check that our caching is not introducing consensus
                // failures through additional data in, eg, the coins being
                // spent being checked as a part of CScriptCheck.
                const CScript& scriptPubKey = coin.out.scriptPubKey;
                const CAmount amount = coin.out.nValue;

                // Verify signature
                CScriptCheck check(scriptPubKey, amount, tx, i, flags, cacheStore, &txdata);
                if (pvChecks) {
                    pvChecks->push_back(CScriptCheck());
                    check.swap(pvChecks->back());
                } else if (!check()) {
                    if (flags & STANDARD_NOT_MANDATORY_VERIFY_FLAGS) {
                        // Check whether the failure was caused by a
                        // non-mandatory script verification check, such as
                        // non-standard DER encodings or non-null dummy
                        // arguments; if so, don't trigger DoS protection to
                        // avoid splitting the network between upgraded and
                        // non-upgraded nodes.
                        CScriptCheck check2(scriptPubKey, amount, tx, i,
                                flags & ~STANDARD_NOT_MANDATORY_VERIFY_FLAGS, cacheStore, &txdata);
                        if (check2())
                            return state.Invalid(false, REJECT_NONSTANDARD, strprintf("non-mandatory-script-verify-flag (%s)", ScriptErrorString(check.GetScriptError())));
                    }
                    // Failures of other flags indicate a transaction that is
                    // invalid in new blocks, e.g. a invalid P2SH. We DoS ban
                    // such nodes as they are not following the protocol. That
                    // said during an upgrade careful thought should be taken
                    // as to the correct behavior - we may want to continue
                    // peering with non-upgraded nodes even after soft-fork
                    // super-majority signaling has occurred.
                    return state.DoS(100,false, REJECT_INVALID, strprintf("mandatory-script-verify-flag-failed (%s)", ScriptErrorString(check.GetScriptError())));
                }
            }
        }
    }

    return true;
}

namespace {

bool UndoWriteToDisk(const CBlockUndo& blockundo, CDiskBlockPos& pos, const uint256& hashBlock, const CMessageHeader::MessageStartChars& messageStart)
{
    // Open history file to append
    CAutoFile fileout(OpenUndoFile(pos), SER_DISK, CLIENT_VERSION);
    if (fileout.IsNull())
        return error("%s: OpenUndoFile failed", __func__);

    // Write index header
    unsigned int nSize = GetSerializeSize(fileout, blockundo);
    fileout << FLATDATA(messageStart) << nSize;

    // Write undo data
    long fileOutPos = ftell(fileout.Get());
    if (fileOutPos < 0)
        return error("%s: ftell failed", __func__);
    pos.nPos = (unsigned int)fileOutPos;
    fileout << blockundo;

    // calculate & write checksum
    CHashWriter hasher(SER_GETHASH, PROTOCOL_VERSION);
    hasher << hashBlock;
    hasher << blockundo;
    fileout << hasher.GetHash();

    return true;
}

bool UndoReadFromDisk(CBlockUndo& blockundo, const CDiskBlockPos& pos, const uint256& hashBlock)
{
    // Open history file to read
    CAutoFile filein(OpenUndoFile(pos, true), SER_DISK, CLIENT_VERSION);
    if (filein.IsNull())
        return error("%s: OpenUndoFile failed", __func__);

    // Read block
    uint256 hashChecksum;
    CHashVerifier<CAutoFile> verifier(&filein); // We need a CHashVerifier as reserializing may lose data
    try {
        verifier << hashBlock;
        verifier >> blockundo;
        filein >> hashChecksum;
    }
    catch (const std::exception& e) {
        return error("%s: Deserialize or I/O error - %s", __func__, e.what());
    }

    // Verify checksum
    if (hashChecksum != verifier.GetHash())
        return error("%s: Checksum mismatch", __func__);

    return true;
}

/** Abort with a message */
bool AbortNode(const std::string& strMessage, const std::string& userMessage="")
{
    SetMiscWarning(strMessage);
    LogPrintf("*** %s\n", strMessage);
    uiInterface.ThreadSafeMessageBox(
        userMessage.empty() ? _("Error: A fatal internal error occurred, see debug.log for details") : userMessage,
        "", CClientUIInterface::MSG_ERROR);
    StartShutdown();
    return false;
}

bool AbortNode(CValidationState& state, const std::string& strMessage, const std::string& userMessage="")
{
    AbortNode(strMessage, userMessage);
    return state.Error(strMessage);
}

} // anon namespace

enum DisconnectResult
{
    DISCONNECT_OK,      // All good.
    DISCONNECT_UNCLEAN, // Rolled back, but UTXO set was inconsistent with block.
    DISCONNECT_FAILED   // Something else went wrong.
};

/**
 * Restore the UTXO in a Coin at a given COutPoint
 * @param undo The Coin to be restored.
 * @param view The coins view to which to apply the changes.
 * @param out The out point that corresponds to the tx input.
 * @return A DisconnectResult as an int
 */
int ApplyTxInUndo(Coin&& undo, CCoinsViewCache& view, const COutPoint& out)
{
    bool fClean = true;

    if (view.HaveCoin(out)) fClean = false; // overwriting transaction output

    if (undo.nHeight == 0) {
        // Missing undo metadata (height and coinbase). Older versions included this
        // information only in undo records for the last spend of a transactions'
        // outputs. This implies that it must be present for some other output of the same tx.
        const Coin& alternate = AccessByTxid(view, out.hash);
        if (!alternate.IsSpent()) {
            undo.nHeight = alternate.nHeight;
            undo.fCoinBase = alternate.fCoinBase;
        } else {
            return DISCONNECT_FAILED; // adding output for transaction without known metadata
        }
    }
    view.AddCoin(out, std::move(undo), undo.fCoinBase);

    return fClean ? DISCONNECT_OK : DISCONNECT_UNCLEAN;
}

/** Undo the effects of this block (with given index) on the UTXO set represented by coins.
 *  When UNCLEAN or FAILED is returned, view is left in an indeterminate state. */
static DisconnectResult DisconnectBlock(const CBlock& block, const CBlockIndex* pindex, CCoinsViewCache& view)
{
    assert(pindex->GetBlockHash() == view.GetBestBlock());

    bool fClean = true;

    CBlockUndo blockUndo;
    CDiskBlockPos pos = pindex->GetUndoPos();
    if (pos.IsNull()) {
        error("DisconnectBlock(): no undo data available");
        return DISCONNECT_FAILED;
    }
    if (!UndoReadFromDisk(blockUndo, pos, pindex->pprev->GetBlockHash())) {
        error("DisconnectBlock(): failure reading undo data");
        return DISCONNECT_FAILED;
    }

    if (blockUndo.vtxundo.size() + 1 != block.vtx.size()) {
        error("DisconnectBlock(): block and undo data inconsistent");
        return DISCONNECT_FAILED;
    }

    // undo transactions in reverse order
    for (int i = block.vtx.size() - 1; i >= 0; i--) {
        const CTransaction &tx = *(block.vtx[i]);
        uint256 hash = tx.GetHash();

        // Check that all outputs are available and match the outputs in the block itself
        // exactly.
        for (size_t o = 0; o < tx.vout.size(); o++) {
            if (!tx.vout[o].scriptPubKey.IsUnspendable()) {
                COutPoint out(hash, o);
                Coin coin;
                view.SpendCoin(out, &coin);
                if (tx.vout[o] != coin.out) {
                    fClean = false; // transaction output mismatch
                }
            }
        }

        // restore inputs
        if (i > 0) { // not coinbases
            CTxUndo &txundo = blockUndo.vtxundo[i-1];
            if (txundo.vprevout.size() != tx.vin.size()) {
                error("DisconnectBlock(): transaction and undo data inconsistent");
                return DISCONNECT_FAILED;
            }
            for (unsigned int j = tx.vin.size(); j-- > 0;) {
                const COutPoint &out = tx.vin[j].prevout;
                int res = ApplyTxInUndo(std::move(txundo.vprevout[j]), view, out);
                if (res == DISCONNECT_FAILED) return DISCONNECT_FAILED;
                fClean = fClean && res != DISCONNECT_UNCLEAN;
            }
            // At this point, all of txundo.vprevout should have been moved out.
        }
    }

    // move best block pointer to prevout block
    view.SetBestBlock(pindex->pprev->GetBlockHash());

    return fClean ? DISCONNECT_OK : DISCONNECT_UNCLEAN;
}

void static FlushBlockFile(bool fFinalize = false)
{
    LOCK(cs_LastBlockFile);

    CDiskBlockPos posOld(nLastBlockFile, 0);

    FILE *fileOld = OpenBlockFile(posOld);
    if (fileOld) {
        if (fFinalize)
            TruncateFile(fileOld, vinfoBlockFile[nLastBlockFile].nSize);
        FileCommit(fileOld);
        fclose(fileOld);
    }

    fileOld = OpenUndoFile(posOld);
    if (fileOld) {
        if (fFinalize)
            TruncateFile(fileOld, vinfoBlockFile[nLastBlockFile].nUndoSize);
        FileCommit(fileOld);
        fclose(fileOld);
    }
}

static bool FindUndoPos(CValidationState &state, int nFile, CDiskBlockPos &pos, unsigned int nAddSize);

static CCheckQueue<CScriptCheck> scriptcheckqueue(128);

void ThreadScriptCheck() {
    RenameThread("Gulden-scriptch");
    scriptcheckqueue.Thread();
}

// Protected by cs_main
VersionBitsCache versionbitscache;

int32_t ComputeBlockVersion(const CBlockIndex* pindexPrev, const Consensus::Params& params)
{
    LOCK(cs_main);
    int32_t nVersion = VERSIONBITS_TOP_BITS;

    for (int i = 0; i < (int)Consensus::MAX_VERSION_BITS_DEPLOYMENTS; i++) {
        ThresholdState state = VersionBitsState(pindexPrev, params, (Consensus::DeploymentPos)i, versionbitscache);
        if (state == THRESHOLD_LOCKED_IN || state == THRESHOLD_STARTED) {
            nVersion |= VersionBitsMask(params, (Consensus::DeploymentPos)i);
        }
    }

    return nVersion;
}

/**
 * Threshold condition checker that triggers when unknown versionbits are seen on the network.
 */
class WarningBitsConditionChecker : public AbstractThresholdConditionChecker
{
private:
    int bit;

public:
    WarningBitsConditionChecker(int bitIn) : bit(bitIn) {}

    int64_t BeginTime(const Consensus::Params& params) const { return 0; }
    int64_t EndTime(const Consensus::Params& params) const { return std::numeric_limits<int64_t>::max(); }
    int Period(const Consensus::Params& params) const { return params.nMinerConfirmationWindow; }
    int Threshold(const Consensus::Params& params) const { return params.nRuleChangeActivationThreshold; }

    bool Condition(const CBlockIndex* pindex, const Consensus::Params& params) const
    {
        return ((pindex->nVersion & VERSIONBITS_TOP_MASK) == VERSIONBITS_TOP_BITS) &&
               ((pindex->nVersion >> bit) & 1) != 0 &&
               ((ComputeBlockVersion(pindex->pprev, params) >> bit) & 1) == 0;
    }
};

// Protected by cs_main
static ThresholdConditionCache warningcache[VERSIONBITS_NUM_BITS];

static int64_t nTimeCheck = 0;
static int64_t nTimeForks = 0;
static int64_t nTimeVerify = 0;
static int64_t nTimeConnect = 0;
static int64_t nTimeIndex = 0;
static int64_t nTimeCallbacks = 0;
static int64_t nTimeTotal = 0;

/** Apply the effects of this block (with given index) on the UTXO set represented by coins.
 *  Validity checks that depend on the UTXO set are also done; ConnectBlock()
 *  can fail if those validity checks fail (among other reasons). */
static bool ConnectBlock(const CBlock& block, CValidationState& state, CBlockIndex* pindex,
                  CCoinsViewCache& view, const CChainParams& chainparams, bool fJustCheck = false)
{
    AssertLockHeld(cs_main);
    assert(pindex);
    // pindex->phashBlock can be null if called by CreateNewBlock/TestBlockValidity
    assert((pindex->phashBlock == NULL) ||
           (*pindex->phashBlock == block.GetHash()));
    int64_t nTimeStart = GetTimeMicros();

    // Check it again in case a previous version let a bad block in
    if (!CheckBlock(block, state, chainparams.GetConsensus(), !fJustCheck, !fJustCheck))
        return error("%s: Consensus::CheckBlock: %s", __func__, FormatStateMessage(state));

    // verify that the view's current state corresponds to the previous block
    uint256 hashPrevBlock = pindex->pprev == NULL ? uint256() : pindex->pprev->GetBlockHash();
    assert(hashPrevBlock == view.GetBestBlock());

    // Special case for the genesis block, skipping connection of its transactions
    // (its coinbase is unspendable)
    if (block.GetHash() == chainparams.GetConsensus().hashGenesisBlock) {
        if (!fJustCheck)
            view.SetBestBlock(pindex->GetBlockHash());
        return true;
    }

    bool fScriptChecks = true;
    if (!hashAssumeValid.IsNull()) {
        // We've been configured with the hash of a block which has been externally verified to have a valid history.
        // A suitable default value is included with the software and updated from time to time.  Because validity
        //  relative to a piece of software is an objective fact these defaults can be easily reviewed.
        // This setting doesn't force the selection of any particular chain but makes validating some faster by
        //  effectively caching the result of part of the verification.
        BlockMap::const_iterator  it = mapBlockIndex.find(hashAssumeValid);
        if (it != mapBlockIndex.end()) {
            if (it->second->GetAncestor(pindex->nHeight) == pindex &&
                pindexBestHeader->GetAncestor(pindex->nHeight) == pindex &&
                pindexBestHeader->nChainWork >= UintToArith256(chainparams.GetConsensus().nMinimumChainWork)) {
                // This block is a member of the assumed verified chain and an ancestor of the best header.
                // The equivalent time check discourages hash power from extorting the network via DOS attack
                //  into accepting an invalid block through telling users they must manually set assumevalid.
                //  Requiring a software change or burying the invalid block, regardless of the setting, makes
                //  it hard to hide the implication of the demand.  This also avoids having release candidates
                //  that are hardly doing any signature verification at all in testing without having to
                //  artificially set the default assumed verified block further back.
                // The test against nMinimumChainWork prevents the skipping when denied access to any chain at
                //  least as good as the expected chain.
                fScriptChecks = (GetBlockProofEquivalentTime(*pindexBestHeader, *pindex, *pindexBestHeader, chainparams.GetConsensus()) <= 60 * 60 * 24 * 7 * 2);
            }
        }
    }

    int64_t nTime1 = GetTimeMicros(); nTimeCheck += nTime1 - nTimeStart;
    LogPrint(BCLog::BENCH, "    - Sanity checks: %.2fms [%.2fs]\n", 0.001 * (nTime1 - nTimeStart), nTimeCheck * 0.000001);

    // Do not allow blocks that contain transactions which 'overwrite' older transactions,
    // unless those are already completely spent.
    // If such overwrites are allowed, coinbases and transactions depending upon those
    // can be duplicated to remove the ability to spend the first instance -- even after
    // being sent to another address.
    // See BIP30 and http://r6.ca/blog/20120206T005236Z.html for more information.
    // This logic is not necessary for memory pool transactions, as AcceptToMemoryPool
    // already refuses previously-known transaction ids entirely.
    // This rule was originally applied to all blocks with a timestamp after March 15, 2012, 0:00 UTC.
    // Now that the whole chain is irreversibly beyond that time it is applied to all blocks except the
    // two in the chain that violate it. This prevents exploiting the issue against nodes during their
    // initial block download.
    //Gulden: BIP30 always true for us.
    bool fEnforceBIP30 = true;
/*
    bool fEnforceBIP30 = (!pindex->phashBlock) || // Enforce on CreateNewBlock invocations which don't have a hash.
                          !((pindex->nHeight==91842 && pindex->GetBlockHash() == uint256S("0x00000000000a4d0a398161ffc163c503763b1f4360639393e0e4c8e300e0caec")) ||
                           (pindex->nHeight==91880 && pindex->GetBlockHash() == uint256S("0x00000000000743f190a18c5577a3c2d2a1f610ae9601ac046a38084ccb7cd721")));
*/

    // Once BIP34 activated it was not possible to create new duplicate coinbases and thus other than starting
    // with the 2 existing duplicate coinbase pairs, not possible to create overwriting txs.  But by the
    // time BIP34 activated, in each of the existing pairs the duplicate coinbase had overwritten the first
    // before the first had been spent.  Since those coinbases are sufficiently buried its no longer possible to create further
    // duplicate transactions descending from the known pairs either.
    // If we're on the known chain at height greater than where BIP34 activated, we can save the db accesses needed for the BIP30 check.
    CBlockIndex *pindexBIP34height = pindex->pprev->GetAncestor(chainparams.GetConsensus().BIP34Height);
    //Only continue to enforce if we're below BIP34 activation height or the block hash at that height doesn't correspond.
    fEnforceBIP30 = fEnforceBIP30 && (!pindexBIP34height || !(pindexBIP34height->GetBlockHash() == chainparams.GetConsensus().BIP34Hash));

    if (fEnforceBIP30) {
        for (const auto& tx : block.vtx) {
            for (size_t o = 0; o < tx->vout.size(); o++) {
                if (view.HaveCoin(COutPoint(tx->GetHash(), o))) {
                    return state.DoS(100, error("ConnectBlock(): tried to overwrite transaction"),
                                     REJECT_INVALID, "bad-txns-BIP30");
                }
            }
        }
    }

    // BIP16 didn't become active until Oct 1 2012
    int64_t nBIP16SwitchTime = 1349049600;
    bool fStrictPayToScriptHash = (pindex->GetBlockTime() >= nBIP16SwitchTime);

    unsigned int flags = fStrictPayToScriptHash ? SCRIPT_VERIFY_P2SH : SCRIPT_VERIFY_NONE;

    // Start enforcing the DERSIG (BIP66) rule
    if (pindex->nHeight >= chainparams.GetConsensus().BIP66Height) {
        flags |= SCRIPT_VERIFY_DERSIG;
    }

    // Start enforcing CHECKLOCKTIMEVERIFY (BIP65) rule
    if (pindex->nHeight >= chainparams.GetConsensus().BIP65Height) {
        flags |= SCRIPT_VERIFY_CHECKLOCKTIMEVERIFY;
    }

    // Start enforcing BIP68 (sequence locks) and BIP112 (CHECKSEQUENCEVERIFY) using versionbits logic.
    int nLockTimeFlags = 0;
    if (VersionBitsState(pindex->pprev, chainparams.GetConsensus(), Consensus::DEPLOYMENT_CSV, versionbitscache) == THRESHOLD_ACTIVE) {
        flags |= SCRIPT_VERIFY_CHECKSEQUENCEVERIFY;
        nLockTimeFlags |= LOCKTIME_VERIFY_SEQUENCE;
    }

    // Start enforcing WITNESS rules using versionbits logic.
    if (IsWitnessEnabled(pindex->pprev, chainparams.GetConsensus())) {
        flags |= SCRIPT_VERIFY_WITNESS;
        flags |= SCRIPT_VERIFY_NULLDUMMY;
    }

    int64_t nTime2 = GetTimeMicros(); nTimeForks += nTime2 - nTime1;
    LogPrint(BCLog::BENCH, "    - Fork checks: %.2fms [%.2fs]\n", 0.001 * (nTime2 - nTime1), nTimeForks * 0.000001);

    CBlockUndo blockundo;

    CCheckQueueControl<CScriptCheck> control(fScriptChecks && nScriptCheckThreads ? &scriptcheckqueue : NULL);

    std::vector<int> prevheights;
    CAmount nFees = 0;
    int nInputs = 0;
    int64_t nSigOpsCost = 0;
    CDiskTxPos pos(pindex->GetBlockPos(), GetSizeOfCompactSize(block.vtx.size()));
    std::vector<std::pair<uint256, CDiskTxPos> > vPos;
    vPos.reserve(block.vtx.size());
    blockundo.vtxundo.reserve(block.vtx.size() - 1);
    std::vector<PrecomputedTransactionData> txdata;
    txdata.reserve(block.vtx.size()); // Required so that pointers to individual PrecomputedTransactionData don't get invalidated
    for (unsigned int i = 0; i < block.vtx.size(); i++)
    {
        const CTransaction &tx = *(block.vtx[i]);

        nInputs += tx.vin.size();

        if (!tx.IsCoinBase())
        {
            if (!view.HaveInputs(tx))
                return state.DoS(100, error("ConnectBlock(): inputs missing/spent"),
                                 REJECT_INVALID, "bad-txns-inputs-missingorspent");

            // Check that transaction is BIP68 final
            // BIP68 lock checks (as opposed to nLockTime checks) must
            // be in ConnectBlock because they require the UTXO set
            prevheights.resize(tx.vin.size());
            for (size_t j = 0; j < tx.vin.size(); j++) {
                prevheights[j] = view.AccessCoin(tx.vin[j].prevout).nHeight;
            }

            if (!SequenceLocks(tx, nLockTimeFlags, &prevheights, *pindex)) {
                return state.DoS(100, error("%s: contains a non-BIP68-final transaction", __func__),
                                 REJECT_INVALID, "bad-txns-nonfinal");
            }
        }

        // GetTransactionSigOpCost counts 3 types of sigops:
        // * legacy (always)
        // * p2sh (when P2SH enabled in flags and excludes coinbase)
        // * witness (when witness enabled in flags and excludes coinbase)
        nSigOpsCost += GetTransactionSigOpCost(tx, view, flags);
        if (nSigOpsCost > MAX_BLOCK_SIGOPS_COST)
            return state.DoS(100, error("ConnectBlock(): too many sigops"),
                             REJECT_INVALID, "bad-blk-sigops");

        txdata.emplace_back(tx);
        if (!tx.IsCoinBase())
        {
            nFees += view.GetValueIn(tx)-tx.GetValueOut();

            std::vector<CScriptCheck> vChecks;
            bool fCacheResults = fJustCheck; /* Don't cache results if we're actually connecting blocks (still consult the cache, though) */
            if (!CheckInputs(tx, state, view, fScriptChecks, flags, fCacheResults, txdata[i], nScriptCheckThreads ? &vChecks : NULL))
                return error("ConnectBlock(): CheckInputs on %s failed with %s",
                    tx.GetHash().ToString(), FormatStateMessage(state));
            control.Add(vChecks);
        }

        CTxUndo undoDummy;
        if (i > 0) {
            blockundo.vtxundo.push_back(CTxUndo());
        }
        UpdateCoins(tx, view, i == 0 ? undoDummy : blockundo.vtxundo.back(), pindex->nHeight);

        vPos.push_back(std::make_pair(tx.GetHash(), pos));
        pos.nTxOffset += ::GetSerializeSize(tx, SER_DISK, CLIENT_VERSION);
    }
    int64_t nTime3 = GetTimeMicros(); nTimeConnect += nTime3 - nTime2;
    LogPrint(BCLog::BENCH, "      - Connect %u transactions: %.2fms (%.3fms/tx, %.3fms/txin) [%.2fs]\n", (unsigned)block.vtx.size(), 0.001 * (nTime3 - nTime2), 0.001 * (nTime3 - nTime2) / block.vtx.size(), nInputs <= 1 ? 0 : 0.001 * (nTime3 - nTime2) / (nInputs-1), nTimeConnect * 0.000001);

    CAmount blockReward = nFees + GetBlockSubsidy(pindex->nHeight, chainparams.GetConsensus());
    if (block.vtx[0]->GetValueOut() > blockReward)
        return state.DoS(100,
                         error("ConnectBlock(): coinbase pays too much (actual=%d vs limit=%d)",
                               block.vtx[0]->GetValueOut(), blockReward),
                               REJECT_INVALID, "bad-cb-amount");

    if (!control.Wait())
        return state.DoS(100, error("%s: CheckQueue failed", __func__), REJECT_INVALID, "block-validation-failed");
    int64_t nTime4 = GetTimeMicros(); nTimeVerify += nTime4 - nTime2;
    LogPrint(BCLog::BENCH, "    - Verify %u txins: %.2fms (%.3fms/txin) [%.2fs]\n", nInputs - 1, 0.001 * (nTime4 - nTime2), nInputs <= 1 ? 0 : 0.001 * (nTime4 - nTime2) / (nInputs-1), nTimeVerify * 0.000001);

    if (fJustCheck)
        return true;

    // Write undo information to disk
    if (pindex->GetUndoPos().IsNull() || !pindex->IsValid(BLOCK_VALID_SCRIPTS))
    {
        if (pindex->GetUndoPos().IsNull()) {
            CDiskBlockPos _pos;
            if (!FindUndoPos(state, pindex->nFile, _pos, ::GetSerializeSize(blockundo, SER_DISK, CLIENT_VERSION) + 40))
                return error("ConnectBlock(): FindUndoPos failed");
            if (!UndoWriteToDisk(blockundo, _pos, pindex->pprev->GetBlockHash(), chainparams.MessageStart()))
                return AbortNode(state, "Failed to write undo data");

            // update nUndoPos in block index
            pindex->nUndoPos = _pos.nPos;
            pindex->nStatus |= BLOCK_HAVE_UNDO;
        }

        pindex->RaiseValidity(BLOCK_VALID_SCRIPTS);
        setDirtyBlockIndex.insert(pindex);
    }

    if (fTxIndex)
        if (!pblocktree->WriteTxIndex(vPos))
            return AbortNode(state, "Failed to write transaction index");

    // add this block to the view's block chain
    view.SetBestBlock(pindex->GetBlockHash());

    int64_t nTime5 = GetTimeMicros(); nTimeIndex += nTime5 - nTime4;
    LogPrint(BCLog::BENCH, "    - Index writing: %.2fms [%.2fs]\n", 0.001 * (nTime5 - nTime4), nTimeIndex * 0.000001);

    int64_t nTime6 = GetTimeMicros(); nTimeCallbacks += nTime6 - nTime5;
    LogPrint(BCLog::BENCH, "    - Callbacks: %.2fms [%.2fs]\n", 0.001 * (nTime6 - nTime5), nTimeCallbacks * 0.000001);

    return true;
}

/**
 * Update the on-disk chain state.
 * The caches and indexes are flushed depending on the mode we're called with
 * if they're too large, if it's been a while since the last write,
 * or always and in all cases if we're in prune mode and are deleting files.
 */
bool static FlushStateToDisk(const CChainParams& chainparams, CValidationState &state, FlushStateMode mode, int nManualPruneHeight) {
    int64_t nMempoolUsage = mempool.DynamicMemoryUsage();
    LOCK2(cs_main, cs_LastBlockFile);
    static int64_t nLastWrite = 0;
    static int64_t nLastFlush = 0;
    static int64_t nLastSetChain = 0;
    std::set<int> setFilesToPrune;
    bool fFlushForPrune = false;
    try {
    if (fPruneMode && (fCheckForPruning || nManualPruneHeight > 0) && !fReindex) {
        if (nManualPruneHeight > 0) {
            FindFilesToPruneManual(setFilesToPrune, nManualPruneHeight);
        } else {
            FindFilesToPrune(setFilesToPrune, chainparams.PruneAfterHeight());
            fCheckForPruning = false;
        }
        if (!setFilesToPrune.empty()) {
            fFlushForPrune = true;
            if (!fHavePruned) {
                pblocktree->WriteFlag("prunedblockfiles", true);
                fHavePruned = true;
            }
        }
    }
    int64_t nNow = GetTimeMicros();
    // Avoid writing/flushing immediately after startup.
    if (nLastWrite == 0) {
        nLastWrite = nNow;
    }
    if (nLastFlush == 0) {
        nLastFlush = nNow;
    }
    if (nLastSetChain == 0) {
        nLastSetChain = nNow;
    }
    int64_t nMempoolSizeMax = GetArg("-maxmempool", DEFAULT_MAX_MEMPOOL_SIZE) * 1000000;
    int64_t cacheSize = pcoinsTip->DynamicMemoryUsage() * DB_PEAK_USAGE_FACTOR;
    int64_t nTotalSpace = nCoinCacheUsage + std::max<int64_t>(nMempoolSizeMax - nMempoolUsage, 0);
    // The cache is large and we're within 10% and 10 MiB of the limit, but we have time now (not in the middle of a block processing).
    bool fCacheLarge = mode == FLUSH_STATE_PERIODIC && cacheSize > std::max((9 * nTotalSpace) / 10, nTotalSpace - MAX_BLOCK_COINSDB_USAGE * 1024 * 1024);
    // The cache is over the limit, we have to write now.
    bool fCacheCritical = mode == FLUSH_STATE_IF_NEEDED && cacheSize > nTotalSpace;
    // It's been a while since we wrote the block index to disk. Do this frequently, so we don't need to redownload after a crash.
    bool fPeriodicWrite = mode == FLUSH_STATE_PERIODIC && nNow > nLastWrite + (int64_t)DATABASE_WRITE_INTERVAL * 1000000;
    // It's been very long since we flushed the cache. Do this infrequently, to optimize cache usage.
    bool fPeriodicFlush = mode == FLUSH_STATE_PERIODIC && nNow > nLastFlush + (int64_t)DATABASE_FLUSH_INTERVAL * 1000000;
    // Combine all conditions that result in a full cache flush.
    bool fDoFullFlush = (mode == FLUSH_STATE_ALWAYS) || fCacheLarge || fCacheCritical || fPeriodicFlush || fFlushForPrune;
    // Write blocks and block index to disk.
    if (fDoFullFlush || fPeriodicWrite) {
        // Depend on nMinDiskSpace to ensure we can write block index
        if (!CheckDiskSpace(0))
            return state.Error("out of disk space");
        // First make sure all block and undo data is flushed to disk.
        FlushBlockFile();
        // Then update all block file information (which may refer to block and undo files).
        {
            std::vector<std::pair<int, const CBlockFileInfo*> > vFiles;
            vFiles.reserve(setDirtyFileInfo.size());
            for (std::set<int>::iterator it = setDirtyFileInfo.begin(); it != setDirtyFileInfo.end(); ) {
                vFiles.push_back(std::make_pair(*it, &vinfoBlockFile[*it]));
                setDirtyFileInfo.erase(it++);
            }
            std::vector<const CBlockIndex*> vBlocks;
            vBlocks.reserve(setDirtyBlockIndex.size());
            for (std::set<CBlockIndex*>::iterator it = setDirtyBlockIndex.begin(); it != setDirtyBlockIndex.end(); ) {
                vBlocks.push_back(*it);
                setDirtyBlockIndex.erase(it++);
            }
            if (!pblocktree->WriteBatchSync(vFiles, nLastBlockFile, vBlocks)) {
                return AbortNode(state, "Failed to write to block index database");
            }
        }
        // Finally remove any pruned files
        if (fFlushForPrune)
            UnlinkPrunedFiles(setFilesToPrune);
        nLastWrite = nNow;
    }
    // Flush best chain related state. This can only be done if the blocks / block index write was also done.
    if (fDoFullFlush) {
        // Typical Coin structures on disk are around 48 bytes in size.
        // Pushing a new one to the database can cause it to be written
        // twice (once in the log, and once in the tables). This is already
        // an overestimation, as most will delete an existing entry or
        // overwrite one. Still, use a conservative safety factor of 2.
        if (!CheckDiskSpace(48 * 2 * 2 * pcoinsTip->GetCacheSize()))
            return state.Error("out of disk space");
        // Flush the chainstate (which may refer to block index entries).
        if (!pcoinsTip->Flush())
            return AbortNode(state, "Failed to write to coin database");
        nLastFlush = nNow;
    }
    if (fDoFullFlush || ((mode == FLUSH_STATE_ALWAYS || mode == FLUSH_STATE_PERIODIC) && nNow > nLastSetChain + (int64_t)DATABASE_WRITE_INTERVAL * 1000000)) {
        // Update best block in wallet (so we can detect restored wallets).
        GetMainSignals().SetBestChain(chainActive.GetLocator());
        nLastSetChain = nNow;
    }
    } catch (const std::runtime_error& e) {
        return AbortNode(state, std::string("System error while flushing: ") + e.what());
    }
    return true;
}

void FlushStateToDisk() {
    CValidationState state;
    const CChainParams& chainparams = Params();
    FlushStateToDisk(chainparams, state, FLUSH_STATE_ALWAYS);
}

void PruneAndFlush() {
    CValidationState state;
    fCheckForPruning = true;
    const CChainParams& chainparams = Params();
    FlushStateToDisk(chainparams, state, FLUSH_STATE_NONE);
}

static void DoWarning(const std::string& strWarning)
{
    static bool fWarned = false;
    SetMiscWarning(strWarning);
    if (!fWarned) {
        AlertNotify(strWarning);
        fWarned = true;
    }
}

/** Update chainActive and related internal data structures. */
void static UpdateTip(CBlockIndex *pindexNew, const CChainParams& chainParams) {
    chainActive.SetTip(pindexNew);

    // New best block
    mempool.AddTransactionsUpdated(1);

    cvBlockChange.notify_all();

    std::vector<std::string> warningMessages;
    if (!IsInitialBlockDownload())
    {
        int nUpgraded = 0;
        const CBlockIndex* pindex = chainActive.Tip();
        for (int bit = 0; bit < VERSIONBITS_NUM_BITS; bit++) {
            WarningBitsConditionChecker checker(bit);
            ThresholdState state = checker.GetStateFor(pindex, chainParams.GetConsensus(), warningcache[bit]);
            if (state == THRESHOLD_ACTIVE || state == THRESHOLD_LOCKED_IN) {
                const std::string strWarning = strprintf(_("Warning: unknown new rules activated (versionbit %i)"), bit);
                if (state == THRESHOLD_ACTIVE) {
<<<<<<< HEAD
                    std::string strWarning = strprintf(_("Warning: unknown new rules activated (versionbit %i)"), bit);
                    SetMiscWarning(strWarning);
                    if (!fWarned) {
                        CAlert::Notify(strWarning, true);
                        fWarned = true;
                    }
=======
                    DoWarning(strWarning);
>>>>>>> b7296bce
                } else {
                    warningMessages.push_back(strWarning);
                }
            }
        }
        // Check the version of the last 100 blocks to see if we need to upgrade:
        for (int i = 0; i < 100 && pindex != NULL; i++)
        {
            int32_t nExpectedVersion = ComputeBlockVersion(pindex->pprev, chainParams.GetConsensus());
            if (pindex->nVersion > VERSIONBITS_LAST_OLD_BLOCK_VERSION && (pindex->nVersion & ~nExpectedVersion) != 0)
                ++nUpgraded;
            pindex = pindex->pprev;
        }
        if (nUpgraded > 0)
            warningMessages.push_back(strprintf(_("%d of last 100 blocks have unexpected version"), nUpgraded));
        if (nUpgraded > 100/2)
        {
            std::string strWarning = _("Warning: Unknown block versions being mined! It's possible unknown rules are in effect");
            // notify GetWarnings(), called by Qt and the JSON-RPC code to warn the user:
<<<<<<< HEAD
            SetMiscWarning(strWarning);
            if (!fWarned) {
                CAlert::Notify(strWarning, true);
                fWarned = true;
            }
=======
            DoWarning(strWarning);
>>>>>>> b7296bce
        }
    }
    LogPrintf("%s: new best=%s height=%d version=0x%08x log2_work=%.8g tx=%lu date='%s' progress=%f cache=%.1fMiB(%utxo)", __func__,
      chainActive.Tip()->GetBlockHash().ToString(), chainActive.Height(), chainActive.Tip()->nVersion,
      log(chainActive.Tip()->nChainWork.getdouble())/log(2.0), (unsigned long)chainActive.Tip()->nChainTx,
      DateTimeStrFormat("%Y-%m-%d %H:%M:%S", chainActive.Tip()->GetBlockTime()),
      GuessVerificationProgress(chainParams.TxData(), chainActive.Tip()), pcoinsTip->DynamicMemoryUsage() * (1.0 / (1<<20)), pcoinsTip->GetCacheSize());
    if (!warningMessages.empty())
        LogPrintf(" warning='%s'", boost::algorithm::join(warningMessages, ", "));
    LogPrintf("\n");

}

/** Disconnect chainActive's tip.
  * After calling, the mempool will be in an inconsistent state, with
  * transactions from disconnected blocks being added to disconnectpool.  You
  * should make the mempool consistent again by calling UpdateMempoolForReorg.
  * with cs_main held.
  *
  * If disconnectpool is NULL, then no disconnected transactions are added to
  * disconnectpool (note that the caller is responsible for mempool consistency
  * in any case).
  */
bool static DisconnectTip(CValidationState& state, const CChainParams& chainparams, DisconnectedBlockTransactions *disconnectpool)
{
    CBlockIndex *pindexDelete = chainActive.Tip();
    assert(pindexDelete);
    // Read block from disk.
    std::shared_ptr<CBlock> pblock = std::make_shared<CBlock>();
    CBlock& block = *pblock;
    if (!ReadBlockFromDisk(block, pindexDelete, chainparams.GetConsensus()))
        return AbortNode(state, "Failed to read block");
    // Apply the block atomically to the chain state.
    int64_t nStart = GetTimeMicros();
    {
        CCoinsViewCache view(pcoinsTip);
        if (DisconnectBlock(block, pindexDelete, view) != DISCONNECT_OK)
            return error("DisconnectTip(): DisconnectBlock %s failed", pindexDelete->GetBlockHash().ToString());
        bool flushed = view.Flush();
        assert(flushed);
    }
    LogPrint(BCLog::BENCH, "- Disconnect block: %.2fms\n", (GetTimeMicros() - nStart) * 0.001);
    // Write the chain state to disk, if necessary.
    if (!FlushStateToDisk(chainparams, state, FLUSH_STATE_IF_NEEDED))
        return false;

    if (disconnectpool) {
        // Save transactions to re-add to mempool at end of reorg
        for (auto it = block.vtx.rbegin(); it != block.vtx.rend(); ++it) {
            disconnectpool->addTransaction(*it);
        }
        while (disconnectpool->DynamicMemoryUsage() > MAX_DISCONNECTED_TX_POOL_SIZE * 1000) {
            // Drop the earliest entry, and remove its children from the mempool.
            auto it = disconnectpool->queuedTx.get<insertion_order>().begin();
            mempool.removeRecursive(**it, MemPoolRemovalReason::REORG);
            disconnectpool->removeEntry(it);
        }
    }

    // Update chainActive and related variables.
    UpdateTip(pindexDelete->pprev, chainparams);
    // Let wallets know transactions went from 1-confirmed to
    // 0-confirmed or conflicted:
    GetMainSignals().BlockDisconnected(pblock);
    return true;
}

static int64_t nTimeReadFromDisk = 0;
static int64_t nTimeConnectTotal = 0;
static int64_t nTimeFlush = 0;
static int64_t nTimeChainState = 0;
static int64_t nTimePostConnect = 0;

struct PerBlockConnectTrace {
    CBlockIndex* pindex = NULL;
    std::shared_ptr<const CBlock> pblock;
    std::shared_ptr<std::vector<CTransactionRef>> conflictedTxs;
    PerBlockConnectTrace() : conflictedTxs(std::make_shared<std::vector<CTransactionRef>>()) {}
};
/**
 * Used to track blocks whose transactions were applied to the UTXO state as a
 * part of a single ActivateBestChainStep call.
 *
 * This class also tracks transactions that are removed from the mempool as
 * conflicts (per block) and can be used to pass all those transactions
 * through SyncTransaction.
 *
 * This class assumes (and asserts) that the conflicted transactions for a given
 * block are added via mempool callbacks prior to the BlockConnected() associated
 * with those transactions. If any transactions are marked conflicted, it is
 * assumed that an associated block will always be added.
 *
 * This class is single-use, once you call GetBlocksConnected() you have to throw
 * it away and make a new one.
 */
class ConnectTrace {
private:
    std::vector<PerBlockConnectTrace> blocksConnected;
    CTxMemPool &pool;

public:
    ConnectTrace(CTxMemPool &_pool) : blocksConnected(1), pool(_pool) {
        pool.NotifyEntryRemoved.connect(boost::bind(&ConnectTrace::NotifyEntryRemoved, this, _1, _2));
    }

    ~ConnectTrace() {
        pool.NotifyEntryRemoved.disconnect(boost::bind(&ConnectTrace::NotifyEntryRemoved, this, _1, _2));
    }

    void BlockConnected(CBlockIndex* pindex, std::shared_ptr<const CBlock> pblock) {
        assert(!blocksConnected.back().pindex);
        assert(pindex);
        assert(pblock);
        blocksConnected.back().pindex = pindex;
        blocksConnected.back().pblock = std::move(pblock);
        blocksConnected.emplace_back();
    }

    std::vector<PerBlockConnectTrace>& GetBlocksConnected() {
        // We always keep one extra block at the end of our list because
        // blocks are added after all the conflicted transactions have
        // been filled in. Thus, the last entry should always be an empty
        // one waiting for the transactions from the next block. We pop
        // the last entry here to make sure the list we return is sane.
        assert(!blocksConnected.back().pindex);
        assert(blocksConnected.back().conflictedTxs->empty());
        blocksConnected.pop_back();
        return blocksConnected;
    }

    void NotifyEntryRemoved(CTransactionRef txRemoved, MemPoolRemovalReason reason) {
        assert(!blocksConnected.back().pindex);
        if (reason == MemPoolRemovalReason::CONFLICT) {
            blocksConnected.back().conflictedTxs->emplace_back(std::move(txRemoved));
        }
    }
};

/**
 * Connect a new block to chainActive. pblock is either NULL or a pointer to a CBlock
 * corresponding to pindexNew, to bypass loading it again from disk.
 *
 * The block is added to connectTrace if connection succeeds.
 */
bool static ConnectTip(CValidationState& state, const CChainParams& chainparams, CBlockIndex* pindexNew, const std::shared_ptr<const CBlock>& pblock, ConnectTrace& connectTrace, DisconnectedBlockTransactions &disconnectpool)
{
    assert(pindexNew->pprev == chainActive.Tip());
    // Read block from disk.
    int64_t nTime1 = GetTimeMicros();
    std::shared_ptr<const CBlock> pthisBlock;
    if (!pblock) {
        std::shared_ptr<CBlock> pblockNew = std::make_shared<CBlock>();
        if (!ReadBlockFromDisk(*pblockNew, pindexNew, chainparams.GetConsensus()))
            return AbortNode(state, "Failed to read block");
        pthisBlock = pblockNew;
    } else {
        pthisBlock = pblock;
    }
    const CBlock& blockConnecting = *pthisBlock;
    // Apply the block atomically to the chain state.
    int64_t nTime2 = GetTimeMicros(); nTimeReadFromDisk += nTime2 - nTime1;
    int64_t nTime3;
    LogPrint(BCLog::BENCH, "  - Load block from disk: %.2fms [%.2fs]\n", (nTime2 - nTime1) * 0.001, nTimeReadFromDisk * 0.000001);
    {
        CCoinsViewCache view(pcoinsTip);
        bool rv = ConnectBlock(blockConnecting, state, pindexNew, view, chainparams);
        GetMainSignals().BlockChecked(blockConnecting, state);
        if (!rv) {
            if (state.IsInvalid())
                InvalidBlockFound(pindexNew, state);
            return error("ConnectTip(): ConnectBlock %s failed", pindexNew->GetBlockHash().ToString());
        }
        nTime3 = GetTimeMicros(); nTimeConnectTotal += nTime3 - nTime2;
        LogPrint(BCLog::BENCH, "  - Connect total: %.2fms [%.2fs]\n", (nTime3 - nTime2) * 0.001, nTimeConnectTotal * 0.000001);
        bool flushed = view.Flush();
        assert(flushed);
    }
    int64_t nTime4 = GetTimeMicros(); nTimeFlush += nTime4 - nTime3;
    LogPrint(BCLog::BENCH, "  - Flush: %.2fms [%.2fs]\n", (nTime4 - nTime3) * 0.001, nTimeFlush * 0.000001);
    // Write the chain state to disk, if necessary.
    if (!FlushStateToDisk(chainparams, state, FLUSH_STATE_IF_NEEDED))
        return false;
    int64_t nTime5 = GetTimeMicros(); nTimeChainState += nTime5 - nTime4;
    LogPrint(BCLog::BENCH, "  - Writing chainstate: %.2fms [%.2fs]\n", (nTime5 - nTime4) * 0.001, nTimeChainState * 0.000001);
    // Remove conflicting transactions from the mempool.;
    mempool.removeForBlock(blockConnecting.vtx, pindexNew->nHeight);
    disconnectpool.removeForBlock(blockConnecting.vtx);
    // Update chainActive & related variables.
    UpdateTip(pindexNew, chainparams);

    int64_t nTime6 = GetTimeMicros(); nTimePostConnect += nTime6 - nTime5; nTimeTotal += nTime6 - nTime1;
    LogPrint(BCLog::BENCH, "  - Connect postprocess: %.2fms [%.2fs]\n", (nTime6 - nTime5) * 0.001, nTimePostConnect * 0.000001);
    LogPrint(BCLog::BENCH, "- Connect block: %.2fms [%.2fs]\n", (nTime6 - nTime1) * 0.001, nTimeTotal * 0.000001);

    connectTrace.BlockConnected(pindexNew, std::move(pthisBlock));
    return true;
}

/**
 * Return the tip of the chain with the most work in it, that isn't
 * known to be invalid (it's however far from certain to be valid).
 */
static CBlockIndex* FindMostWorkChain() {
    do {
        CBlockIndex *pindexNew = NULL;

        // Find the best candidate header.
        {
            std::set<CBlockIndex*, CBlockIndexWorkComparator>::reverse_iterator it = setBlockIndexCandidates.rbegin();
            if (it == setBlockIndexCandidates.rend())
                return NULL;
            pindexNew = *it;
        }

        // Check whether all blocks on the path between the currently active chain and the candidate are valid.
        // Just going until the active chain is an optimization, as we know all blocks in it are valid already.
        CBlockIndex *pindexTest = pindexNew;
        bool fInvalidAncestor = false;
        while (pindexTest && !chainActive.Contains(pindexTest)) {
            assert(pindexTest->nChainTx || pindexTest->nHeight == 0);

            // Pruned nodes may have entries in setBlockIndexCandidates for
            // which block files have been deleted.  Remove those as candidates
            // for the most work chain if we come across them; we can't switch
            // to a chain unless we have all the non-active-chain parent blocks.
            bool fFailedChain = pindexTest->nStatus & BLOCK_FAILED_MASK;
            bool fMissingData = !(pindexTest->nStatus & BLOCK_HAVE_DATA);
            if (fFailedChain || fMissingData) {
                // Candidate chain is not usable (either invalid or missing data)
                if (fFailedChain && (pindexBestInvalid == NULL || pindexNew->nChainWork > pindexBestInvalid->nChainWork))
                    pindexBestInvalid = pindexNew;
                CBlockIndex *pindexFailed = pindexNew;
                // Remove the entire chain from the set.
                while (pindexTest != pindexFailed) {
                    if (fFailedChain) {
                        pindexFailed->nStatus |= BLOCK_FAILED_CHILD;
                    } else if (fMissingData) {
                        // If we're missing data, then add back to mapBlocksUnlinked,
                        // so that if the block arrives in the future we can try adding
                        // to setBlockIndexCandidates again.
                        mapBlocksUnlinked.insert(std::make_pair(pindexFailed->pprev, pindexFailed));
                    }
                    setBlockIndexCandidates.erase(pindexFailed);
                    pindexFailed = pindexFailed->pprev;
                }
                setBlockIndexCandidates.erase(pindexTest);
                fInvalidAncestor = true;
                break;
            }
            pindexTest = pindexTest->pprev;
        }
        if (!fInvalidAncestor)
            return pindexNew;
    } while(true);
}

/** Delete all entries in setBlockIndexCandidates that are worse than the current tip. */
static void PruneBlockIndexCandidates() {
    // Note that we can't delete the current block itself, as we may need to return to it later in case a
    // reorganization to a better block fails.
    std::set<CBlockIndex*, CBlockIndexWorkComparator>::iterator it = setBlockIndexCandidates.begin();
    while (it != setBlockIndexCandidates.end() && setBlockIndexCandidates.value_comp()(*it, chainActive.Tip())) {
        setBlockIndexCandidates.erase(it++);
    }
    // Either the current tip or a successor of it we're working towards is left in setBlockIndexCandidates.
    assert(!setBlockIndexCandidates.empty());
}

/**
 * Try to make some progress towards making pindexMostWork the active block.
 * pblock is either NULL or a pointer to a CBlock corresponding to pindexMostWork.
 */
static bool ActivateBestChainStep(CValidationState& state, const CChainParams& chainparams, CBlockIndex* pindexMostWork, const std::shared_ptr<const CBlock>& pblock, bool& fInvalidFound, ConnectTrace& connectTrace)
{
    AssertLockHeld(cs_main);
    const CBlockIndex *pindexOldTip = chainActive.Tip();
    const CBlockIndex *pindexFork = chainActive.FindFork(pindexMostWork);

    // Disconnect active blocks which are no longer in the best chain.
    bool fBlocksDisconnected = false;
    DisconnectedBlockTransactions disconnectpool;
    while (chainActive.Tip() && chainActive.Tip() != pindexFork) {
        if (!DisconnectTip(state, chainparams, &disconnectpool)) {
            // This is likely a fatal error, but keep the mempool consistent,
            // just in case. Only remove from the mempool in this case.
            UpdateMempoolForReorg(disconnectpool, false);
            return false;
        }
        fBlocksDisconnected = true;
    }

    // Build list of new blocks to connect.
    std::vector<CBlockIndex*> vpindexToConnect;
    bool fContinue = true;
    int nHeight = pindexFork ? pindexFork->nHeight : -1;
    while (fContinue && nHeight != pindexMostWork->nHeight) {
        // Don't iterate the entire list of potential improvements toward the best tip, as we likely only need
        // a few blocks along the way.
        int nTargetHeight = std::min(nHeight + 32, pindexMostWork->nHeight);
        vpindexToConnect.clear();
        vpindexToConnect.reserve(nTargetHeight - nHeight);
        CBlockIndex *pindexIter = pindexMostWork->GetAncestor(nTargetHeight);
        while (pindexIter && pindexIter->nHeight != nHeight) {
            vpindexToConnect.push_back(pindexIter);
            pindexIter = pindexIter->pprev;
        }
        nHeight = nTargetHeight;

        // Connect new blocks.
        BOOST_REVERSE_FOREACH(CBlockIndex *pindexConnect, vpindexToConnect) {
            if (!ConnectTip(state, chainparams, pindexConnect, pindexConnect == pindexMostWork ? pblock : std::shared_ptr<const CBlock>(), connectTrace, disconnectpool)) {
                if (state.IsInvalid()) {
                    // The block violates a consensus rule.
                    if (!state.CorruptionPossible())
                        InvalidChainFound(vpindexToConnect.back());
                    state = CValidationState();
                    fInvalidFound = true;
                    fContinue = false;
                    break;
                } else {
                    // A system error occurred (disk space, database error, ...).
                    // Make the mempool consistent with the current tip, just in case
                    // any observers try to use it before shutdown.
                    UpdateMempoolForReorg(disconnectpool, false);
                    return false;
                }
            } else {
                PruneBlockIndexCandidates();
                if (!pindexOldTip || chainActive.Tip()->nChainWork > pindexOldTip->nChainWork) {
                    // We're in a better position than we were. Return temporarily to release the lock.
                    fContinue = false;
                    break;
                }
            }
        }
    }

    if (fBlocksDisconnected) {
        // If any blocks were disconnected, disconnectpool may be non empty.  Add
        // any disconnected transactions back to the mempool.
        UpdateMempoolForReorg(disconnectpool, true);
    }
    mempool.check(pcoinsTip);

    // Callbacks/notifications for a new best chain.
    if (fInvalidFound)
        CheckForkWarningConditionsOnNewFork(vpindexToConnect.back());
    else
        CheckForkWarningConditions();

    return true;
}

static void NotifyHeaderTip() {
    bool fNotify = false;
    bool fInitialBlockDownload = false;
    static CBlockIndex* pindexHeaderOld = NULL;
    CBlockIndex* pindexHeader = NULL;
    {
        LOCK(cs_main);
        pindexHeader = pindexBestHeader;

        if (pindexHeader != pindexHeaderOld) {
            fNotify = true;
            fInitialBlockDownload = IsInitialBlockDownload();
            pindexHeaderOld = pindexHeader;
        }
    }
    // Send block tip changed notifications without cs_main
    if (fNotify) {
        uiInterface.NotifyHeaderTip(fInitialBlockDownload, pindexHeader);
    }
}

/**
 * Make the best chain active, in multiple steps. The result is either failure
 * or an activated best chain. pblock is either NULL or a pointer to a block
 * that is already loaded (to avoid loading it again from disk).
 */
bool ActivateBestChain(CValidationState &state, const CChainParams& chainparams, std::shared_ptr<const CBlock> pblock) {
    // Note that while we're often called here from ProcessNewBlock, this is
    // far from a guarantee. Things in the P2P/RPC will often end up calling
    // us in the middle of ProcessNewBlock - do not assume pblock is set
    // sanely for performance or correctness!

    CBlockIndex *pindexMostWork = NULL;
    CBlockIndex *pindexNewTip = NULL;
    int nStopAtHeight = GetArg("-stopatheight", DEFAULT_STOPATHEIGHT);
    do {
        boost::this_thread::interruption_point();
        if (ShutdownRequested())
            break;

        const CBlockIndex *pindexFork;
        bool fInitialDownload;
        {
            LOCK(cs_main);
            ConnectTrace connectTrace(mempool); // Destructed before cs_main is unlocked

            CBlockIndex *pindexOldTip = chainActive.Tip();
            if (pindexMostWork == NULL) {
                pindexMostWork = FindMostWorkChain();
            }

            // Whether we have anything to do at all.
            if (pindexMostWork == NULL || pindexMostWork == chainActive.Tip())
                return true;

            bool fInvalidFound = false;
            std::shared_ptr<const CBlock> nullBlockPtr;
            if (!ActivateBestChainStep(state, chainparams, pindexMostWork, pblock && pblock->GetHash() == pindexMostWork->GetBlockHash() ? pblock : nullBlockPtr, fInvalidFound, connectTrace))
                return false;

            if (fInvalidFound) {
                // Wipe cache, we may need another branch now.
                pindexMostWork = NULL;
            }
            pindexNewTip = chainActive.Tip();
            pindexFork = chainActive.FindFork(pindexOldTip);
            fInitialDownload = IsInitialBlockDownload();

            for (const PerBlockConnectTrace& trace : connectTrace.GetBlocksConnected()) {
                assert(trace.pblock && trace.pindex);
                GetMainSignals().BlockConnected(trace.pblock, trace.pindex, *trace.conflictedTxs);
            }
        }
        // When we reach this point, we switched to a new tip (stored in pindexNewTip).

        // Notifications/callbacks that can run without cs_main

        // Notify external listeners about the new tip.
        GetMainSignals().UpdatedBlockTip(pindexNewTip, pindexFork, fInitialDownload);

        // Always notify the UI if a new block tip was connected
        if (pindexFork != pindexNewTip) {
            uiInterface.NotifyBlockTip(fInitialDownload, pindexNewTip);
        }

        if (nStopAtHeight && pindexNewTip && pindexNewTip->nHeight >= nStopAtHeight) StartShutdown();
    } while (pindexNewTip != pindexMostWork);
    CheckBlockIndex(chainparams.GetConsensus());

    // Write changes periodically to disk, after relay.
    if (!FlushStateToDisk(chainparams, state, FLUSH_STATE_PERIODIC)) {
        return false;
    }

    return true;
}


bool PreciousBlock(CValidationState& state, const CChainParams& params, CBlockIndex *pindex)
{
    {
        LOCK(cs_main);
        if (pindex->nChainWork < chainActive.Tip()->nChainWork) {
            // Nothing to do, this block is not at the tip.
            return true;
        }
        if (chainActive.Tip()->nChainWork > nLastPreciousChainwork) {
            // The chain has been extended since the last call, reset the counter.
            nBlockReverseSequenceId = -1;
        }
        nLastPreciousChainwork = chainActive.Tip()->nChainWork;
        setBlockIndexCandidates.erase(pindex);
        pindex->nSequenceId = nBlockReverseSequenceId;
        if (nBlockReverseSequenceId > std::numeric_limits<int32_t>::min()) {
            // We can't keep reducing the counter if somebody really wants to
            // call preciousblock 2**31-1 times on the same set of tips...
            nBlockReverseSequenceId--;
        }
        if (pindex->IsValid(BLOCK_VALID_TRANSACTIONS) && pindex->nChainTx) {
            setBlockIndexCandidates.insert(pindex);
            PruneBlockIndexCandidates();
        }
    }

    return ActivateBestChain(state, params);
}

bool InvalidateBlock(CValidationState& state, const CChainParams& chainparams, CBlockIndex *pindex)
{
    AssertLockHeld(cs_main);

    // Mark the block itself as invalid.
    pindex->nStatus |= BLOCK_FAILED_VALID;
    setDirtyBlockIndex.insert(pindex);
    setBlockIndexCandidates.erase(pindex);

    DisconnectedBlockTransactions disconnectpool;
    while (chainActive.Contains(pindex)) {
        CBlockIndex *pindexWalk = chainActive.Tip();
        pindexWalk->nStatus |= BLOCK_FAILED_CHILD;
        setDirtyBlockIndex.insert(pindexWalk);
        setBlockIndexCandidates.erase(pindexWalk);
        // ActivateBestChain considers blocks already in chainActive
        // unconditionally valid already, so force disconnect away from it.
        if (!DisconnectTip(state, chainparams, &disconnectpool)) {
            // It's probably hopeless to try to make the mempool consistent
            // here if DisconnectTip failed, but we can try.
            UpdateMempoolForReorg(disconnectpool, false);
            return false;
        }
    }

    // DisconnectTip will add transactions to disconnectpool; try to add these
    // back to the mempool.
    UpdateMempoolForReorg(disconnectpool, true);

    // The resulting new best tip may not be in setBlockIndexCandidates anymore, so
    // add it again.
    BlockMap::iterator it = mapBlockIndex.begin();
    while (it != mapBlockIndex.end()) {
        if (it->second->IsValid(BLOCK_VALID_TRANSACTIONS) && it->second->nChainTx && !setBlockIndexCandidates.value_comp()(it->second, chainActive.Tip())) {
            setBlockIndexCandidates.insert(it->second);
        }
        it++;
    }

    InvalidChainFound(pindex);
    uiInterface.NotifyBlockTip(IsInitialBlockDownload(), pindex->pprev);
    return true;
}

bool ResetBlockFailureFlags(CBlockIndex *pindex) {
    AssertLockHeld(cs_main);

    int nHeight = pindex->nHeight;

    // Remove the invalidity flag from this block and all its descendants.
    BlockMap::iterator it = mapBlockIndex.begin();
    while (it != mapBlockIndex.end()) {
        if (!it->second->IsValid() && it->second->GetAncestor(nHeight) == pindex) {
            it->second->nStatus &= ~BLOCK_FAILED_MASK;
            setDirtyBlockIndex.insert(it->second);
            if (it->second->IsValid(BLOCK_VALID_TRANSACTIONS) && it->second->nChainTx && setBlockIndexCandidates.value_comp()(chainActive.Tip(), it->second)) {
                setBlockIndexCandidates.insert(it->second);
            }
            if (it->second == pindexBestInvalid) {
                // Reset invalid block marker if it was pointing to one of those.
                pindexBestInvalid = NULL;
            }
        }
        it++;
    }

    // Remove the invalidity flag from all ancestors too.
    while (pindex != NULL) {
        if (pindex->nStatus & BLOCK_FAILED_MASK) {
            pindex->nStatus &= ~BLOCK_FAILED_MASK;
            setDirtyBlockIndex.insert(pindex);
        }
        pindex = pindex->pprev;
    }
    return true;
}

static CBlockIndex* AddToBlockIndex(const CBlockHeader& block)
{
    // Check for duplicate
    uint256 hash = block.GetHash();
    BlockMap::iterator it = mapBlockIndex.find(hash);
    if (it != mapBlockIndex.end())
        return it->second;

    // Construct new block index object
    CBlockIndex* pindexNew = new CBlockIndex(block);
    assert(pindexNew);
    // We assign the sequence id to blocks only when the full data is available,
    // to avoid miners withholding blocks but broadcasting headers, to get a
    // competitive advantage.
    pindexNew->nSequenceId = 0;
    BlockMap::iterator mi = mapBlockIndex.insert(std::make_pair(hash, pindexNew)).first;
    pindexNew->phashBlock = &((*mi).first);
    BlockMap::iterator miPrev = mapBlockIndex.find(block.hashPrevBlock);
    if (miPrev != mapBlockIndex.end())
    {
        pindexNew->pprev = (*miPrev).second;
        pindexNew->nHeight = pindexNew->pprev->nHeight + 1;
        pindexNew->BuildSkip();
    }
    pindexNew->nTimeMax = (pindexNew->pprev ? std::max(pindexNew->pprev->nTimeMax, pindexNew->nTime) : pindexNew->nTime);
    pindexNew->nChainWork = (pindexNew->pprev ? pindexNew->pprev->nChainWork : 0) + GetBlockProof(*pindexNew);
    pindexNew->RaiseValidity(BLOCK_VALID_TREE);
    if (pindexBestHeader == NULL || pindexBestHeader->nChainWork < pindexNew->nChainWork)
        pindexBestHeader = pindexNew;

    setDirtyBlockIndex.insert(pindexNew);

    return pindexNew;
}

/** Mark a block as having its data received and checked (up to BLOCK_VALID_TRANSACTIONS). */
static bool ReceivedBlockTransactions(const CBlock &block, CValidationState& state, CBlockIndex *pindexNew, const CDiskBlockPos& pos, const Consensus::Params& consensusParams)
{
    pindexNew->nTx = block.vtx.size();
    pindexNew->nChainTx = 0;
    pindexNew->nFile = pos.nFile;
    pindexNew->nDataPos = pos.nPos;
    pindexNew->nUndoPos = 0;
    pindexNew->nStatus |= BLOCK_HAVE_DATA;
    if (IsWitnessEnabled(pindexNew->pprev, consensusParams)) {
        pindexNew->nStatus |= BLOCK_OPT_WITNESS;
    }
    pindexNew->RaiseValidity(BLOCK_VALID_TRANSACTIONS);
    setDirtyBlockIndex.insert(pindexNew);

    if (pindexNew->pprev == NULL || pindexNew->pprev->nChainTx) {
        // If pindexNew is the genesis block or all parents are BLOCK_VALID_TRANSACTIONS.
        std::deque<CBlockIndex*> queue;
        queue.push_back(pindexNew);

        // Recursively process any descendant blocks that now may be eligible to be connected.
        while (!queue.empty()) {
            CBlockIndex *pindex = queue.front();
            queue.pop_front();
            pindex->nChainTx = (pindex->pprev ? pindex->pprev->nChainTx : 0) + pindex->nTx;
            {
                LOCK(cs_nBlockSequenceId);
                pindex->nSequenceId = nBlockSequenceId++;
            }
            if (chainActive.Tip() == NULL || !setBlockIndexCandidates.value_comp()(pindex, chainActive.Tip())) {
                setBlockIndexCandidates.insert(pindex);
            }
            std::pair<std::multimap<CBlockIndex*, CBlockIndex*>::iterator, std::multimap<CBlockIndex*, CBlockIndex*>::iterator> range = mapBlocksUnlinked.equal_range(pindex);
            while (range.first != range.second) {
                std::multimap<CBlockIndex*, CBlockIndex*>::iterator it = range.first;
                queue.push_back(it->second);
                range.first++;
                mapBlocksUnlinked.erase(it);
            }
        }
    } else {
        if (pindexNew->pprev && pindexNew->pprev->IsValid(BLOCK_VALID_TREE)) {
            mapBlocksUnlinked.insert(std::make_pair(pindexNew->pprev, pindexNew));
        }
    }

    return true;
}

static bool FindBlockPos(CValidationState &state, CDiskBlockPos &pos, unsigned int nAddSize, unsigned int nHeight, uint64_t nTime, bool fKnown = false)
{
    LOCK(cs_LastBlockFile);

    unsigned int nFile = fKnown ? pos.nFile : nLastBlockFile;
    if (vinfoBlockFile.size() <= nFile) {
        vinfoBlockFile.resize(nFile + 1);
    }

    if (!fKnown) {
        while (vinfoBlockFile[nFile].nSize + nAddSize >= MAX_BLOCKFILE_SIZE) {
            nFile++;
            if (vinfoBlockFile.size() <= nFile) {
                vinfoBlockFile.resize(nFile + 1);
            }
        }
        pos.nFile = nFile;
        pos.nPos = vinfoBlockFile[nFile].nSize;
    }

    if ((int)nFile != nLastBlockFile) {
        if (!fKnown) {
            LogPrintf("Leaving block file %i: %s\n", nLastBlockFile, vinfoBlockFile[nLastBlockFile].ToString());
        }
        FlushBlockFile(!fKnown);
        nLastBlockFile = nFile;
    }

    vinfoBlockFile[nFile].AddBlock(nHeight, nTime);
    if (fKnown)
        vinfoBlockFile[nFile].nSize = std::max(pos.nPos + nAddSize, vinfoBlockFile[nFile].nSize);
    else
        vinfoBlockFile[nFile].nSize += nAddSize;

    if (!fKnown) {
        unsigned int nOldChunks = (pos.nPos + BLOCKFILE_CHUNK_SIZE - 1) / BLOCKFILE_CHUNK_SIZE;
        unsigned int nNewChunks = (vinfoBlockFile[nFile].nSize + BLOCKFILE_CHUNK_SIZE - 1) / BLOCKFILE_CHUNK_SIZE;
        if (nNewChunks > nOldChunks) {
            if (fPruneMode)
                fCheckForPruning = true;
            if (CheckDiskSpace(nNewChunks * BLOCKFILE_CHUNK_SIZE - pos.nPos)) {
                FILE *file = OpenBlockFile(pos);
                if (file) {
                    LogPrintf("Pre-allocating up to position 0x%x in blk%05u.dat\n", nNewChunks * BLOCKFILE_CHUNK_SIZE, pos.nFile);
                    AllocateFileRange(file, pos.nPos, nNewChunks * BLOCKFILE_CHUNK_SIZE - pos.nPos);
                    fclose(file);
                }
            }
            else
                return state.Error("out of disk space");
        }
    }

    setDirtyFileInfo.insert(nFile);
    return true;
}

static bool FindUndoPos(CValidationState &state, int nFile, CDiskBlockPos &pos, unsigned int nAddSize)
{
    pos.nFile = nFile;

    LOCK(cs_LastBlockFile);

    unsigned int nNewSize;
    pos.nPos = vinfoBlockFile[nFile].nUndoSize;
    nNewSize = vinfoBlockFile[nFile].nUndoSize += nAddSize;
    setDirtyFileInfo.insert(nFile);

    unsigned int nOldChunks = (pos.nPos + UNDOFILE_CHUNK_SIZE - 1) / UNDOFILE_CHUNK_SIZE;
    unsigned int nNewChunks = (nNewSize + UNDOFILE_CHUNK_SIZE - 1) / UNDOFILE_CHUNK_SIZE;
    if (nNewChunks > nOldChunks) {
        if (fPruneMode)
            fCheckForPruning = true;
        if (CheckDiskSpace(nNewChunks * UNDOFILE_CHUNK_SIZE - pos.nPos)) {
            FILE *file = OpenUndoFile(pos);
            if (file) {
                LogPrintf("Pre-allocating up to position 0x%x in rev%05u.dat\n", nNewChunks * UNDOFILE_CHUNK_SIZE, pos.nFile);
                AllocateFileRange(file, pos.nPos, nNewChunks * UNDOFILE_CHUNK_SIZE - pos.nPos);
                fclose(file);
            }
        }
        else
            return state.Error("out of disk space");
    }

    return true;
}

<<<<<<< HEAD
bool CheckBlockHeader(const CBlock& block, CValidationState& state, const Consensus::Params& consensusParams, bool fCheckPOW)
=======
static bool CheckBlockHeader(const CBlockHeader& block, CValidationState& state, const Consensus::Params& consensusParams, bool fCheckPOW = true)
>>>>>>> b7296bce
{
    // Check proof of work matches claimed amount
    if (fCheckPOW && !CheckProofOfWork(block.GetPoWHash(), block.nBits, consensusParams))
        return state.DoS(50, false, REJECT_INVALID, "high-hash", false, "proof of work failed");

    return true;
}

bool CheckBlock(const CBlock& block, CValidationState& state, const Consensus::Params& consensusParams, bool fCheckPOW, bool fCheckMerkleRoot)
{
    // These are checks that are independent of context.

    if (block.fChecked)
        return true;

    // Check that the header is valid (particularly PoW).  This is mostly
    // redundant with the call in AcceptBlockHeader.
    if (!CheckBlockHeader(block, state, consensusParams, fCheckPOW))
        return false;

    // Check the merkle root.
    if (fCheckMerkleRoot) {
        bool mutated;
        uint256 hashMerkleRoot2 = BlockMerkleRoot(block, &mutated);
        if (block.hashMerkleRoot != hashMerkleRoot2)
            return state.DoS(100, false, REJECT_INVALID, "bad-txnmrklroot", true, "hashMerkleRoot mismatch");

        // Check for merkle tree malleability (CVE-2012-2459): repeating sequences
        // of transactions in a block without affecting the merkle root of a block,
        // while still invalidating it.
        if (mutated)
            return state.DoS(100, false, REJECT_INVALID, "bad-txns-duplicate", true, "duplicate transaction");
    }

    // All potential-corruption validation must be done before we do any
    // transaction validation, as otherwise we may mark the header as invalid
    // because we receive the wrong transactions for it.
    // Note that witness malleability is checked in ContextualCheckBlock, so no
    // checks that use witness data may be performed here.

    // Size limits
    if (block.vtx.empty() || block.vtx.size() > MAX_BLOCK_BASE_SIZE || ::GetSerializeSize(block, SER_NETWORK, PROTOCOL_VERSION | SERIALIZE_TRANSACTION_NO_WITNESS) > MAX_BLOCK_BASE_SIZE)
        return state.DoS(100, false, REJECT_INVALID, "bad-blk-length", false, "size limits failed");

    // First transaction must be coinbase, the rest must not be
    if (block.vtx.empty() || !block.vtx[0]->IsCoinBase())
        return state.DoS(100, false, REJECT_INVALID, "bad-cb-missing", false, "first tx is not coinbase");
    for (unsigned int i = 1; i < block.vtx.size(); i++)
        if (block.vtx[i]->IsCoinBase())
            return state.DoS(100, false, REJECT_INVALID, "bad-cb-multiple", false, "more than one coinbase");

    // Check transactions
    for (const auto& tx : block.vtx)
        if (!CheckTransaction(*tx, state, false))
            return state.Invalid(false, state.GetRejectCode(), state.GetRejectReason(),
                                 strprintf("Transaction check failed (tx hash %s) %s", tx->GetHash().ToString(), state.GetDebugMessage()));

    unsigned int nSigOps = 0;
    for (const auto& tx : block.vtx)
    {
        nSigOps += GetLegacySigOpCount(*tx);
    }
    if (nSigOps * WITNESS_SCALE_FACTOR > MAX_BLOCK_SIGOPS_COST)
        return state.DoS(100, false, REJECT_INVALID, "bad-blk-sigops", false, "out-of-bounds SigOpCount");

    if (fCheckPOW && fCheckMerkleRoot)
        block.fChecked = true;

    return true;
}

static bool CheckIndexAgainstCheckpoint(const CBlockIndex* pindexPrev, CValidationState& state, const CChainParams& chainparams, const uint256& hash)
{
    if (*pindexPrev->phashBlock == chainparams.GetConsensus().hashGenesisBlock)
        return true;

    int nHeight = pindexPrev->nHeight+1;
    // Gulden: check that the block satisfies synchronized checkpoint
    if (!Checkpoints::CheckSync(hash, pindexPrev))
        return error("AcceptBlock() : rejected by synchronized checkpoint");


    // Don't accept any forks from the main chain prior to last checkpoint.
    // GetLastCheckpoint finds the last checkpoint in MapCheckpoints that's in our
    // MapBlockIndex.
    CBlockIndex* pcheckpoint = Checkpoints::GetLastCheckpoint(chainparams.Checkpoints());
    if (pcheckpoint && nHeight < pcheckpoint->nHeight)
        return state.DoS(100, error("%s: forked chain older than last checkpoint (height %d)", __func__, nHeight), REJECT_CHECKPOINT, "bad-fork-prior-to-checkpoint");

    return true;
}

bool IsWitnessEnabled(const CBlockIndex* pindexPrev, const Consensus::Params& params)
{
    LOCK(cs_main);
    return (VersionBitsState(pindexPrev, params, Consensus::DEPLOYMENT_SEGWIT, versionbitscache) == THRESHOLD_ACTIVE);
}

// Compute at which vout of the block's coinbase transaction the witness
// commitment occurs, or -1 if not found.
static int GetWitnessCommitmentIndex(const CBlock& block)
{
    int commitpos = -1;
    if (!block.vtx.empty()) {
        for (size_t o = 0; o < block.vtx[0]->vout.size(); o++) {
            if (block.vtx[0]->vout[o].scriptPubKey.size() >= 38 && block.vtx[0]->vout[o].scriptPubKey[0] == OP_RETURN && block.vtx[0]->vout[o].scriptPubKey[1] == 0x24 && block.vtx[0]->vout[o].scriptPubKey[2] == 0xaa && block.vtx[0]->vout[o].scriptPubKey[3] == 0x21 && block.vtx[0]->vout[o].scriptPubKey[4] == 0xa9 && block.vtx[0]->vout[o].scriptPubKey[5] == 0xed) {
                commitpos = o;
            }
        }
    }
    return commitpos;
}

void UpdateUncommittedBlockStructures(CBlock& block, const CBlockIndex* pindexPrev, const Consensus::Params& consensusParams)
{
    int commitpos = GetWitnessCommitmentIndex(block);
    static const std::vector<unsigned char> nonce(32, 0x00);
    if (commitpos != -1 && IsWitnessEnabled(pindexPrev, consensusParams) && !block.vtx[0]->HasWitness()) {
        CMutableTransaction tx(*block.vtx[0]);
        tx.vin[0].scriptWitness.stack.resize(1);
        tx.vin[0].scriptWitness.stack[0] = nonce;
        block.vtx[0] = MakeTransactionRef(std::move(tx));
    }
}

std::vector<unsigned char> GenerateCoinbaseCommitment(CBlock& block, const CBlockIndex* pindexPrev, const Consensus::Params& consensusParams)
{
    std::vector<unsigned char> commitment;
    int commitpos = GetWitnessCommitmentIndex(block);
    std::vector<unsigned char> ret(32, 0x00);
    if (consensusParams.vDeployments[Consensus::DEPLOYMENT_SEGWIT].nTimeout != 0) {
        if (commitpos == -1) {
            uint256 witnessroot = BlockWitnessMerkleRoot(block, NULL);
            CHash256().Write(witnessroot.begin(), 32).Write(&ret[0], 32).Finalize(witnessroot.begin());
            CTxOut out;
            out.nValue = 0;
            out.scriptPubKey.resize(38);
            out.scriptPubKey[0] = OP_RETURN;
            out.scriptPubKey[1] = 0x24;
            out.scriptPubKey[2] = 0xaa;
            out.scriptPubKey[3] = 0x21;
            out.scriptPubKey[4] = 0xa9;
            out.scriptPubKey[5] = 0xed;
            memcpy(&out.scriptPubKey[6], witnessroot.begin(), 32);
            commitment = std::vector<unsigned char>(out.scriptPubKey.begin(), out.scriptPubKey.end());
            CMutableTransaction tx(*block.vtx[0]);
            tx.vout.push_back(out);
            block.vtx[0] = MakeTransactionRef(std::move(tx));
        }
    }
    UpdateUncommittedBlockStructures(block, pindexPrev, consensusParams);
    return commitment;
}

/** Context-dependent validity checks.
 *  By "context", we mean only the previous block headers, but not the UTXO
 *  set; UTXO-related validity checks are done in ConnectBlock(). */
static bool ContextualCheckBlockHeader(const CBlockHeader& block, CValidationState& state, const Consensus::Params& consensusParams, const CBlockIndex* pindexPrev, int64_t nAdjustedTime)
{
    assert(pindexPrev != NULL);
    //const int nHeight = pindexPrev->nHeight + 1;
    // Check proof of work
    if (block.nBits != GetNextWorkRequired(pindexPrev, &block, consensusParams))
        return state.DoS(100, false, REJECT_INVALID, "bad-diffbits", false, "incorrect proof of work");

    // Check timestamp against prev
    if (block.GetBlockTime() <= pindexPrev->GetMedianTimePast(pindexPrev->nHeight))
            return state.Invalid(false, REJECT_INVALID, "time-too-old", "block's timestamp is too early");

    // Check timestamp
    if (pindexPrev->nHeight > (GetBoolArg("-testnet", false) ? 446500 : 437500) )
    {
        if (block.GetBlockTime() > nAdjustedTime + MAX_FUTURE_BLOCK_TIME)
            return state.Invalid(false, REJECT_INVALID, "time-too-new", strprintf("block timestamp too far in the future block:%u adjusted:%u system:%u offset:%u", block.GetBlockTime(), nAdjustedTime, GetTime(), GetTimeOffset()));
    }
    else
    {
        if (block.GetBlockTime() > nAdjustedTime + 15 * 60)
            return state.Invalid(false, REJECT_INVALID, "time-too-new", "block timestamp too far in the future");
    }

    // Reject outdated version blocks when 95% (75% on testnet) of the network has upgraded:
    // check for version 2, 3 and 4 upgrades
    /* GULDEN - These aren't valid for Gulden
    if((block.nVersion < 2 && nHeight >= consensusParams.BIP34Height) ||
       (block.nVersion < 3 && nHeight >= consensusParams.BIP66Height) ||
       (block.nVersion < 4 && nHeight >= consensusParams.BIP65Height))
            return state.Invalid(false, REJECT_OBSOLETE, strprintf("bad-version(0x%08x)", block.nVersion),
                                 strprintf("rejected nVersion=0x%08x block", block.nVersion));
    */

    return true;
}

static bool ContextualCheckBlock(const CBlock& block, CValidationState& state, const Consensus::Params& consensusParams, const CBlockIndex* pindexPrev)
{
    const int nHeight = pindexPrev == NULL ? 0 : pindexPrev->nHeight + 1;

    // Start enforcing BIP113 (Median Time Past) using versionbits logic.
    int nLockTimeFlags = 0;
    if (VersionBitsState(pindexPrev, consensusParams, Consensus::DEPLOYMENT_CSV, versionbitscache) == THRESHOLD_ACTIVE) {
        nLockTimeFlags |= LOCKTIME_MEDIAN_TIME_PAST;
    }

    int64_t nLockTimeCutoff = (nLockTimeFlags & LOCKTIME_MEDIAN_TIME_PAST)
                              ? pindexPrev->GetMedianTimePast(pindexPrev->nHeight)
                              : block.GetBlockTime();

    // Check that all transactions are finalized
    for (const auto& tx : block.vtx) {
        if (!IsFinalTx(*tx, nHeight, nLockTimeCutoff)) {
            return state.DoS(10, false, REJECT_INVALID, "bad-txns-nonfinal", false, "non-final transaction");
        }
    }

    // Enforce rule that the coinbase starts with serialized block height
    if (nHeight >= consensusParams.BIP34Height)
    {
        CScript expect = CScript() << nHeight;
        if (block.vtx[0]->vin[0].scriptSig.size() < expect.size() ||
            !std::equal(expect.begin(), expect.end(), block.vtx[0]->vin[0].scriptSig.begin())) {
            return state.DoS(100, false, REJECT_INVALID, "bad-cb-height", false, "block height mismatch in coinbase");
        }
    }

    // Validation for witness commitments.
    // * We compute the witness hash (which is the hash including witnesses) of all the block's transactions, except the
    //   coinbase (where 0x0000....0000 is used instead).
    // * The coinbase scriptWitness is a stack of a single 32-byte vector, containing a witness nonce (unconstrained).
    // * We build a merkle tree with all those witness hashes as leaves (similar to the hashMerkleRoot in the block header).
    // * There must be at least one output whose scriptPubKey is a single 36-byte push, the first 4 bytes of which are
    //   {0xaa, 0x21, 0xa9, 0xed}, and the following 32 bytes are SHA256^2(witness root, witness nonce). In case there are
    //   multiple, the last one is used.
    bool fHaveWitness = false;
    if (VersionBitsState(pindexPrev, consensusParams, Consensus::DEPLOYMENT_SEGWIT, versionbitscache) == THRESHOLD_ACTIVE) {
        int commitpos = GetWitnessCommitmentIndex(block);
        if (commitpos != -1) {
            bool malleated = false;
            uint256 hashWitness = BlockWitnessMerkleRoot(block, &malleated);
            // The malleation check is ignored; as the transaction tree itself
            // already does not permit it, it is impossible to trigger in the
            // witness tree.
            if (block.vtx[0]->vin[0].scriptWitness.stack.size() != 1 || block.vtx[0]->vin[0].scriptWitness.stack[0].size() != 32) {
                return state.DoS(100, false, REJECT_INVALID, "bad-witness-nonce-size", true, strprintf("%s : invalid witness nonce size", __func__));
            }
            CHash256().Write(hashWitness.begin(), 32).Write(&block.vtx[0]->vin[0].scriptWitness.stack[0][0], 32).Finalize(hashWitness.begin());
            if (memcmp(hashWitness.begin(), &block.vtx[0]->vout[commitpos].scriptPubKey[6], 32)) {
                return state.DoS(100, false, REJECT_INVALID, "bad-witness-merkle-match", true, strprintf("%s : witness merkle commitment mismatch", __func__));
            }
            fHaveWitness = true;
        }
    }

    // No witness data is allowed in blocks that don't commit to witness data, as this would otherwise leave room for spam
    if (!fHaveWitness) {
      for (const auto& tx : block.vtx) {
            if (tx->HasWitness()) {
                return state.DoS(100, false, REJECT_INVALID, "unexpected-witness", true, strprintf("%s : unexpected witness data found", __func__));
            }
        }
    }

    // After the coinbase witness nonce and commitment are verified,
    // we can check if the block weight passes (before we've checked the
    // coinbase witness, it would be possible for the weight to be too
    // large by filling up the coinbase witness, which doesn't change
    // the block hash, so we couldn't mark the block as permanently
    // failed).
    if (GetBlockWeight(block) > MAX_BLOCK_WEIGHT) {
        return state.DoS(100, false, REJECT_INVALID, "bad-blk-weight", false, strprintf("%s : weight limit failed", __func__));
    }

    return true;
}

static bool AcceptBlockHeader(const CBlockHeader& block, CValidationState& state, const CChainParams& chainparams, CBlockIndex** ppindex)
{
    AssertLockHeld(cs_main);
    // Check for duplicate
    uint256 hash = block.GetHash();
    BlockMap::iterator miSelf = mapBlockIndex.find(hash);
    CBlockIndex *pindex = NULL;
    if (hash != chainparams.GetConsensus().hashGenesisBlock) {

        if (miSelf != mapBlockIndex.end()) {
            // Block header is already known.
            pindex = miSelf->second;
            if (ppindex)
                *ppindex = pindex;
            if (pindex->nStatus & BLOCK_FAILED_MASK)
                return state.Invalid(error("%s: block %s is marked invalid", __func__, hash.ToString()), 0, "duplicate");
            return true;
        }

        if (!CheckBlockHeader(block, state, chainparams.GetConsensus()))
            return error("%s: Consensus::CheckBlockHeader: %s, %s", __func__, hash.ToString(), FormatStateMessage(state));

        // Get prev block index
        CBlockIndex* pindexPrev = NULL;
        BlockMap::iterator mi = mapBlockIndex.find(block.hashPrevBlock);
        if (mi == mapBlockIndex.end())
            return state.DoS(10, error("%s: prev block not found", __func__), 0, "prev-blk-not-found");
        pindexPrev = (*mi).second;
        if (pindexPrev->nStatus & BLOCK_FAILED_MASK)
            return state.DoS(100, error("%s: prev block invalid", __func__), REJECT_INVALID, "bad-prevblk");

        assert(pindexPrev);
        if (fCheckpointsEnabled && !CheckIndexAgainstCheckpoint(pindexPrev, state, chainparams, hash))
            return error("%s: CheckIndexAgainstCheckpoint(): %s", __func__, state.GetRejectReason().c_str());

        if (!ContextualCheckBlockHeader(block, state, chainparams.GetConsensus(), pindexPrev, GetAdjustedTime()))
            return error("%s: Consensus::ContextualCheckBlockHeader: %s, %s", __func__, hash.ToString(), FormatStateMessage(state));
    }
    if (pindex == NULL)
        pindex = AddToBlockIndex(block);

    if (ppindex)
        *ppindex = pindex;

    CheckBlockIndex(chainparams.GetConsensus());

    return true;
}

// Exposed wrapper for AcceptBlockHeader
bool ProcessNewBlockHeaders(const std::vector<CBlockHeader>& headers, CValidationState& state, const CChainParams& chainparams, const CBlockIndex** ppindex)
{
    {
        LOCK(cs_main);
        for (const CBlockHeader& header : headers) {
            CBlockIndex *pindex = NULL; // Use a temp pindex instead of ppindex to avoid a const_cast
            if (!AcceptBlockHeader(header, state, chainparams, &pindex)) {
                return false;
            }
            if (ppindex) {
                *ppindex = pindex;
            }
        }
    }
    NotifyHeaderTip();
    return true;
}

/** Store block on disk. If dbp is non-NULL, the file is known to already reside on disk */
static bool AcceptBlock(const std::shared_ptr<const CBlock>& pblock, CValidationState& state, const CChainParams& chainparams, CBlockIndex** ppindex, bool fRequested, const CDiskBlockPos* dbp, bool* fNewBlock)
{
    const CBlock& block = *pblock;

    if (fNewBlock) *fNewBlock = false;
    AssertLockHeld(cs_main);

    CBlockIndex *pindexDummy = NULL;
    CBlockIndex *&pindex = ppindex ? *ppindex : pindexDummy;

    if (!AcceptBlockHeader(block, state, chainparams, &pindex))
        return false;

    // Try to process all requested blocks that we don't have, but only
    // process an unrequested block if it's new and has enough work to
    // advance our tip, and isn't too many blocks ahead.
    bool fAlreadyHave = pindex->nStatus & BLOCK_HAVE_DATA;
    bool fHasMoreWork = (chainActive.Tip() ? pindex->nChainWork > chainActive.Tip()->nChainWork : true);
    // Blocks that are too out-of-order needlessly limit the effectiveness of
    // pruning, because pruning will not delete block files that contain any
    // blocks which are too close in height to the tip.  Apply this test
    // regardless of whether pruning is enabled; it should generally be safe to
    // not process unrequested blocks.
    bool fTooFarAhead = (pindex->nHeight > int(chainActive.Height() + MIN_BLOCKS_TO_KEEP));

    // TODO: Decouple this function from the block download logic by removing fRequested
    // This requires some new chain data structure to efficiently look up if a
    // block is in a chain leading to a candidate for best tip, despite not
    // being such a candidate itself.

    // TODO: deal better with return value and error conditions for duplicate
    // and unrequested blocks.
    if (fAlreadyHave) return true;
    if (!fRequested) {  // If we didn't ask for it:
        if (pindex->nTx != 0) return true;  // This is a previously-processed block that was pruned
        if (!fHasMoreWork) return true;     // Don't process less-work chains
        if (fTooFarAhead) return true;      // Block height is too high
    }
    if (fNewBlock) *fNewBlock = true;

    if (!CheckBlock(block, state, chainparams.GetConsensus(), GetAdjustedTime()) ||
        !ContextualCheckBlock(block, state, chainparams.GetConsensus(), pindex->pprev)) {
        if (state.IsInvalid() && !state.CorruptionPossible()) {
            pindex->nStatus |= BLOCK_FAILED_VALID;
            setDirtyBlockIndex.insert(pindex);
        }
        return error("%s: %s", __func__, FormatStateMessage(state));
    }

    // Header is valid/has work, merkle tree and segwit merkle tree are good...RELAY NOW
    // (but if it does not build on our best tip, let the SendMessages loop relay it)
    if (!IsInitialBlockDownload() && chainActive.Tip() == pindex->pprev)
        GetMainSignals().NewPoWValidBlock(pindex, pblock);

    int nHeight = pindex->nHeight;

    // Write block to history file
    try {
        unsigned int nBlockSize = ::GetSerializeSize(block, SER_DISK, CLIENT_VERSION);
        CDiskBlockPos blockPos;
        if (dbp != NULL)
            blockPos = *dbp;
        if (!FindBlockPos(state, blockPos, nBlockSize+8, nHeight, block.GetBlockTime(), dbp != NULL))
            return error("AcceptBlock(): FindBlockPos failed");
        if (dbp == NULL)
            if (!WriteBlockToDisk(block, blockPos, chainparams.MessageStart()))
                AbortNode(state, "Failed to write block");
        if (!ReceivedBlockTransactions(block, state, pindex, blockPos, chainparams.GetConsensus()))
            return error("AcceptBlock(): ReceivedBlockTransactions failed");
    } catch (const std::runtime_error& e) {
        return AbortNode(state, std::string("System error: ") + e.what());
    }

    if (fCheckForPruning)
        FlushStateToDisk(chainparams, state, FLUSH_STATE_NONE); // we just allocated more disk space for block files

    return true;
}

bool ProcessNewBlock(const CChainParams& chainparams, const std::shared_ptr<const CBlock> pblock, bool fForceProcessing, bool *fNewBlock)
{
    {
        CBlockIndex *pindex = NULL;
        if (fNewBlock) *fNewBlock = false;
        CValidationState state;
        // Ensure that CheckBlock() passes before calling AcceptBlock, as
        // belt-and-suspenders.
        bool ret = CheckBlock(*pblock, state, chainparams.GetConsensus());

        LOCK(cs_main);

        if (ret) {
            // Store to disk
            ret = AcceptBlock(pblock, state, chainparams, &pindex, fForceProcessing, NULL, fNewBlock);
        }
        CheckBlockIndex(chainparams.GetConsensus());
        if (!ret) {
            GetMainSignals().BlockChecked(*pblock, state);
            return error("%s: AcceptBlock FAILED", __func__);
        }
    }

    NotifyHeaderTip();

    CValidationState state; // Only used to report errors, not invalidity - ignore it
    if (!ActivateBestChain(state, chainparams, pblock))
        return error("%s: ActivateBestChain failed", __func__);

    if (!IsInitialBlockDownload())
    {
        // Gulden: if responsible for sync-checkpoint send it
        if (!CSyncCheckpoint::strMasterPrivKey.empty())
            Checkpoints::SendSyncCheckpoint(Checkpoints::AutoSelectSyncCheckpoint(), chainparams);
        
        // Gulden: check pending sync-checkpoint
        Checkpoints::AcceptPendingSyncCheckpoint(chainparams);
    }

    return true;
}

bool TestBlockValidity(CValidationState& state, const CChainParams& chainparams, const CBlock& block, CBlockIndex* pindexPrev, bool fCheckPOW, bool fCheckMerkleRoot)
{
    AssertLockHeld(cs_main);
    assert(pindexPrev && pindexPrev == chainActive.Tip());
    if (fCheckpointsEnabled && !CheckIndexAgainstCheckpoint(pindexPrev, state, chainparams, block.GetHash()))
        return error("%s: CheckIndexAgainstCheckpoint(): %s", __func__, state.GetRejectReason().c_str());

    CCoinsViewCache viewNew(pcoinsTip);
    CBlockIndex indexDummy(block);
    indexDummy.pprev = pindexPrev;
    indexDummy.nHeight = pindexPrev->nHeight + 1;

    // NOTE: CheckBlockHeader is called by CheckBlock
    if (!ContextualCheckBlockHeader(block, state, chainparams.GetConsensus(), pindexPrev, GetAdjustedTime()))
        return error("%s: Consensus::ContextualCheckBlockHeader: %s", __func__, FormatStateMessage(state));
    if (!CheckBlock(block, state, chainparams.GetConsensus(), fCheckPOW, fCheckMerkleRoot))
        return error("%s: Consensus::CheckBlock: %s", __func__, FormatStateMessage(state));
    if (!ContextualCheckBlock(block, state, chainparams.GetConsensus(), pindexPrev))
        return error("%s: Consensus::ContextualCheckBlock: %s", __func__, FormatStateMessage(state));
    if (!ConnectBlock(block, state, &indexDummy, viewNew, chainparams, true))
        return false;
    assert(state.IsValid());

    return true;
}

/**
 * BLOCK PRUNING CODE
 */

/* Calculate the amount of disk space the block & undo files currently use */
static uint64_t CalculateCurrentUsage()
{
    uint64_t retval = 0;
    BOOST_FOREACH(const CBlockFileInfo &file, vinfoBlockFile) {
        retval += file.nSize + file.nUndoSize;
    }
    return retval;
}

/* Prune a block file (modify associated database entries)*/
void PruneOneBlockFile(const int fileNumber)
{
    for (BlockMap::iterator it = mapBlockIndex.begin(); it != mapBlockIndex.end(); ++it) {
        CBlockIndex* pindex = it->second;
        if (pindex->nFile == fileNumber) {
            pindex->nStatus &= ~BLOCK_HAVE_DATA;
            pindex->nStatus &= ~BLOCK_HAVE_UNDO;
            pindex->nFile = 0;
            pindex->nDataPos = 0;
            pindex->nUndoPos = 0;
            setDirtyBlockIndex.insert(pindex);

            // Prune from mapBlocksUnlinked -- any block we prune would have
            // to be downloaded again in order to consider its chain, at which
            // point it would be considered as a candidate for
            // mapBlocksUnlinked or setBlockIndexCandidates.
            std::pair<std::multimap<CBlockIndex*, CBlockIndex*>::iterator, std::multimap<CBlockIndex*, CBlockIndex*>::iterator> range = mapBlocksUnlinked.equal_range(pindex->pprev);
            while (range.first != range.second) {
                std::multimap<CBlockIndex *, CBlockIndex *>::iterator _it = range.first;
                range.first++;
                if (_it->second == pindex) {
                    mapBlocksUnlinked.erase(_it);
                }
            }
        }
    }

    vinfoBlockFile[fileNumber].SetNull();
    setDirtyFileInfo.insert(fileNumber);
}


void UnlinkPrunedFiles(const std::set<int>& setFilesToPrune)
{
    for (std::set<int>::iterator it = setFilesToPrune.begin(); it != setFilesToPrune.end(); ++it) {
        CDiskBlockPos pos(*it, 0);
        fs::remove(GetBlockPosFilename(pos, "blk"));
        fs::remove(GetBlockPosFilename(pos, "rev"));
        LogPrintf("Prune: %s deleted blk/rev (%05u)\n", __func__, *it);
    }
}

/* Calculate the block/rev files to delete based on height specified by user with RPC command pruneblockchain */
static void FindFilesToPruneManual(std::set<int>& setFilesToPrune, int nManualPruneHeight)
{
    assert(fPruneMode && nManualPruneHeight > 0);

    LOCK2(cs_main, cs_LastBlockFile);
    if (chainActive.Tip() == NULL)
        return;

    // last block to prune is the lesser of (user-specified height, MIN_BLOCKS_TO_KEEP from the tip)
    unsigned int nLastBlockWeCanPrune = std::min((unsigned)nManualPruneHeight, chainActive.Tip()->nHeight - MIN_BLOCKS_TO_KEEP);
    int count=0;
    for (int fileNumber = 0; fileNumber < nLastBlockFile; fileNumber++) {
        if (vinfoBlockFile[fileNumber].nSize == 0 || vinfoBlockFile[fileNumber].nHeightLast > nLastBlockWeCanPrune)
            continue;
        PruneOneBlockFile(fileNumber);
        setFilesToPrune.insert(fileNumber);
        count++;
    }
    LogPrintf("Prune (Manual): prune_height=%d removed %d blk/rev pairs\n", nLastBlockWeCanPrune, count);
}

/* This function is called from the RPC code for pruneblockchain */
void PruneBlockFilesManual(int nManualPruneHeight)
{
    CValidationState state;
    const CChainParams& chainparams = Params();
    FlushStateToDisk(chainparams, state, FLUSH_STATE_NONE, nManualPruneHeight);
}

/**
 * Prune block and undo files (blk???.dat and undo???.dat) so that the disk space used is less than a user-defined target.
 * The user sets the target (in MB) on the command line or in config file.  This will be run on startup and whenever new
 * space is allocated in a block or undo file, staying below the target. Changing back to unpruned requires a reindex
 * (which in this case means the blockchain must be re-downloaded.)
 *
 * Pruning functions are called from FlushStateToDisk when the global fCheckForPruning flag has been set.
 * Block and undo files are deleted in lock-step (when blk00003.dat is deleted, so is rev00003.dat.)
 * Pruning cannot take place until the longest chain is at least a certain length (100000 on mainnet, 1000 on testnet, 1000 on regtest).
 * Pruning will never delete a block within a defined distance (currently 288) from the active chain's tip.
 * The block index is updated by unsetting HAVE_DATA and HAVE_UNDO for any blocks that were stored in the deleted files.
 * A db flag records the fact that at least some block files have been pruned.
 *
 * @param[out]   setFilesToPrune   The set of file indices that can be unlinked will be returned
 */
static void FindFilesToPrune(std::set<int>& setFilesToPrune, uint64_t nPruneAfterHeight)
{
    LOCK2(cs_main, cs_LastBlockFile);
    if (chainActive.Tip() == NULL || nPruneTarget == 0) {
        return;
    }
    if ((uint64_t)chainActive.Tip()->nHeight <= nPruneAfterHeight) {
        return;
    }

    unsigned int nLastBlockWeCanPrune = chainActive.Tip()->nHeight - MIN_BLOCKS_TO_KEEP;
    uint64_t nCurrentUsage = CalculateCurrentUsage();
    // We don't check to prune until after we've allocated new space for files
    // So we should leave a buffer under our target to account for another allocation
    // before the next pruning.
    uint64_t nBuffer = BLOCKFILE_CHUNK_SIZE + UNDOFILE_CHUNK_SIZE;
    uint64_t nBytesToPrune;
    int count=0;

    if (nCurrentUsage + nBuffer >= nPruneTarget) {
        for (int fileNumber = 0; fileNumber < nLastBlockFile; fileNumber++) {
            nBytesToPrune = vinfoBlockFile[fileNumber].nSize + vinfoBlockFile[fileNumber].nUndoSize;

            if (vinfoBlockFile[fileNumber].nSize == 0)
                continue;

            if (nCurrentUsage + nBuffer < nPruneTarget)  // are we below our target?
                break;

            // don't prune files that could have a block within MIN_BLOCKS_TO_KEEP of the main chain's tip but keep scanning
            if (vinfoBlockFile[fileNumber].nHeightLast > nLastBlockWeCanPrune)
                continue;

            PruneOneBlockFile(fileNumber);
            // Queue up the files for removal
            setFilesToPrune.insert(fileNumber);
            nCurrentUsage -= nBytesToPrune;
            count++;
        }
    }

    LogPrint(BCLog::PRUNE, "Prune: target=%dMiB actual=%dMiB diff=%dMiB max_prune_height=%d removed %d blk/rev pairs\n",
           nPruneTarget/1024/1024, nCurrentUsage/1024/1024,
           ((int64_t)nPruneTarget - (int64_t)nCurrentUsage)/1024/1024,
           nLastBlockWeCanPrune, count);
}

bool CheckDiskSpace(uint64_t nAdditionalBytes)
{
    uint64_t nFreeBytesAvailable = fs::space(GetDataDir()).available;

    // Check for nMinDiskSpace bytes (currently 50MB)
    if (nFreeBytesAvailable < nMinDiskSpace + nAdditionalBytes)
        return AbortNode("Disk space is low!", _("Error: Disk space is low!"));

    return true;
}

static FILE* OpenDiskFile(const CDiskBlockPos &pos, const char *prefix, bool fReadOnly)
{
    if (pos.IsNull())
        return NULL;
    fs::path path = GetBlockPosFilename(pos, prefix);
    fs::create_directories(path.parent_path());
    FILE* file = fsbridge::fopen(path, "rb+");
    if (!file && !fReadOnly)
        file = fsbridge::fopen(path, "wb+");
    if (!file) {
        LogPrintf("Unable to open file %s\n", path.string());
        return NULL;
    }
    if (pos.nPos) {
        if (fseek(file, pos.nPos, SEEK_SET)) {
            LogPrintf("Unable to seek to position %u of %s\n", pos.nPos, path.string());
            fclose(file);
            return NULL;
        }
    }
    return file;
}

FILE* OpenBlockFile(const CDiskBlockPos &pos, bool fReadOnly) {
    return OpenDiskFile(pos, "blk", fReadOnly);
}

/** Open an undo file (rev?????.dat) */
static FILE* OpenUndoFile(const CDiskBlockPos &pos, bool fReadOnly) {
    return OpenDiskFile(pos, "rev", fReadOnly);
}

fs::path GetBlockPosFilename(const CDiskBlockPos &pos, const char *prefix)
{
    return GetDataDir() / "blocks" / strprintf("%s%05u.dat", prefix, pos.nFile);
}

CBlockIndex * InsertBlockIndex(uint256 hash)
{
    if (hash.IsNull())
        return NULL;

    // Return existing
    BlockMap::iterator mi = mapBlockIndex.find(hash);
    if (mi != mapBlockIndex.end())
        return (*mi).second;

    // Create new
    CBlockIndex* pindexNew = new CBlockIndex();
    if (!pindexNew)
        throw std::runtime_error(std::string(__func__) + ": new CBlockIndex failed");
    mi = mapBlockIndex.insert(std::make_pair(hash, pindexNew)).first;
    pindexNew->phashBlock = &((*mi).first);

    return pindexNew;
}

bool static LoadBlockIndexDB(const CChainParams& chainparams)
{
    if (!pblocktree->LoadBlockIndexGuts(InsertBlockIndex))
        return false;

    boost::this_thread::interruption_point();

    // Calculate nChainWork
    std::vector<std::pair<int, CBlockIndex*> > vSortedByHeight;
    vSortedByHeight.reserve(mapBlockIndex.size());
    BOOST_FOREACH(const PAIRTYPE(uint256, CBlockIndex*)& item, mapBlockIndex)
    {
        CBlockIndex* pindex = item.second;
        vSortedByHeight.push_back(std::make_pair(pindex->nHeight, pindex));
    }
    sort(vSortedByHeight.begin(), vSortedByHeight.end());
    BOOST_FOREACH(const PAIRTYPE(int, CBlockIndex*)& item, vSortedByHeight)
    {
        CBlockIndex* pindex = item.second;
        pindex->nChainWork = (pindex->pprev ? pindex->pprev->nChainWork : 0) + GetBlockProof(*pindex);
        pindex->nTimeMax = (pindex->pprev ? std::max(pindex->pprev->nTimeMax, pindex->nTime) : pindex->nTime);
        // We can link the chain of blocks for which we've received transactions at some point.
        // Pruned nodes may have deleted the block.
        if (pindex->nTx > 0) {
            if (pindex->pprev) {
                if (pindex->pprev->nChainTx) {
                    pindex->nChainTx = pindex->pprev->nChainTx + pindex->nTx;
                } else {
                    pindex->nChainTx = 0;
                    mapBlocksUnlinked.insert(std::make_pair(pindex->pprev, pindex));
                }
            } else {
                pindex->nChainTx = pindex->nTx;
            }
        }
        if (pindex->IsValid(BLOCK_VALID_TRANSACTIONS) && (pindex->nChainTx || pindex->pprev == NULL))
            setBlockIndexCandidates.insert(pindex);
        if (pindex->nStatus & BLOCK_FAILED_MASK && (!pindexBestInvalid || pindex->nChainWork > pindexBestInvalid->nChainWork))
            pindexBestInvalid = pindex;
        if (pindex->pprev)
            pindex->BuildSkip();
        if (pindex->IsValid(BLOCK_VALID_TREE) && (pindexBestHeader == NULL || CBlockIndexWorkComparator()(pindexBestHeader, pindex)))
            pindexBestHeader = pindex;
    }

    // Load block file info
    pblocktree->ReadLastBlockFile(nLastBlockFile);
    vinfoBlockFile.resize(nLastBlockFile + 1);
    LogPrintf("%s: last block file = %i\n", __func__, nLastBlockFile);
    for (int nFile = 0; nFile <= nLastBlockFile; nFile++) {
        pblocktree->ReadBlockFileInfo(nFile, vinfoBlockFile[nFile]);
    }
    LogPrintf("%s: last block file info: %s\n", __func__, vinfoBlockFile[nLastBlockFile].ToString());
    for (int nFile = nLastBlockFile + 1; true; nFile++) {
        CBlockFileInfo info;
        if (pblocktree->ReadBlockFileInfo(nFile, info)) {
            vinfoBlockFile.push_back(info);
        } else {
            break;
        }
    }

    // Check presence of blk files
    LogPrintf("Checking all blk files are present...\n");
    std::set<int> setBlkDataFiles;
    BOOST_FOREACH(const PAIRTYPE(uint256, CBlockIndex*)& item, mapBlockIndex)
    {
        CBlockIndex* pindex = item.second;
        if (pindex->nStatus & BLOCK_HAVE_DATA) {
            setBlkDataFiles.insert(pindex->nFile);
        }
    }
    for (std::set<int>::iterator it = setBlkDataFiles.begin(); it != setBlkDataFiles.end(); it++)
    {
        CDiskBlockPos pos(*it, 0);
        if (CAutoFile(OpenBlockFile(pos, true), SER_DISK, CLIENT_VERSION).IsNull()) {
            return false;
        }
    }

    // Check whether we have ever pruned block & undo files
    pblocktree->ReadFlag("prunedblockfiles", fHavePruned);
    if (fHavePruned)
        LogPrintf("LoadBlockIndexDB(): Block files have previously been pruned\n");

    // Check whether we need to continue reindexing
    bool fReindexing = false;
    pblocktree->ReadReindexing(fReindexing);
    fReindex |= fReindexing;

    // Check whether we have a transaction index
    pblocktree->ReadFlag("txindex", fTxIndex);
    LogPrintf("%s: transaction index %s\n", __func__, fTxIndex ? "enabled" : "disabled");

    // Load pointer to end of best chain
    BlockMap::iterator it = mapBlockIndex.find(pcoinsTip->GetBestBlock());
    if (it == mapBlockIndex.end())
        return true;
    chainActive.SetTip(it->second);

    PruneBlockIndexCandidates();
    
    //Temporary code to clean up old checkpoints database - WE can remove this in future versions
    if ( fs::exists(GetDataDir() / "checkpoints") )
    {
        fs::remove_all( GetDataDir() / "checkpoints" );
    }
    
    // Gulden: load hashSyncCheckpoint
    Checkpoints::ReadSyncCheckpoint(Checkpoints::hashSyncCheckpoint);
    LogPrintf("LoadBlockIndexDB(): using synchronized checkpoint %s\n", Checkpoints::hashSyncCheckpoint.ToString().c_str());

    LogPrintf("%s: hashBestChain=%s height=%d date=%s progress=%f\n", __func__,
        chainActive.Tip()->GetBlockHash().ToString(), chainActive.Height(),
        DateTimeStrFormat("%Y-%m-%d %H:%M:%S", chainActive.Tip()->GetBlockTime()),
        GuessVerificationProgress(chainparams.TxData(), chainActive.Tip()));

    return true;
}

CVerifyDB::CVerifyDB()
{
    uiInterface.ShowProgress(_("Verifying blocks..."), 0);
}

CVerifyDB::~CVerifyDB()
{
    uiInterface.ShowProgress("", 100);
}

bool CVerifyDB::VerifyDB(const CChainParams& chainparams, CCoinsView *coinsview, int nCheckLevel, int nCheckDepth)
{
    LOCK(cs_main);
    if (chainActive.Tip() == NULL || chainActive.Tip()->pprev == NULL)
        return true;

    // Verify blocks in the best chain
    if (nCheckDepth <= 0)
        nCheckDepth = 1000000000; // suffices until the year 19000
    if (nCheckDepth > chainActive.Height())
        nCheckDepth = chainActive.Height();
    nCheckLevel = std::max(0, std::min(4, nCheckLevel));
    LogPrintf("Verifying last %i blocks at level %i\n", nCheckDepth, nCheckLevel);
    CCoinsViewCache coins(coinsview);
    CBlockIndex* pindexState = chainActive.Tip();
    CBlockIndex* pindexFailure = NULL;
    int nGoodTransactions = 0;
    CValidationState state;
    int reportDone = 0;
    LogPrintf("[0%%]...");
    for (CBlockIndex* pindex = chainActive.Tip(); pindex && pindex->pprev; pindex = pindex->pprev)
    {
        boost::this_thread::interruption_point();
        int percentageDone = std::max(1, std::min(99, (int)(((double)(chainActive.Height() - pindex->nHeight)) / (double)nCheckDepth * (nCheckLevel >= 4 ? 50 : 100))));
        if (reportDone < percentageDone/10) {
            // report every 10% step
            LogPrintf("[%d%%]...", percentageDone);
            reportDone = percentageDone/10;
        }
        uiInterface.ShowProgress(_("Verifying blocks..."), percentageDone);
        if (pindex->nHeight < chainActive.Height()-nCheckDepth)
            break;
        if (fPruneMode && !(pindex->nStatus & BLOCK_HAVE_DATA)) {
            // If pruning, only go back as far as we have data.
            LogPrintf("VerifyDB(): block verification stopping at height %d (pruning, no data)\n", pindex->nHeight);
            break;
        }
        CBlock block;
        // check level 0: read from disk
        if (!ReadBlockFromDisk(block, pindex, chainparams.GetConsensus()))
            return error("VerifyDB(): *** ReadBlockFromDisk failed at %d, hash=%s", pindex->nHeight, pindex->GetBlockHash().ToString());
        // check level 1: verify block validity
        if (nCheckLevel >= 1 && !CheckBlock(block, state, chainparams.GetConsensus()))
            return error("%s: *** found bad block at %d, hash=%s (%s)\n", __func__,
                         pindex->nHeight, pindex->GetBlockHash().ToString(), FormatStateMessage(state));
        // check level 2: verify undo validity
        if (nCheckLevel >= 2 && pindex) {
            CBlockUndo undo;
            CDiskBlockPos pos = pindex->GetUndoPos();
            if (!pos.IsNull()) {
                if (!UndoReadFromDisk(undo, pos, pindex->pprev->GetBlockHash()))
                    return error("VerifyDB(): *** found bad undo data at %d, hash=%s\n", pindex->nHeight, pindex->GetBlockHash().ToString());
            }
        }
        // check level 3: check for inconsistencies during memory-only disconnect of tip blocks
        if (nCheckLevel >= 3 && pindex == pindexState && (coins.DynamicMemoryUsage() + pcoinsTip->DynamicMemoryUsage()) <= nCoinCacheUsage) {
            DisconnectResult res = DisconnectBlock(block, pindex, coins);
            if (res == DISCONNECT_FAILED) {
                return error("VerifyDB(): *** irrecoverable inconsistency in block data at %d, hash=%s", pindex->nHeight, pindex->GetBlockHash().ToString());
            }
            pindexState = pindex->pprev;
            if (res == DISCONNECT_UNCLEAN) {
                nGoodTransactions = 0;
                pindexFailure = pindex;
            } else {
                nGoodTransactions += block.vtx.size();
            }
        }
        if (ShutdownRequested())
            return true;
    }
    if (pindexFailure)
        return error("VerifyDB(): *** coin database inconsistencies found (last %i blocks, %i good transactions before that)\n", chainActive.Height() - pindexFailure->nHeight + 1, nGoodTransactions);

    // check level 4: try reconnecting blocks
    if (nCheckLevel >= 4) {
        CBlockIndex *pindex = pindexState;
        while (pindex != chainActive.Tip()) {
            boost::this_thread::interruption_point();
            uiInterface.ShowProgress(_("Verifying blocks..."), std::max(1, std::min(99, 100 - (int)(((double)(chainActive.Height() - pindex->nHeight)) / (double)nCheckDepth * 50))));
            pindex = chainActive.Next(pindex);
            CBlock block;
            if (!ReadBlockFromDisk(block, pindex, chainparams.GetConsensus()))
                return error("VerifyDB(): *** ReadBlockFromDisk failed at %d, hash=%s", pindex->nHeight, pindex->GetBlockHash().ToString());
            if (!ConnectBlock(block, state, pindex, coins, chainparams))
                return error("VerifyDB(): *** found unconnectable block at %d, hash=%s", pindex->nHeight, pindex->GetBlockHash().ToString());
        }
    }

    LogPrintf("[DONE].\n");
    LogPrintf("No coin database inconsistencies in last %i blocks (%i transactions)\n", chainActive.Height() - pindexState->nHeight, nGoodTransactions);

    return true;
}

bool RewindBlockIndex(const CChainParams& params)
{
    LOCK(cs_main);

    int nHeight = 1;
    while (nHeight <= chainActive.Height()) {
        if (IsWitnessEnabled(chainActive[nHeight - 1], params.GetConsensus()) && !(chainActive[nHeight]->nStatus & BLOCK_OPT_WITNESS)) {
            break;
        }
        nHeight++;
    }

    // nHeight is now the height of the first insufficiently-validated block, or tipheight + 1
    CValidationState state;
    CBlockIndex* pindex = chainActive.Tip();
    while (chainActive.Height() >= nHeight) {
        if (fPruneMode && !(chainActive.Tip()->nStatus & BLOCK_HAVE_DATA)) {
            // If pruning, don't try rewinding past the HAVE_DATA point;
            // since older blocks can't be served anyway, there's
            // no need to walk further, and trying to DisconnectTip()
            // will fail (and require a needless reindex/redownload
            // of the blockchain).
            break;
        }
        if (!DisconnectTip(state, params, NULL)) {
            return error("RewindBlockIndex: unable to disconnect block at height %i", pindex->nHeight);
        }
        // Occasionally flush state to disk.
        if (!FlushStateToDisk(params, state, FLUSH_STATE_PERIODIC))
            return false;
    }

    // Reduce validity flag and have-data flags.
    // We do this after actual disconnecting, otherwise we'll end up writing the lack of data
    // to disk before writing the chainstate, resulting in a failure to continue if interrupted.
    for (BlockMap::iterator it = mapBlockIndex.begin(); it != mapBlockIndex.end(); it++) {
        CBlockIndex* pindexIter = it->second;

        // Note: If we encounter an insufficiently validated block that
        // is on chainActive, it must be because we are a pruning node, and
        // this block or some successor doesn't HAVE_DATA, so we were unable to
        // rewind all the way.  Blocks remaining on chainActive at this point
        // must not have their validity reduced.
        if (IsWitnessEnabled(pindexIter->pprev, params.GetConsensus()) && !(pindexIter->nStatus & BLOCK_OPT_WITNESS) && !chainActive.Contains(pindexIter)) {
            // Reduce validity
            pindexIter->nStatus = std::min<unsigned int>(pindexIter->nStatus & BLOCK_VALID_MASK, BLOCK_VALID_TREE) | (pindexIter->nStatus & ~BLOCK_VALID_MASK);
            // Remove have-data flags.
            pindexIter->nStatus &= ~(BLOCK_HAVE_DATA | BLOCK_HAVE_UNDO);
            // Remove storage location.
            pindexIter->nFile = 0;
            pindexIter->nDataPos = 0;
            pindexIter->nUndoPos = 0;
            // Remove various other things
            pindexIter->nTx = 0;
            pindexIter->nChainTx = 0;
            pindexIter->nSequenceId = 0;
            // Make sure it gets written.
            setDirtyBlockIndex.insert(pindexIter);
            // Update indexes
            setBlockIndexCandidates.erase(pindexIter);
            std::pair<std::multimap<CBlockIndex*, CBlockIndex*>::iterator, std::multimap<CBlockIndex*, CBlockIndex*>::iterator> ret = mapBlocksUnlinked.equal_range(pindexIter->pprev);
            while (ret.first != ret.second) {
                if (ret.first->second == pindexIter) {
                    mapBlocksUnlinked.erase(ret.first++);
                } else {
                    ++ret.first;
                }
            }
        } else if (pindexIter->IsValid(BLOCK_VALID_TRANSACTIONS) && pindexIter->nChainTx) {
            setBlockIndexCandidates.insert(pindexIter);
        }
    }

    PruneBlockIndexCandidates();

    CheckBlockIndex(params.GetConsensus());

    if (!FlushStateToDisk(params, state, FLUSH_STATE_ALWAYS)) {
        return false;
    }

    return true;
}

// May NOT be used after any connections are up as much
// of the peer-processing logic assumes a consistent
// block index state
void UnloadBlockIndex()
{
    LOCK(cs_main);
    setBlockIndexCandidates.clear();
    chainActive.SetTip(NULL);
    pindexBestInvalid = NULL;
    pindexBestHeader = NULL;
    mempool.clear();
    mapBlocksUnlinked.clear();
    vinfoBlockFile.clear();
    nLastBlockFile = 0;
    nBlockSequenceId = 1;
    setDirtyBlockIndex.clear();
    setDirtyFileInfo.clear();
    versionbitscache.Clear();
    for (int b = 0; b < VERSIONBITS_NUM_BITS; b++) {
        warningcache[b].clear();
    }

    BOOST_FOREACH(BlockMap::value_type& entry, mapBlockIndex) {
        delete entry.second;
    }
    mapBlockIndex.clear();
    fHavePruned = false;
}

bool LoadBlockIndex(const CChainParams& chainparams)
{
    // Load block index from databases
    if (!fReindex && !LoadBlockIndexDB(chainparams))
        return false;
    return true;
}

bool InitBlockIndex(const CChainParams& chainparams)
{
    LOCK(cs_main);

    // Check whether we're already initialized
    if (chainActive.Genesis() != NULL)
        return true;

    // Use the provided setting for -txindex in the new database
    fTxIndex = GetBoolArg("-txindex", DEFAULT_TXINDEX);
    pblocktree->WriteFlag("txindex", fTxIndex);
    LogPrintf("Initializing databases...\n");

    // Only add the genesis block if not reindexing (in which case we reuse the one already on disk)
    if (!fReindex) {
        try {
            CBlock &block = const_cast<CBlock&>(chainparams.GenesisBlock());
            // Start new block file
            unsigned int nBlockSize = ::GetSerializeSize(block, SER_DISK, CLIENT_VERSION);
            CDiskBlockPos blockPos;
            CValidationState state;
            if (!FindBlockPos(state, blockPos, nBlockSize+8, 0, block.GetBlockTime()))
                return error("LoadBlockIndex(): FindBlockPos failed");
            if (!WriteBlockToDisk(block, blockPos, chainparams.MessageStart()))
                return error("LoadBlockIndex(): writing genesis block to disk failed");
            CBlockIndex *pindex = AddToBlockIndex(block);
            if (!ReceivedBlockTransactions(block, state, pindex, blockPos, chainparams.GetConsensus()))
                return error("LoadBlockIndex(): genesis block not accepted");

            // Gulden: initialize synchronized checkpoint
            if (!Checkpoints::WriteSyncCheckpoint(Params().GenesisBlock().GetHash()))
                return error("LoadBlockIndex() : failed to init sync checkpoint");
            std::string strPubKey;
            std::string strPubKeyComp = GetBoolArg("-testnet", false) ? CSyncCheckpoint::strMasterPubKeyTestnet : CSyncCheckpoint::strMasterPubKey;
            if (chainparams.UseSyncCheckpoints())
            {
                if (!Checkpoints::ReadCheckpointPubKey(strPubKey) || strPubKey != strPubKeyComp)
                {
                    // write checkpoint master key to db
                    if (!Checkpoints::WriteCheckpointPubKey(strPubKeyComp))
                        return error("LoadBlockIndex() : failed to write new checkpoint master key to db");
                    if (!Checkpoints::ResetSyncCheckpoint(chainparams))
                        return error("LoadBlockIndex() : failed to reset sync-checkpoint");
                }
            }
    LogPrintf("Wrote sync checkpoint...\n");

            // Force a chainstate write so that when we VerifyDB in a moment, it doesn't check stale data
            return FlushStateToDisk(chainparams, state, FLUSH_STATE_ALWAYS);
        } catch (const std::runtime_error& e) {
            return error("LoadBlockIndex(): failed to initialize block database: %s", e.what());
        }
    }

    return true;
}

bool LoadExternalBlockFile(const CChainParams& chainparams, FILE* fileIn, CDiskBlockPos *dbp)
{
    // Map of disk positions for blocks with unknown parent (only used for reindex)
    static std::multimap<uint256, CDiskBlockPos> mapBlocksUnknownParent;
    int64_t nStart = GetTimeMillis();

    int nLoaded = 0;
    try {
        // This takes over fileIn and calls fclose() on it in the CBufferedFile destructor
        CBufferedFile blkdat(fileIn, 2*MAX_BLOCK_SERIALIZED_SIZE, MAX_BLOCK_SERIALIZED_SIZE+8, SER_DISK, CLIENT_VERSION);
        uint64_t nRewind = blkdat.GetPos();
        while (!blkdat.eof()) {
            boost::this_thread::interruption_point();

            blkdat.SetPos(nRewind);
            nRewind++; // start one byte further next time, in case of failure
            blkdat.SetLimit(); // remove former limit
            unsigned int nSize = 0;
            try {
                // locate a header
                unsigned char buf[CMessageHeader::MESSAGE_START_SIZE];
                blkdat.FindByte(chainparams.MessageStart()[0]);
                nRewind = blkdat.GetPos()+1;
                blkdat >> FLATDATA(buf);
                if (memcmp(buf, chainparams.MessageStart(), CMessageHeader::MESSAGE_START_SIZE))
                    continue;
                // read size
                blkdat >> nSize;
                if (nSize < 80 || nSize > MAX_BLOCK_SERIALIZED_SIZE)
                    continue;
            } catch (const std::exception&) {
                // no valid block header found; don't complain
                break;
            }
            try {
                // read block
                uint64_t nBlockPos = blkdat.GetPos();
                if (dbp)
                    dbp->nPos = nBlockPos;
                blkdat.SetLimit(nBlockPos + nSize);
                blkdat.SetPos(nBlockPos);
                std::shared_ptr<CBlock> pblock = std::make_shared<CBlock>();
                CBlock& block = *pblock;
                blkdat >> block;
                nRewind = blkdat.GetPos();

                // detect out of order blocks, and store them for later
                uint256 hash = block.GetHash();
                if (hash != chainparams.GetConsensus().hashGenesisBlock && mapBlockIndex.find(block.hashPrevBlock) == mapBlockIndex.end()) {
                    LogPrint(BCLog::REINDEX, "%s: Out of order block %s, parent %s not known\n", __func__, hash.ToString(),
                            block.hashPrevBlock.ToString());
                    if (dbp)
                        mapBlocksUnknownParent.insert(std::make_pair(block.hashPrevBlock, *dbp));
                    continue;
                }

                // process in case the block isn't known yet
                if (mapBlockIndex.count(hash) == 0 || (mapBlockIndex[hash]->nStatus & BLOCK_HAVE_DATA) == 0) {
                    LOCK(cs_main);
                    CValidationState state;
                    if (AcceptBlock(pblock, state, chainparams, NULL, true, dbp, NULL))
                        nLoaded++;
                    if (state.IsError())
                        break;
                } else if (hash != chainparams.GetConsensus().hashGenesisBlock && mapBlockIndex[hash]->nHeight % 1000 == 0) {
                    LogPrint(BCLog::REINDEX, "Block Import: already had block %s at height %d\n", hash.ToString(), mapBlockIndex[hash]->nHeight);
                }

                // Activate the genesis block so normal node progress can continue
                if (hash == chainparams.GetConsensus().hashGenesisBlock) {
                    CValidationState state;
                    if (!ActivateBestChain(state, chainparams)) {
                        break;
                    }
                }

                NotifyHeaderTip();

                // Recursively process earlier encountered successors of this block
                std::deque<uint256> queue;
                queue.push_back(hash);
                while (!queue.empty()) {
                    uint256 head = queue.front();
                    queue.pop_front();
                    std::pair<std::multimap<uint256, CDiskBlockPos>::iterator, std::multimap<uint256, CDiskBlockPos>::iterator> range = mapBlocksUnknownParent.equal_range(head);
                    while (range.first != range.second) {
                        std::multimap<uint256, CDiskBlockPos>::iterator it = range.first;
                        std::shared_ptr<CBlock> pblockrecursive = std::make_shared<CBlock>();
                        if (ReadBlockFromDisk(*pblockrecursive, it->second, chainparams.GetConsensus()))
                        {
                            LogPrint(BCLog::REINDEX, "%s: Processing out of order child %s of %s\n", __func__, pblockrecursive->GetHash().ToString(),
                                    head.ToString());
                            LOCK(cs_main);
                            CValidationState dummy;
                            if (AcceptBlock(pblockrecursive, dummy, chainparams, NULL, true, &it->second, NULL))
                            {
                                nLoaded++;
                                queue.push_back(pblockrecursive->GetHash());
                            }
                        }
                        range.first++;
                        mapBlocksUnknownParent.erase(it);
                        NotifyHeaderTip();
                    }
                }
            } catch (const std::exception& e) {
                LogPrintf("%s: Deserialize or I/O error - %s\n", __func__, e.what());
            }
        }
    } catch (const std::runtime_error& e) {
        AbortNode(std::string("System error: ") + e.what());
    }
    if (nLoaded > 0)
        LogPrintf("Loaded %i blocks from external file in %dms\n", nLoaded, GetTimeMillis() - nStart);
    return nLoaded > 0;
}

void static CheckBlockIndex(const Consensus::Params& consensusParams)
{
    if (!fCheckBlockIndex) {
        return;
    }

    LOCK(cs_main);

    // During a reindex, we read the genesis block and call CheckBlockIndex before ActivateBestChain,
    // so we have the genesis block in mapBlockIndex but no active chain.  (A few of the tests when
    // iterating the block tree require that chainActive has been initialized.)
    if (chainActive.Height() < 0) {
        assert(mapBlockIndex.size() <= 1);
        return;
    }

    // Build forward-pointing map of the entire block tree.
    std::multimap<CBlockIndex*,CBlockIndex*> forward;
    for (BlockMap::iterator it = mapBlockIndex.begin(); it != mapBlockIndex.end(); it++) {
        forward.insert(std::make_pair(it->second->pprev, it->second));
    }

    assert(forward.size() == mapBlockIndex.size());

    std::pair<std::multimap<CBlockIndex*,CBlockIndex*>::iterator,std::multimap<CBlockIndex*,CBlockIndex*>::iterator> rangeGenesis = forward.equal_range(NULL);
    CBlockIndex *pindex = rangeGenesis.first->second;
    rangeGenesis.first++;
    assert(rangeGenesis.first == rangeGenesis.second); // There is only one index entry with parent NULL.

    // Iterate over the entire block tree, using depth-first search.
    // Along the way, remember whether there are blocks on the path from genesis
    // block being explored which are the first to have certain properties.
    size_t nNodes = 0;
    int nHeight = 0;
    CBlockIndex* pindexFirstInvalid = NULL; // Oldest ancestor of pindex which is invalid.
    CBlockIndex* pindexFirstMissing = NULL; // Oldest ancestor of pindex which does not have BLOCK_HAVE_DATA.
    CBlockIndex* pindexFirstNeverProcessed = NULL; // Oldest ancestor of pindex for which nTx == 0.
    CBlockIndex* pindexFirstNotTreeValid = NULL; // Oldest ancestor of pindex which does not have BLOCK_VALID_TREE (regardless of being valid or not).
    CBlockIndex* pindexFirstNotTransactionsValid = NULL; // Oldest ancestor of pindex which does not have BLOCK_VALID_TRANSACTIONS (regardless of being valid or not).
    CBlockIndex* pindexFirstNotChainValid = NULL; // Oldest ancestor of pindex which does not have BLOCK_VALID_CHAIN (regardless of being valid or not).
    CBlockIndex* pindexFirstNotScriptsValid = NULL; // Oldest ancestor of pindex which does not have BLOCK_VALID_SCRIPTS (regardless of being valid or not).
    while (pindex != NULL) {
        nNodes++;
        if (pindexFirstInvalid == NULL && pindex->nStatus & BLOCK_FAILED_VALID) pindexFirstInvalid = pindex;
        if (pindexFirstMissing == NULL && !(pindex->nStatus & BLOCK_HAVE_DATA)) pindexFirstMissing = pindex;
        if (pindexFirstNeverProcessed == NULL && pindex->nTx == 0) pindexFirstNeverProcessed = pindex;
        if (pindex->pprev != NULL && pindexFirstNotTreeValid == NULL && (pindex->nStatus & BLOCK_VALID_MASK) < BLOCK_VALID_TREE) pindexFirstNotTreeValid = pindex;
        if (pindex->pprev != NULL && pindexFirstNotTransactionsValid == NULL && (pindex->nStatus & BLOCK_VALID_MASK) < BLOCK_VALID_TRANSACTIONS) pindexFirstNotTransactionsValid = pindex;
        if (pindex->pprev != NULL && pindexFirstNotChainValid == NULL && (pindex->nStatus & BLOCK_VALID_MASK) < BLOCK_VALID_CHAIN) pindexFirstNotChainValid = pindex;
        if (pindex->pprev != NULL && pindexFirstNotScriptsValid == NULL && (pindex->nStatus & BLOCK_VALID_MASK) < BLOCK_VALID_SCRIPTS) pindexFirstNotScriptsValid = pindex;

        // Begin: actual consistency checks.
        if (pindex->pprev == NULL) {
            // Genesis block checks.
            assert(pindex->GetBlockHash() == consensusParams.hashGenesisBlock); // Genesis block's hash must match.
            assert(pindex == chainActive.Genesis()); // The current active chain's genesis block must be this block.
        }
        if (pindex->nChainTx == 0) assert(pindex->nSequenceId <= 0);  // nSequenceId can't be set positive for blocks that aren't linked (negative is used for preciousblock)
        // VALID_TRANSACTIONS is equivalent to nTx > 0 for all nodes (whether or not pruning has occurred).
        // HAVE_DATA is only equivalent to nTx > 0 (or VALID_TRANSACTIONS) if no pruning has occurred.
        if (!fHavePruned) {
            // If we've never pruned, then HAVE_DATA should be equivalent to nTx > 0
            assert(!(pindex->nStatus & BLOCK_HAVE_DATA) == (pindex->nTx == 0));
            assert(pindexFirstMissing == pindexFirstNeverProcessed);
        } else {
            // If we have pruned, then we can only say that HAVE_DATA implies nTx > 0
            if (pindex->nStatus & BLOCK_HAVE_DATA) assert(pindex->nTx > 0);
        }
        if (pindex->nStatus & BLOCK_HAVE_UNDO) assert(pindex->nStatus & BLOCK_HAVE_DATA);
        assert(((pindex->nStatus & BLOCK_VALID_MASK) >= BLOCK_VALID_TRANSACTIONS) == (pindex->nTx > 0)); // This is pruning-independent.
        // All parents having had data (at some point) is equivalent to all parents being VALID_TRANSACTIONS, which is equivalent to nChainTx being set.
        assert((pindexFirstNeverProcessed != NULL) == (pindex->nChainTx == 0)); // nChainTx != 0 is used to signal that all parent blocks have been processed (but may have been pruned).
        assert((pindexFirstNotTransactionsValid != NULL) == (pindex->nChainTx == 0));
        assert(pindex->nHeight == nHeight); // nHeight must be consistent.
        assert(pindex->pprev == NULL || pindex->nChainWork >= pindex->pprev->nChainWork); // For every block except the genesis block, the chainwork must be larger than the parent's.
        assert(nHeight < 2 || (pindex->pskip && (pindex->pskip->nHeight < nHeight))); // The pskip pointer must point back for all but the first 2 blocks.
        assert(pindexFirstNotTreeValid == NULL); // All mapBlockIndex entries must at least be TREE valid
        if ((pindex->nStatus & BLOCK_VALID_MASK) >= BLOCK_VALID_TREE) assert(pindexFirstNotTreeValid == NULL); // TREE valid implies all parents are TREE valid
        if ((pindex->nStatus & BLOCK_VALID_MASK) >= BLOCK_VALID_CHAIN) assert(pindexFirstNotChainValid == NULL); // CHAIN valid implies all parents are CHAIN valid
        if ((pindex->nStatus & BLOCK_VALID_MASK) >= BLOCK_VALID_SCRIPTS) assert(pindexFirstNotScriptsValid == NULL); // SCRIPTS valid implies all parents are SCRIPTS valid
        if (pindexFirstInvalid == NULL) {
            // Checks for not-invalid blocks.
            assert((pindex->nStatus & BLOCK_FAILED_MASK) == 0); // The failed mask cannot be set for blocks without invalid parents.
        }
        if (!CBlockIndexWorkComparator()(pindex, chainActive.Tip()) && pindexFirstNeverProcessed == NULL) {
            if (pindexFirstInvalid == NULL) {
                // If this block sorts at least as good as the current tip and
                // is valid and we have all data for its parents, it must be in
                // setBlockIndexCandidates.  chainActive.Tip() must also be there
                // even if some data has been pruned.
                if (pindexFirstMissing == NULL || pindex == chainActive.Tip()) {
                    assert(setBlockIndexCandidates.count(pindex));
                }
                // If some parent is missing, then it could be that this block was in
                // setBlockIndexCandidates but had to be removed because of the missing data.
                // In this case it must be in mapBlocksUnlinked -- see test below.
            }
        } else { // If this block sorts worse than the current tip or some ancestor's block has never been seen, it cannot be in setBlockIndexCandidates.
            assert(setBlockIndexCandidates.count(pindex) == 0);
        }
        // Check whether this block is in mapBlocksUnlinked.
        std::pair<std::multimap<CBlockIndex*,CBlockIndex*>::iterator,std::multimap<CBlockIndex*,CBlockIndex*>::iterator> rangeUnlinked = mapBlocksUnlinked.equal_range(pindex->pprev);
        bool foundInUnlinked = false;
        while (rangeUnlinked.first != rangeUnlinked.second) {
            assert(rangeUnlinked.first->first == pindex->pprev);
            if (rangeUnlinked.first->second == pindex) {
                foundInUnlinked = true;
                break;
            }
            rangeUnlinked.first++;
        }
        if (pindex->pprev && (pindex->nStatus & BLOCK_HAVE_DATA) && pindexFirstNeverProcessed != NULL && pindexFirstInvalid == NULL) {
            // If this block has block data available, some parent was never received, and has no invalid parents, it must be in mapBlocksUnlinked.
            assert(foundInUnlinked);
        }
        if (!(pindex->nStatus & BLOCK_HAVE_DATA)) assert(!foundInUnlinked); // Can't be in mapBlocksUnlinked if we don't HAVE_DATA
        if (pindexFirstMissing == NULL) assert(!foundInUnlinked); // We aren't missing data for any parent -- cannot be in mapBlocksUnlinked.
        if (pindex->pprev && (pindex->nStatus & BLOCK_HAVE_DATA) && pindexFirstNeverProcessed == NULL && pindexFirstMissing != NULL) {
            // We HAVE_DATA for this block, have received data for all parents at some point, but we're currently missing data for some parent.
            assert(fHavePruned); // We must have pruned.
            // This block may have entered mapBlocksUnlinked if:
            //  - it has a descendant that at some point had more work than the
            //    tip, and
            //  - we tried switching to that descendant but were missing
            //    data for some intermediate block between chainActive and the
            //    tip.
            // So if this block is itself better than chainActive.Tip() and it wasn't in
            // setBlockIndexCandidates, then it must be in mapBlocksUnlinked.
            if (!CBlockIndexWorkComparator()(pindex, chainActive.Tip()) && setBlockIndexCandidates.count(pindex) == 0) {
                if (pindexFirstInvalid == NULL) {
                    assert(foundInUnlinked);
                }
            }
        }
        // assert(pindex->GetBlockHash() == pindex->GetBlockHeader().GetHash()); // Perhaps too slow
        // End: actual consistency checks.

        // Try descending into the first subnode.
        std::pair<std::multimap<CBlockIndex*,CBlockIndex*>::iterator,std::multimap<CBlockIndex*,CBlockIndex*>::iterator> range = forward.equal_range(pindex);
        if (range.first != range.second) {
            // A subnode was found.
            pindex = range.first->second;
            nHeight++;
            continue;
        }
        // This is a leaf node.
        // Move upwards until we reach a node of which we have not yet visited the last child.
        while (pindex) {
            // We are going to either move to a parent or a sibling of pindex.
            // If pindex was the first with a certain property, unset the corresponding variable.
            if (pindex == pindexFirstInvalid) pindexFirstInvalid = NULL;
            if (pindex == pindexFirstMissing) pindexFirstMissing = NULL;
            if (pindex == pindexFirstNeverProcessed) pindexFirstNeverProcessed = NULL;
            if (pindex == pindexFirstNotTreeValid) pindexFirstNotTreeValid = NULL;
            if (pindex == pindexFirstNotTransactionsValid) pindexFirstNotTransactionsValid = NULL;
            if (pindex == pindexFirstNotChainValid) pindexFirstNotChainValid = NULL;
            if (pindex == pindexFirstNotScriptsValid) pindexFirstNotScriptsValid = NULL;
            // Find our parent.
            CBlockIndex* pindexPar = pindex->pprev;
            // Find which child we just visited.
            std::pair<std::multimap<CBlockIndex*,CBlockIndex*>::iterator,std::multimap<CBlockIndex*,CBlockIndex*>::iterator> rangePar = forward.equal_range(pindexPar);
            while (rangePar.first->second != pindex) {
                assert(rangePar.first != rangePar.second); // Our parent must have at least the node we're coming from as child.
                rangePar.first++;
            }
            // Proceed to the next one.
            rangePar.first++;
            if (rangePar.first != rangePar.second) {
                // Move to the sibling.
                pindex = rangePar.first->second;
                break;
            } else {
                // Move up further.
                pindex = pindexPar;
                nHeight--;
                continue;
            }
        }
    }

    // Check that we actually traversed the entire map.
    assert(nNodes == forward.size());
}

std::string CBlockFileInfo::ToString() const
{
    return strprintf("CBlockFileInfo(blocks=%u, size=%u, heights=%u...%u, time=%s...%s)", nBlocks, nSize, nHeightFirst, nHeightLast, DateTimeStrFormat("%Y-%m-%d", nTimeFirst), DateTimeStrFormat("%Y-%m-%d", nTimeLast));
}

CBlockFileInfo* GetBlockFileInfo(size_t n)
{
    return &vinfoBlockFile.at(n);
}

ThresholdState VersionBitsTipState(const Consensus::Params& params, Consensus::DeploymentPos pos)
{
    LOCK(cs_main);
    return VersionBitsState(chainActive.Tip(), params, pos, versionbitscache);
}

BIP9Stats VersionBitsTipStatistics(const Consensus::Params& params, Consensus::DeploymentPos pos)
{
    LOCK(cs_main);
    return VersionBitsStatistics(chainActive.Tip(), params, pos);
}

int VersionBitsTipStateSinceHeight(const Consensus::Params& params, Consensus::DeploymentPos pos)
{
    LOCK(cs_main);
    return VersionBitsStateSinceHeight(chainActive.Tip(), params, pos, versionbitscache);
}

static const uint64_t MEMPOOL_DUMP_VERSION = 1;

bool LoadMempool(void)
{
    const CChainParams& chainparams = Params();
    int64_t nExpiryTimeout = GetArg("-mempoolexpiry", DEFAULT_MEMPOOL_EXPIRY) * 60 * 60;
    FILE* filestr = fsbridge::fopen(GetDataDir() / "mempool.dat", "rb");
    CAutoFile file(filestr, SER_DISK, CLIENT_VERSION);
    if (file.IsNull()) {
        LogPrintf("Failed to open mempool file from disk. Continuing anyway.\n");
        return false;
    }

    int64_t count = 0;
    int64_t skipped = 0;
    int64_t failed = 0;
    int64_t nNow = GetTime();

    try {
        uint64_t version;
        file >> version;
        if (version != MEMPOOL_DUMP_VERSION) {
            return false;
        }
        uint64_t num;
        file >> num;
        while (num--) {
            CTransactionRef tx;
            int64_t nTime;
            int64_t nFeeDelta;
            file >> tx;
            file >> nTime;
            file >> nFeeDelta;

            CAmount amountdelta = nFeeDelta;
            if (amountdelta) {
                mempool.PrioritiseTransaction(tx->GetHash(), amountdelta);
            }
            CValidationState state;
            if (nTime + nExpiryTimeout > nNow) {
                LOCK(cs_main);
                AcceptToMemoryPoolWithTime(chainparams, mempool, state, tx, true, NULL, nTime, NULL, false, 0);
                if (state.IsValid()) {
                    ++count;
                } else {
                    ++failed;
                }
            } else {
                ++skipped;
            }
            if (ShutdownRequested())
                return false;
        }
        std::map<uint256, CAmount> mapDeltas;
        file >> mapDeltas;

        for (const auto& i : mapDeltas) {
            mempool.PrioritiseTransaction(i.first, i.second);
        }
    } catch (const std::exception& e) {
        LogPrintf("Failed to deserialize mempool data on disk: %s. Continuing anyway.\n", e.what());
        return false;
    }

    LogPrintf("Imported mempool transactions from disk: %i successes, %i failed, %i expired\n", count, failed, skipped);
    return true;
}

void DumpMempool(void)
{
    int64_t start = GetTimeMicros();

    std::map<uint256, CAmount> mapDeltas;
    std::vector<TxMempoolInfo> vinfo;

    {
        LOCK(mempool.cs);
        for (const auto &i : mempool.mapDeltas) {
            mapDeltas[i.first] = i.second;
        }
        vinfo = mempool.infoAll();
    }

    int64_t mid = GetTimeMicros();

    try {
        FILE* filestr = fsbridge::fopen(GetDataDir() / "mempool.dat.new", "wb");
        if (!filestr) {
            return;
        }

        CAutoFile file(filestr, SER_DISK, CLIENT_VERSION);

        uint64_t version = MEMPOOL_DUMP_VERSION;
        file << version;

        file << (uint64_t)vinfo.size();
        for (const auto& i : vinfo) {
            file << *(i.tx);
            file << (int64_t)i.nTime;
            file << (int64_t)i.nFeeDelta;
            mapDeltas.erase(i.tx->GetHash());
        }

        file << mapDeltas;
        FileCommit(file.Get());
        file.fclose();
        RenameOver(GetDataDir() / "mempool.dat.new", GetDataDir() / "mempool.dat");
        int64_t last = GetTimeMicros();
        LogPrintf("Dumped mempool: %gs to copy, %gs to dump\n", (mid-start)*0.000001, (last-mid)*0.000001);
    } catch (const std::exception& e) {
        LogPrintf("Failed to dump mempool: %s. Continuing anyway.\n", e.what());
    }
}

//! Guess how far we are in the verification process at the given block index
double GuessVerificationProgress(const ChainTxData& data, CBlockIndex *pindex) {
    if (pindex == NULL)
        return 0.0;

    int64_t nNow = time(NULL);

    double fTxTotal;

    if (pindex->nChainTx <= data.nTxCount) {
        fTxTotal = data.nTxCount + (nNow - data.nTime) * data.dTxRate;
    } else {
        fTxTotal = pindex->nChainTx + (nNow - pindex->GetBlockTime()) * data.dTxRate;
    }

    return pindex->nChainTx / fTxTotal;
}

class CMainCleanup
{
public:
    CMainCleanup() {}
    ~CMainCleanup() {
        // block headers
        BlockMap::iterator it1 = mapBlockIndex.begin();
        for (; it1 != mapBlockIndex.end(); it1++)
            delete (*it1).second;
        mapBlockIndex.clear();
    }
} instance_of_cmaincleanup;<|MERGE_RESOLUTION|>--- conflicted
+++ resolved
@@ -236,98 +236,12 @@
     // chain tip, so we use that to calculate the median time passed to
     // IsFinalTx() if LOCKTIME_MEDIAN_TIME_PAST is set.
     const int64_t nBlockTime = (flags & LOCKTIME_MEDIAN_TIME_PAST)
-                             ? chainActive.Tip()->GetMedianTimePast(chainActive.Height())
+                             ? chainActive.Tip()->GetMedianTimePast()
                              : GetAdjustedTime();
 
     return IsFinalTx(tx, nBlockHeight, nBlockTime);
 }
 
-<<<<<<< HEAD
-/**
- * Calculates the block height and previous block's median time past at
- * which the transaction will be considered final in the context of BIP 68.
- * Also removes from the vector of input heights any entries which did not
- * correspond to sequence locked inputs as they do not affect the calculation.
- */
-static std::pair<int, int64_t> CalculateSequenceLocks(const CTransaction &tx, int flags, std::vector<int>* prevHeights, const CBlockIndex& block)
-{
-    assert(prevHeights->size() == tx.vin.size());
-
-    // Will be set to the equivalent height- and time-based nLockTime
-    // values that would be necessary to satisfy all relative lock-
-    // time constraints given our view of block chain history.
-    // The semantics of nLockTime are the last invalid height/time, so
-    // use -1 to have the effect of any height or time being valid.
-    int nMinHeight = -1;
-    int64_t nMinTime = -1;
-
-    // tx.nVersion is signed integer so requires cast to unsigned otherwise
-    // we would be doing a signed comparison and half the range of nVersion
-    // wouldn't support BIP 68.
-    bool fEnforceBIP68 = static_cast<uint32_t>(tx.nVersion) >= 2
-                      && flags & LOCKTIME_VERIFY_SEQUENCE;
-
-    // Do not enforce sequence numbers as a relative lock time
-    // unless we have been instructed to
-    if (!fEnforceBIP68) {
-        return std::make_pair(nMinHeight, nMinTime);
-    }
-
-    for (size_t txinIndex = 0; txinIndex < tx.vin.size(); txinIndex++) {
-        const CTxIn& txin = tx.vin[txinIndex];
-
-        // Sequence numbers with the most significant bit set are not
-        // treated as relative lock-times, nor are they given any
-        // consensus-enforced meaning at this point.
-        if (txin.nSequence & CTxIn::SEQUENCE_LOCKTIME_DISABLE_FLAG) {
-            // The height of this input is not relevant for sequence locks
-            (*prevHeights)[txinIndex] = 0;
-            continue;
-        }
-
-        int nCoinHeight = (*prevHeights)[txinIndex];
-
-        if (txin.nSequence & CTxIn::SEQUENCE_LOCKTIME_TYPE_FLAG) {
-            int64_t nCoinTime = block.GetAncestor(std::max(nCoinHeight-1, 0))->GetMedianTimePast(block.GetAncestor(std::max(nCoinHeight-1, 0))->nHeight);
-            // NOTE: Subtract 1 to maintain nLockTime semantics
-            // BIP 68 relative lock times have the semantics of calculating
-            // the first block or time at which the transaction would be
-            // valid. When calculating the effective block time or height
-            // for the entire transaction, we switch to using the
-            // semantics of nLockTime which is the last invalid block
-            // time or height.  Thus we subtract 1 from the calculated
-            // time or height.
-
-            // Time-based relative lock-times are measured from the
-            // smallest allowed timestamp of the block containing the
-            // txout being spent, which is the median time past of the
-            // block prior.
-            nMinTime = std::max(nMinTime, nCoinTime + (int64_t)((txin.nSequence & CTxIn::SEQUENCE_LOCKTIME_MASK) << CTxIn::SEQUENCE_LOCKTIME_GRANULARITY) - 1);
-        } else {
-            nMinHeight = std::max(nMinHeight, nCoinHeight + (int)(txin.nSequence & CTxIn::SEQUENCE_LOCKTIME_MASK) - 1);
-        }
-    }
-
-    return std::make_pair(nMinHeight, nMinTime);
-}
-
-static bool EvaluateSequenceLocks(const CBlockIndex& block, std::pair<int, int64_t> lockPair)
-{
-    assert(block.pprev);
-    int64_t nBlockTime = block.pprev->GetMedianTimePast(block.pprev->nHeight);
-    if (lockPair.first >= block.nHeight || lockPair.second >= nBlockTime)
-        return false;
-
-    return true;
-}
-
-bool SequenceLocks(const CTransaction &tx, int flags, std::vector<int>* prevHeights, const CBlockIndex& block)
-{
-    return EvaluateSequenceLocks(block, CalculateSequenceLocks(tx, flags, prevHeights, block));
-}
-
-=======
->>>>>>> b7296bce
 bool TestLockPointValidity(const LockPoints* lp)
 {
     AssertLockHeld(cs_main);
@@ -1134,13 +1048,8 @@
 
     boost::thread t(runCommand, strCmd); // thread runs free
 }
-<<<<<<< HEAD
 #endif
-void CheckForkWarningConditions()
-=======
-
 static void CheckForkWarningConditions()
->>>>>>> b7296bce
 {
     AssertLockHeld(cs_main);
     // Before we get past initial download, we cannot reliably alert about forks
@@ -1989,7 +1898,8 @@
     static bool fWarned = false;
     SetMiscWarning(strWarning);
     if (!fWarned) {
-        AlertNotify(strWarning);
+        //fixme: (MERGE)
+        //AlertNotify(strWarning);
         fWarned = true;
     }
 }
@@ -2014,16 +1924,7 @@
             if (state == THRESHOLD_ACTIVE || state == THRESHOLD_LOCKED_IN) {
                 const std::string strWarning = strprintf(_("Warning: unknown new rules activated (versionbit %i)"), bit);
                 if (state == THRESHOLD_ACTIVE) {
-<<<<<<< HEAD
-                    std::string strWarning = strprintf(_("Warning: unknown new rules activated (versionbit %i)"), bit);
-                    SetMiscWarning(strWarning);
-                    if (!fWarned) {
-                        CAlert::Notify(strWarning, true);
-                        fWarned = true;
-                    }
-=======
                     DoWarning(strWarning);
->>>>>>> b7296bce
                 } else {
                     warningMessages.push_back(strWarning);
                 }
@@ -2043,15 +1944,7 @@
         {
             std::string strWarning = _("Warning: Unknown block versions being mined! It's possible unknown rules are in effect");
             // notify GetWarnings(), called by Qt and the JSON-RPC code to warn the user:
-<<<<<<< HEAD
-            SetMiscWarning(strWarning);
-            if (!fWarned) {
-                CAlert::Notify(strWarning, true);
-                fWarned = true;
-            }
-=======
             DoWarning(strWarning);
->>>>>>> b7296bce
         }
     }
     LogPrintf("%s: new best=%s height=%d version=0x%08x log2_work=%.8g tx=%lu date='%s' progress=%f cache=%.1fMiB(%utxo)", __func__,
@@ -2781,11 +2674,7 @@
     return true;
 }
 
-<<<<<<< HEAD
-bool CheckBlockHeader(const CBlock& block, CValidationState& state, const Consensus::Params& consensusParams, bool fCheckPOW)
-=======
-static bool CheckBlockHeader(const CBlockHeader& block, CValidationState& state, const Consensus::Params& consensusParams, bool fCheckPOW = true)
->>>>>>> b7296bce
+static bool CheckBlockHeader(const CBlock& block, CValidationState& state, const Consensus::Params& consensusParams, bool fCheckPOW = true)
 {
     // Check proof of work matches claimed amount
     if (fCheckPOW && !CheckProofOfWork(block.GetPoWHash(), block.nBits, consensusParams))
@@ -2946,20 +2835,20 @@
 static bool ContextualCheckBlockHeader(const CBlockHeader& block, CValidationState& state, const Consensus::Params& consensusParams, const CBlockIndex* pindexPrev, int64_t nAdjustedTime)
 {
     assert(pindexPrev != NULL);
-    //const int nHeight = pindexPrev->nHeight + 1;
+    const int nHeight = pindexPrev->nHeight + 1;
     // Check proof of work
     if (block.nBits != GetNextWorkRequired(pindexPrev, &block, consensusParams))
         return state.DoS(100, false, REJECT_INVALID, "bad-diffbits", false, "incorrect proof of work");
 
     // Check timestamp against prev
-    if (block.GetBlockTime() <= pindexPrev->GetMedianTimePast(pindexPrev->nHeight))
-            return state.Invalid(false, REJECT_INVALID, "time-too-old", "block's timestamp is too early");
+    if (block.GetBlockTime() <= pindexPrev->GetMedianTimePast())
+        return state.Invalid(false, REJECT_INVALID, "time-too-old", "block's timestamp is too early");
 
     // Check timestamp
     if (pindexPrev->nHeight > (GetBoolArg("-testnet", false) ? 446500 : 437500) )
     {
-        if (block.GetBlockTime() > nAdjustedTime + MAX_FUTURE_BLOCK_TIME)
-            return state.Invalid(false, REJECT_INVALID, "time-too-new", strprintf("block timestamp too far in the future block:%u adjusted:%u system:%u offset:%u", block.GetBlockTime(), nAdjustedTime, GetTime(), GetTimeOffset()));
+    if (block.GetBlockTime() > nAdjustedTime + MAX_FUTURE_BLOCK_TIME)
+        return state.Invalid(false, REJECT_INVALID, "time-too-new", "block timestamp too far in the future");
     }
     else
     {
@@ -2991,7 +2880,7 @@
     }
 
     int64_t nLockTimeCutoff = (nLockTimeFlags & LOCKTIME_MEDIAN_TIME_PAST)
-                              ? pindexPrev->GetMedianTimePast(pindexPrev->nHeight)
+                              ? pindexPrev->GetMedianTimePast()
                               : block.GetBlockTime();
 
     // Check that all transactions are finalized
@@ -3596,7 +3485,7 @@
 
     PruneBlockIndexCandidates();
     
-    //Temporary code to clean up old checkpoints database - WE can remove this in future versions
+    //Temporary code to clean up old checkpoints database - We can remove this in future versions
     if ( fs::exists(GetDataDir() / "checkpoints") )
     {
         fs::remove_all( GetDataDir() / "checkpoints" );
@@ -3885,7 +3774,7 @@
                         return error("LoadBlockIndex() : failed to reset sync-checkpoint");
                 }
             }
-    LogPrintf("Wrote sync checkpoint...\n");
+            LogPrintf("Wrote sync checkpoint...\n");
 
             // Force a chainstate write so that when we VerifyDB in a moment, it doesn't check stale data
             return FlushStateToDisk(chainparams, state, FLUSH_STATE_ALWAYS);
