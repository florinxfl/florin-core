// Copyright (c) 2009-2010 Satoshi Nakamoto
// Copyright (c) 2009-2016 The Bitcoin Core developers
// Distributed under the MIT software license, see the accompanying
// file COPYING or http://www.opensource.org/licenses/mit-license.php.
//
// File contains modifications by: The Gulden developers
// All modifications:
// Copyright (c) 2016-2017 The Gulden developers
// Authored by: Malcolm MacLeod (mmacleod@webmail.co.za)
// Distributed under the GULDEN software license, see the accompanying
// file COPYING

#include "validation.h"

#include "alert.h"
#include "arith_uint256.h"
#include "chainparams.h"
#include "checkpoints.h"
#include "Gulden/auto_checkpoints.h"
#include "checkqueue.h"
#include "consensus/consensus.h"
#include "consensus/merkle.h"
#include "consensus/validation.h"
#include "hash.h"
#include "init.h"
#include "policy/fees.h"
#include "policy/policy.h"
#include "pow.h"
#include <Gulden/Common/diff.h>
#include "primitives/block.h"
#include "primitives/transaction.h"
#include "random.h"
#include "script/script.h"
#include "script/sigcache.h"
#include "script/standard.h"
#include "timedata.h"
#include "tinyformat.h"
#include "txdb.h"
#include "txmempool.h"
#include "ui_interface.h"
#include "undo.h"
#include "util.h"
#include "utilmoneystr.h"
#include "utilstrencodings.h"
#include "validationinterface.h"
#include "versionbits.h"
<<<<<<< HEAD
#ifdef ENABLE_WALLET
#include "wallet/wallet.h"
#endif
=======
#include "warnings.h"
>>>>>>> 0698639a

#include <atomic>
#include <sstream>

#include <boost/algorithm/string/replace.hpp>
#include <boost/algorithm/string/join.hpp>
#include <boost/filesystem.hpp>
#include <boost/filesystem/fstream.hpp>
#include <boost/math/distributions/poisson.hpp>
#include <boost/thread.hpp>

using namespace std;

#if defined(NDEBUG)
# error "Gulden cannot be compiled without assertions."
#endif

/**
 * Global state
 */

CCriticalSection cs_main;

BlockMap mapBlockIndex;
CChain chainActive;
CBlockIndex *pindexBestHeader = NULL;
CWaitableCriticalSection csBestBlock;
CConditionVariable cvBlockChange;
int nScriptCheckThreads = 0;
std::atomic_bool fImporting(false);
bool fReindex = false;
bool fTxIndex = false;
bool fHavePruned = false;
bool fPruneMode = false;
bool fIsBareMultisigStd = DEFAULT_PERMIT_BAREMULTISIG;
bool fRequireStandard = true;
bool fCheckBlockIndex = false;
bool fCheckpointsEnabled = DEFAULT_CHECKPOINTS_ENABLED;
size_t nCoinCacheUsage = 5000 * 300;
uint64_t nPruneTarget = 0;
bool fAlerts = DEFAULT_ALERTS;
int64_t nMaxTipAge = DEFAULT_MAX_TIP_AGE;
bool fEnableReplacement = DEFAULT_ENABLE_REPLACEMENT;


CFeeRate minRelayTxFee = CFeeRate(DEFAULT_MIN_RELAY_TX_FEE);
CAmount maxTxFee = DEFAULT_TRANSACTION_MAXFEE;

CTxMemPool mempool(::minRelayTxFee);

static void CheckBlockIndex(const Consensus::Params& consensusParams);

/** Constant stuff for coinbase transactions we create: */
CScript COINBASE_FLAGS;

int64_t nMinimumInputValue = DUST_HARD_LIMIT;

const string strMessageMagic = "Guldencoin Signed Message:\n";



// Internal stuff
namespace {

    struct CBlockIndexWorkComparator
    {
        bool operator()(CBlockIndex *pa, CBlockIndex *pb) const {
            // First sort by most total work, ...
            if (pa->nChainWork > pb->nChainWork) return false;
            if (pa->nChainWork < pb->nChainWork) return true;

            // ... then by earliest time received, ...
            if (pa->nSequenceId < pb->nSequenceId) return false;
            if (pa->nSequenceId > pb->nSequenceId) return true;

            // Use pointer address as tie breaker (should only happen with blocks
            // loaded from disk, as those all have id 0).
            if (pa < pb) return false;
            if (pa > pb) return true;

            // Identical blocks.
            return false;
        }
    };

    CBlockIndex *pindexBestInvalid;

    /**
     * The set of all CBlockIndex entries with BLOCK_VALID_TRANSACTIONS (for itself and all ancestors) and
     * as good as our current tip or better. Entries may be failed, though, and pruning nodes may be
     * missing the data for the block.
     */
    set<CBlockIndex*, CBlockIndexWorkComparator> setBlockIndexCandidates;
    /** All pairs A->B, where A (or one of its ancestors) misses transactions, but B has transactions.
     * Pruned nodes may have entries where B is missing data.
     */
    multimap<CBlockIndex*, CBlockIndex*> mapBlocksUnlinked;

    CCriticalSection cs_LastBlockFile;
    std::vector<CBlockFileInfo> vinfoBlockFile;
    int nLastBlockFile = 0;
    /** Global flag to indicate we should check to see if there are
     *  block/undo files that should be deleted.  Set on startup
     *  or if we allocate more file space when we're in prune mode
     */
    bool fCheckForPruning = false;

    /**
     * Every received block is assigned a unique and increasing identifier, so we
     * know which one to give priority in case of a fork.
     */
    CCriticalSection cs_nBlockSequenceId;
    /** Blocks loaded from disk are assigned id 0, so start the counter at 1. */
    int32_t nBlockSequenceId = 1;
    /** Decreasing counter (used by subsequent preciousblock calls). */
    int32_t nBlockReverseSequenceId = -1;
    /** chainwork for the last block that preciousblock has been applied to. */
    arith_uint256 nLastPreciousChainwork = 0;

    /** Dirty block index entries. */
    set<CBlockIndex*> setDirtyBlockIndex;

    /** Dirty block file entries. */
    set<int> setDirtyFileInfo;
} // anon namespace

CBlockIndex* FindForkInGlobalIndex(const CChain& chain, const CBlockLocator& locator)
{
    // Find the first block the caller has in the main chain
    BOOST_FOREACH(const uint256& hash, locator.vHave) {
        BlockMap::iterator mi = mapBlockIndex.find(hash);
        if (mi != mapBlockIndex.end())
        {
            CBlockIndex* pindex = (*mi).second;
            if (chain.Contains(pindex))
                return pindex;
            if (pindex->GetAncestor(chain.Height()) == chain.Tip()) {
                return chain.Tip();
            }
        }
    }
    return chain.Genesis();
}

CCoinsViewCache *pcoinsTip = NULL;
CBlockTreeDB *pblocktree = NULL;

enum FlushStateMode {
    FLUSH_STATE_NONE,
    FLUSH_STATE_IF_NEEDED,
    FLUSH_STATE_PERIODIC,
    FLUSH_STATE_ALWAYS
};

// See definition for documentation
bool static FlushStateToDisk(CValidationState &state, FlushStateMode mode);

bool IsFinalTx(const CTransaction &tx, int nBlockHeight, int64_t nBlockTime)
{
    if (tx.nLockTime == 0)
        return true;
    if ((int64_t)tx.nLockTime < ((int64_t)tx.nLockTime < LOCKTIME_THRESHOLD ? (int64_t)nBlockHeight : nBlockTime))
        return true;
    for (const auto& txin : tx.vin) {
        if (!(txin.nSequence == CTxIn::SEQUENCE_FINAL))
            return false;
    }
    return true;
}

bool CheckFinalTx(const CTransaction &tx, int flags)
{
    AssertLockHeld(cs_main);

    // By convention a negative value for flags indicates that the
    // current network-enforced consensus rules should be used. In
    // a future soft-fork scenario that would mean checking which
    // rules would be enforced for the next block and setting the
    // appropriate flags. At the present time no soft-forks are
    // scheduled, so no flags are set.
    flags = std::max(flags, 0);

    // CheckFinalTx() uses chainActive.Height()+1 to evaluate
    // nLockTime because when IsFinalTx() is called within
    // CBlock::AcceptBlock(), the height of the block *being*
    // evaluated is what is used. Thus if we want to know if a
    // transaction can be part of the *next* block, we need to call
    // IsFinalTx() with one more than chainActive.Height().
    const int nBlockHeight = chainActive.Height() + 1;

    // BIP113 will require that time-locked transactions have nLockTime set to
    // less than the median time of the previous block they're contained in.
    // When the next block is created its previous block will be the current
    // chain tip, so we use that to calculate the median time passed to
    // IsFinalTx() if LOCKTIME_MEDIAN_TIME_PAST is set.
    const int64_t nBlockTime = (flags & LOCKTIME_MEDIAN_TIME_PAST)
                             ? chainActive.Tip()->GetMedianTimePast(chainActive.Height())
                             : GetAdjustedTime();

    return IsFinalTx(tx, nBlockHeight, nBlockTime);
}

/**
 * Calculates the block height and previous block's median time past at
 * which the transaction will be considered final in the context of BIP 68.
 * Also removes from the vector of input heights any entries which did not
 * correspond to sequence locked inputs as they do not affect the calculation.
 */
static std::pair<int, int64_t> CalculateSequenceLocks(const CTransaction &tx, int flags, std::vector<int>* prevHeights, const CBlockIndex& block)
{
    assert(prevHeights->size() == tx.vin.size());

    // Will be set to the equivalent height- and time-based nLockTime
    // values that would be necessary to satisfy all relative lock-
    // time constraints given our view of block chain history.
    // The semantics of nLockTime are the last invalid height/time, so
    // use -1 to have the effect of any height or time being valid.
    int nMinHeight = -1;
    int64_t nMinTime = -1;

    // tx.nVersion is signed integer so requires cast to unsigned otherwise
    // we would be doing a signed comparison and half the range of nVersion
    // wouldn't support BIP 68.
    bool fEnforceBIP68 = static_cast<uint32_t>(tx.nVersion) >= 2
                      && flags & LOCKTIME_VERIFY_SEQUENCE;

    // Do not enforce sequence numbers as a relative lock time
    // unless we have been instructed to
    if (!fEnforceBIP68) {
        return std::make_pair(nMinHeight, nMinTime);
    }

    for (size_t txinIndex = 0; txinIndex < tx.vin.size(); txinIndex++) {
        const CTxIn& txin = tx.vin[txinIndex];

        // Sequence numbers with the most significant bit set are not
        // treated as relative lock-times, nor are they given any
        // consensus-enforced meaning at this point.
        if (txin.nSequence & CTxIn::SEQUENCE_LOCKTIME_DISABLE_FLAG) {
            // The height of this input is not relevant for sequence locks
            (*prevHeights)[txinIndex] = 0;
            continue;
        }

        int nCoinHeight = (*prevHeights)[txinIndex];

        if (txin.nSequence & CTxIn::SEQUENCE_LOCKTIME_TYPE_FLAG) {
            int64_t nCoinTime = block.GetAncestor(std::max(nCoinHeight-1, 0))->GetMedianTimePast(block.GetAncestor(std::max(nCoinHeight-1, 0))->nHeight);
            // NOTE: Subtract 1 to maintain nLockTime semantics
            // BIP 68 relative lock times have the semantics of calculating
            // the first block or time at which the transaction would be
            // valid. When calculating the effective block time or height
            // for the entire transaction, we switch to using the
            // semantics of nLockTime which is the last invalid block
            // time or height.  Thus we subtract 1 from the calculated
            // time or height.

            // Time-based relative lock-times are measured from the
            // smallest allowed timestamp of the block containing the
            // txout being spent, which is the median time past of the
            // block prior.
            nMinTime = std::max(nMinTime, nCoinTime + (int64_t)((txin.nSequence & CTxIn::SEQUENCE_LOCKTIME_MASK) << CTxIn::SEQUENCE_LOCKTIME_GRANULARITY) - 1);
        } else {
            nMinHeight = std::max(nMinHeight, nCoinHeight + (int)(txin.nSequence & CTxIn::SEQUENCE_LOCKTIME_MASK) - 1);
        }
    }

    return std::make_pair(nMinHeight, nMinTime);
}

static bool EvaluateSequenceLocks(const CBlockIndex& block, std::pair<int, int64_t> lockPair)
{
    assert(block.pprev);
    int64_t nBlockTime = block.pprev->GetMedianTimePast(block.pprev->nHeight);
    if (lockPair.first >= block.nHeight || lockPair.second >= nBlockTime)
        return false;

    return true;
}

bool SequenceLocks(const CTransaction &tx, int flags, std::vector<int>* prevHeights, const CBlockIndex& block)
{
    return EvaluateSequenceLocks(block, CalculateSequenceLocks(tx, flags, prevHeights, block));
}

bool TestLockPointValidity(const LockPoints* lp)
{
    AssertLockHeld(cs_main);
    assert(lp);
    // If there are relative lock times then the maxInputBlock will be set
    // If there are no relative lock times, the LockPoints don't depend on the chain
    if (lp->maxInputBlock) {
        // Check whether chainActive is an extension of the block at which the LockPoints
        // calculation was valid.  If not LockPoints are no longer valid
        if (!chainActive.Contains(lp->maxInputBlock)) {
            return false;
        }
    }

    // LockPoints still valid
    return true;
}

bool CheckSequenceLocks(const CTransaction &tx, int flags, LockPoints* lp, bool useExistingLockPoints)
{
    AssertLockHeld(cs_main);
    AssertLockHeld(mempool.cs);

    CBlockIndex* tip = chainActive.Tip();
    CBlockIndex index;
    index.pprev = tip;
    // CheckSequenceLocks() uses chainActive.Height()+1 to evaluate
    // height based locks because when SequenceLocks() is called within
    // ConnectBlock(), the height of the block *being*
    // evaluated is what is used.
    // Thus if we want to know if a transaction can be part of the
    // *next* block, we need to use one more than chainActive.Height()
    index.nHeight = tip->nHeight + 1;

    std::pair<int, int64_t> lockPair;
    if (useExistingLockPoints) {
        assert(lp);
        lockPair.first = lp->height;
        lockPair.second = lp->time;
    }
    else {
        // pcoinsTip contains the UTXO set for chainActive.Tip()
        CCoinsViewMemPool viewMemPool(pcoinsTip, mempool);
        std::vector<int> prevheights;
        prevheights.resize(tx.vin.size());
        for (size_t txinIndex = 0; txinIndex < tx.vin.size(); txinIndex++) {
            const CTxIn& txin = tx.vin[txinIndex];
            CCoins coins;
            if (!viewMemPool.GetCoins(txin.prevout.hash, coins)) {
                return error("%s: Missing input", __func__);
            }
            if (coins.nHeight == MEMPOOL_HEIGHT) {
                // Assume all mempool transaction confirm in the next block
                prevheights[txinIndex] = tip->nHeight + 1;
            } else {
                prevheights[txinIndex] = coins.nHeight;
            }
        }
        lockPair = CalculateSequenceLocks(tx, flags, &prevheights, index);
        if (lp) {
            lp->height = lockPair.first;
            lp->time = lockPair.second;
            // Also store the hash of the block with the highest height of
            // all the blocks which have sequence locked prevouts.
            // This hash needs to still be on the chain
            // for these LockPoint calculations to be valid
            // Note: It is impossible to correctly calculate a maxInputBlock
            // if any of the sequence locked inputs depend on unconfirmed txs,
            // except in the special case where the relative lock time/height
            // is 0, which is equivalent to no sequence lock. Since we assume
            // input height of tip+1 for mempool txs and test the resulting
            // lockPair from CalculateSequenceLocks against tip+1.  We know
            // EvaluateSequenceLocks will fail if there was a non-zero sequence
            // lock on a mempool input, so we can use the return value of
            // CheckSequenceLocks to indicate the LockPoints validity
            int maxInputHeight = 0;
            BOOST_FOREACH(int height, prevheights) {
                // Can ignore mempool inputs since we'll fail if they had non-zero locks
                if (height != tip->nHeight+1) {
                    maxInputHeight = std::max(maxInputHeight, height);
                }
            }
            lp->maxInputBlock = tip->GetAncestor(maxInputHeight);
        }
    }
    return EvaluateSequenceLocks(index, lockPair);
}


unsigned int GetLegacySigOpCount(const CTransaction& tx)
{
    unsigned int nSigOps = 0;
    for (const auto& txin : tx.vin)
    {
        nSigOps += txin.scriptSig.GetSigOpCount(false);
    }
    for (const auto& txout : tx.vout)
    {
        nSigOps += txout.scriptPubKey.GetSigOpCount(false);
    }
    return nSigOps;
}

unsigned int GetP2SHSigOpCount(const CTransaction& tx, const CCoinsViewCache& inputs)
{
    if (tx.IsCoinBase())
        return 0;

    unsigned int nSigOps = 0;
    for (unsigned int i = 0; i < tx.vin.size(); i++)
    {
        const CTxOut &prevout = inputs.GetOutputFor(tx.vin[i]);
        if (prevout.scriptPubKey.IsPayToScriptHash())
            nSigOps += prevout.scriptPubKey.GetSigOpCount(tx.vin[i].scriptSig);
    }
    return nSigOps;
}

int64_t GetTransactionSigOpCost(const CTransaction& tx, const CCoinsViewCache& inputs, int flags)
{
    int64_t nSigOps = GetLegacySigOpCount(tx) * WITNESS_SCALE_FACTOR;

    if (tx.IsCoinBase())
        return nSigOps;

    if (flags & SCRIPT_VERIFY_P2SH) {
        nSigOps += GetP2SHSigOpCount(tx, inputs) * WITNESS_SCALE_FACTOR;
    }

    for (unsigned int i = 0; i < tx.vin.size(); i++)
    {
        const CTxOut &prevout = inputs.GetOutputFor(tx.vin[i]);
        nSigOps += CountWitnessSigOps(tx.vin[i].scriptSig, prevout.scriptPubKey, i < tx.wit.vtxinwit.size() ? &tx.wit.vtxinwit[i].scriptWitness : NULL, flags);
    }
    return nSigOps;
}





bool CheckTransaction(const CTransaction& tx, CValidationState &state, bool fCheckDuplicateInputs)
{
    // Basic checks that don't depend on any context
    if (tx.vin.empty())
        return state.DoS(10, false, REJECT_INVALID, "bad-txns-vin-empty");
    if (tx.vout.empty())
        return state.DoS(10, false, REJECT_INVALID, "bad-txns-vout-empty");
    // Size limits (this doesn't take the witness into account, as that hasn't been checked for malleability)
    if (::GetSerializeSize(tx, SER_NETWORK, PROTOCOL_VERSION | SERIALIZE_TRANSACTION_NO_WITNESS) > MAX_BLOCK_BASE_SIZE)
        return state.DoS(100, false, REJECT_INVALID, "bad-txns-oversize");

    // Check for negative or overflow output values
    CAmount nValueOut = 0;
    for (const auto& txout : tx.vout)
    {
        if (txout.nValue < 0)
            return state.DoS(100, false, REJECT_INVALID, "bad-txns-vout-negative");
        if (txout.nValue > MAX_MONEY)
            return state.DoS(100, false, REJECT_INVALID, "bad-txns-vout-toolarge");
        nValueOut += txout.nValue;
        if (!MoneyRange(nValueOut))
            return state.DoS(100, false, REJECT_INVALID, "bad-txns-txouttotal-toolarge");
    }

    // Check for duplicate inputs - note that this check is slow so we skip it in CheckBlock
    if (fCheckDuplicateInputs) {
        set<COutPoint> vInOutPoints;
        for (const auto& txin : tx.vin)
        {
            if (!vInOutPoints.insert(txin.prevout).second)
                return state.DoS(100, false, REJECT_INVALID, "bad-txns-inputs-duplicate");
        }
    }

    if (tx.IsCoinBase())
    {
        if (tx.vin[0].scriptSig.size() < 2 || tx.vin[0].scriptSig.size() > 100)
            return state.DoS(100, false, REJECT_INVALID, "bad-cb-length");
    }
    else
    {
        for (const auto& txin : tx.vin)
            if (txin.prevout.IsNull())
                return state.DoS(10, false, REJECT_INVALID, "bad-txns-prevout-null");
    }

    return true;
}

void LimitMempoolSize(CTxMemPool& pool, size_t limit, unsigned long age) {
    int expired = pool.Expire(GetTime() - age);
    if (expired != 0)
        LogPrint("mempool", "Expired %i transactions from the memory pool\n", expired);

    std::vector<uint256> vNoSpendsRemaining;
    pool.TrimToSize(limit, &vNoSpendsRemaining);
    BOOST_FOREACH(const uint256& removed, vNoSpendsRemaining)
        pcoinsTip->Uncache(removed);
}

/** Convert CValidationState to a human-readable message for logging */
std::string FormatStateMessage(const CValidationState &state)
{
    return strprintf("%s%s (code %i)",
        state.GetRejectReason(),
        state.GetDebugMessage().empty() ? "" : ", "+state.GetDebugMessage(),
        state.GetRejectCode());
}

bool AcceptToMemoryPoolWorker(CTxMemPool& pool, CValidationState& state, const CTransaction& tx, bool fLimitFree,
                              bool* pfMissingInputs, int64_t nAcceptTime, bool fOverrideMempoolLimit, const CAmount& nAbsurdFee,
                              std::vector<uint256>& vHashTxnToUncache)
{
    const uint256 hash = tx.GetHash();
    AssertLockHeld(cs_main);
    if (pfMissingInputs)
        *pfMissingInputs = false;

    if (!CheckTransaction(tx, state))
        return false; // state filled in by CheckTransaction

    // Coinbase is only valid in a block, not as a loose transaction
    if (tx.IsCoinBase())
        return state.DoS(100, false, REJECT_INVALID, "coinbase");

    // Reject transactions with witness before segregated witness activates (override with -prematurewitness)
    bool witnessEnabled = IsWitnessEnabled(chainActive.Tip(), Params().GetConsensus());
    if (!GetBoolArg("-prematurewitness",false) && !tx.wit.IsNull() && !witnessEnabled) {
        return state.DoS(0, false, REJECT_NONSTANDARD, "no-witness-yet", true);
    }

    // Rather not work on nonstandard transactions (unless -testnet/-regtest)
    string reason;
    if (fRequireStandard && !IsStandardTx(tx, reason, witnessEnabled))
        return state.DoS(0, false, REJECT_NONSTANDARD, reason);

    // Only accept nLockTime-using transactions that can be mined in the next
    // block; we don't want our mempool filled up with transactions that can't
    // be mined yet.
    if (!CheckFinalTx(tx, STANDARD_LOCKTIME_VERIFY_FLAGS))
        return state.DoS(0, false, REJECT_NONSTANDARD, "non-final");

    // is it already in the memory pool?
    if (pool.exists(hash))
        return state.Invalid(false, REJECT_ALREADY_KNOWN, "txn-already-in-mempool");

    // Check for conflicts with in-memory transactions
    set<uint256> setConflicts;
    {
    LOCK(pool.cs); // protect pool.mapNextTx
    BOOST_FOREACH(const CTxIn &txin, tx.vin)
    {
        auto itConflicting = pool.mapNextTx.find(txin.prevout);
        if (itConflicting != pool.mapNextTx.end())
        {
            const CTransaction *ptxConflicting = itConflicting->second;
            if (!setConflicts.count(ptxConflicting->GetHash()))
            {
                // Allow opt-out of transaction replacement by setting
                // nSequence >= maxint-1 on all inputs.
                //
                // maxint-1 is picked to still allow use of nLockTime by
                // non-replaceable transactions. All inputs rather than just one
                // is for the sake of multi-party protocols, where we don't
                // want a single party to be able to disable replacement.
                //
                // The opt-out ignores descendants as anyone relying on
                // first-seen mempool behavior should be checking all
                // unconfirmed ancestors anyway; doing otherwise is hopelessly
                // insecure.
                bool fReplacementOptOut = true;
                if (fEnableReplacement)
                {
                    BOOST_FOREACH(const CTxIn &_txin, ptxConflicting->vin)
                    {
                        if (_txin.nSequence < std::numeric_limits<unsigned int>::max()-1)
                        {
                            fReplacementOptOut = false;
                            break;
                        }
                    }
                }
                if (fReplacementOptOut)
                    return state.Invalid(false, REJECT_CONFLICT, "txn-mempool-conflict");

                setConflicts.insert(ptxConflicting->GetHash());
            }
        }
    }
    }

    {
        CCoinsView dummy;
        CCoinsViewCache view(&dummy);

        CAmount nValueIn = 0;
        LockPoints lp;
        {
        LOCK(pool.cs);
        CCoinsViewMemPool viewMemPool(pcoinsTip, pool);
        view.SetBackend(viewMemPool);

        // do we already have it?
        bool fHadTxInCache = pcoinsTip->HaveCoinsInCache(hash);
        if (view.HaveCoins(hash)) {
            if (!fHadTxInCache)
                vHashTxnToUncache.push_back(hash);
            return state.Invalid(false, REJECT_ALREADY_KNOWN, "txn-already-known");
        }

        // do all inputs exist?
        // Note that this does not check for the presence of actual outputs (see the next check for that),
        // and only helps with filling in pfMissingInputs (to determine missing vs spent).
        BOOST_FOREACH(const CTxIn txin, tx.vin) {
            if (!pcoinsTip->HaveCoinsInCache(txin.prevout.hash))
                vHashTxnToUncache.push_back(txin.prevout.hash);
            if (!view.HaveCoins(txin.prevout.hash)) {
                if (pfMissingInputs)
                    *pfMissingInputs = true;
                return false; // fMissingInputs and !state.IsInvalid() is used to detect this condition, don't set state.Invalid()
            }
        }

        // are the actual inputs available?
        if (!view.HaveInputs(tx))
            return state.Invalid(false, REJECT_DUPLICATE, "bad-txns-inputs-spent");

        // Bring the best block into scope
        view.GetBestBlock();

        nValueIn = view.GetValueIn(tx);

        // we have all inputs cached now, so switch back to dummy, so we don't need to keep lock on mempool
        view.SetBackend(dummy);

        // Only accept BIP68 sequence locked transactions that can be mined in the next
        // block; we don't want our mempool filled up with transactions that can't
        // be mined yet.
        // Must keep pool.cs for this unless we change CheckSequenceLocks to take a
        // CoinsViewCache instead of create its own
        if (!CheckSequenceLocks(tx, STANDARD_LOCKTIME_VERIFY_FLAGS, &lp))
            return state.DoS(0, false, REJECT_NONSTANDARD, "non-BIP68-final");
        }

        // Check for non-standard pay-to-script-hash in inputs
        if (fRequireStandard && !AreInputsStandard(tx, view))
            return state.Invalid(false, REJECT_NONSTANDARD, "bad-txns-nonstandard-inputs");

        // Check for non-standard witness in P2WSH
        if (!tx.wit.IsNull() && fRequireStandard && !IsWitnessStandard(tx, view))
            return state.DoS(0, false, REJECT_NONSTANDARD, "bad-witness-nonstandard", true);

        int64_t nSigOpsCost = GetTransactionSigOpCost(tx, view, STANDARD_SCRIPT_VERIFY_FLAGS);

        CAmount nValueOut = tx.GetValueOut();
        CAmount nFees = nValueIn-nValueOut;
        // nModifiedFees includes any fee deltas from PrioritiseTransaction
        CAmount nModifiedFees = nFees;
        double nPriorityDummy = 0;
        pool.ApplyDeltas(hash, nPriorityDummy, nModifiedFees);

        CAmount inChainInputValue;
        double dPriority = view.GetPriority(tx, chainActive.Height(), inChainInputValue);

        // Keep track of transactions that spend a coinbase, which we re-scan
        // during reorgs to ensure COINBASE_MATURITY is still met.
        bool fSpendsCoinbase = false;
        BOOST_FOREACH(const CTxIn &txin, tx.vin) {
            const CCoins *coins = view.AccessCoins(txin.prevout.hash);
            if (coins->IsCoinBase()) {
                fSpendsCoinbase = true;
                break;
            }
        }

        CTxMemPoolEntry entry(tx, nFees, nAcceptTime, dPriority, chainActive.Height(), pool.HasNoInputsOf(tx), inChainInputValue, fSpendsCoinbase, nSigOpsCost, lp);
        unsigned int nSize = entry.GetTxSize();

        // Check that the transaction doesn't have an excessive number of
        // sigops, making it impossible to mine. Since the coinbase transaction
        // itself can contain sigops MAX_STANDARD_TX_SIGOPS is less than
        // MAX_BLOCK_SIGOPS; we still consider this an invalid rather than
        // merely non-standard transaction.
        if (nSigOpsCost > MAX_STANDARD_TX_SIGOPS_COST)
            return state.DoS(0, false, REJECT_NONSTANDARD, "bad-txns-too-many-sigops", false,
                strprintf("%d", nSigOpsCost));

        CAmount mempoolRejectFee = pool.GetMinFee(GetArg("-maxmempool", DEFAULT_MAX_MEMPOOL_SIZE) * 1000000).GetFee(nSize);
        if (mempoolRejectFee > 0 && nModifiedFees < mempoolRejectFee) {
            return state.DoS(0, false, REJECT_INSUFFICIENTFEE, "mempool min fee not met", false, strprintf("%d < %d", nFees, mempoolRejectFee));
        } else if (GetBoolArg("-relaypriority", DEFAULT_RELAYPRIORITY) && nModifiedFees < ::minRelayTxFee.GetFee(nSize) && !AllowFree(entry.GetPriority(chainActive.Height() + 1))) {
            // Require that free transactions have sufficient priority to be mined in the next block.
            return state.DoS(0, false, REJECT_INSUFFICIENTFEE, "insufficient priority");
        }

        // Continuously rate-limit free (really, very-low-fee) transactions
        // This mitigates 'penny-flooding' -- sending thousands of free transactions just to
        // be annoying or make others' transactions take longer to confirm.
        if (fLimitFree && nModifiedFees < ::minRelayTxFee.GetFee(nSize))
        {
            static CCriticalSection csFreeLimiter;
            static double dFreeCount;
            static int64_t nLastTime;
            int64_t nNow = GetTime();

            LOCK(csFreeLimiter);

            // Use an exponentially decaying ~10-minute window:
            dFreeCount *= pow(1.0 - 1.0/600.0, (double)(nNow - nLastTime));
            nLastTime = nNow;
            // -limitfreerelay unit is thousand-bytes-per-minute
            // At default rate it would take over a month to fill 1GB
            if (dFreeCount + nSize >= GetArg("-limitfreerelay", DEFAULT_LIMITFREERELAY) * 10 * 1000)
                return state.DoS(0, false, REJECT_INSUFFICIENTFEE, "rate limited free transaction");
            LogPrint("mempool", "Rate limit dFreeCount: %g => %g\n", dFreeCount, dFreeCount+nSize);
            dFreeCount += nSize;
        }

        if (nAbsurdFee && nFees > nAbsurdFee)
            return state.Invalid(false,
                REJECT_HIGHFEE, "absurdly-high-fee",
                strprintf("%d > %d", nFees, nAbsurdFee));

        // Calculate in-mempool ancestors, up to a limit.
        CTxMemPool::setEntries setAncestors;
        size_t nLimitAncestors = GetArg("-limitancestorcount", DEFAULT_ANCESTOR_LIMIT);
        size_t nLimitAncestorSize = GetArg("-limitancestorsize", DEFAULT_ANCESTOR_SIZE_LIMIT)*1000;
        size_t nLimitDescendants = GetArg("-limitdescendantcount", DEFAULT_DESCENDANT_LIMIT);
        size_t nLimitDescendantSize = GetArg("-limitdescendantsize", DEFAULT_DESCENDANT_SIZE_LIMIT)*1000;
        std::string errString;
        if (!pool.CalculateMemPoolAncestors(entry, setAncestors, nLimitAncestors, nLimitAncestorSize, nLimitDescendants, nLimitDescendantSize, errString)) {
            return state.DoS(0, false, REJECT_NONSTANDARD, "too-long-mempool-chain", false, errString);
        }

        // A transaction that spends outputs that would be replaced by it is invalid. Now
        // that we have the set of all ancestors we can detect this
        // pathological case by making sure setConflicts and setAncestors don't
        // intersect.
        BOOST_FOREACH(CTxMemPool::txiter ancestorIt, setAncestors)
        {
            const uint256 &hashAncestor = ancestorIt->GetTx().GetHash();
            if (setConflicts.count(hashAncestor))
            {
                return state.DoS(10, false,
                                 REJECT_INVALID, "bad-txns-spends-conflicting-tx", false,
                                 strprintf("%s spends conflicting transaction %s",
                                           hash.ToString(),
                                           hashAncestor.ToString()));
            }
        }

        // Check if it's economically rational to mine this transaction rather
        // than the ones it replaces.
        CAmount nConflictingFees = 0;
        size_t nConflictingSize = 0;
        uint64_t nConflictingCount = 0;
        CTxMemPool::setEntries allConflicting;

        // If we don't hold the lock allConflicting might be incomplete; the
        // subsequent RemoveStaged() and addUnchecked() calls don't guarantee
        // mempool consistency for us.
        LOCK(pool.cs);
        if (setConflicts.size())
        {
            CFeeRate newFeeRate(nModifiedFees, nSize);
            set<uint256> setConflictsParents;
            const int maxDescendantsToVisit = 100;
            CTxMemPool::setEntries setIterConflicting;
            BOOST_FOREACH(const uint256 &hashConflicting, setConflicts)
            {
                CTxMemPool::txiter mi = pool.mapTx.find(hashConflicting);
                if (mi == pool.mapTx.end())
                    continue;

                // Save these to avoid repeated lookups
                setIterConflicting.insert(mi);

                // Don't allow the replacement to reduce the feerate of the
                // mempool.
                //
                // We usually don't want to accept replacements with lower
                // feerates than what they replaced as that would lower the
                // feerate of the next block. Requiring that the feerate always
                // be increased is also an easy-to-reason about way to prevent
                // DoS attacks via replacements.
                //
                // The mining code doesn't (currently) take children into
                // account (CPFP) so we only consider the feerates of
                // transactions being directly replaced, not their indirect
                // descendants. While that does mean high feerate children are
                // ignored when deciding whether or not to replace, we do
                // require the replacement to pay more overall fees too,
                // mitigating most cases.
                CFeeRate oldFeeRate(mi->GetModifiedFee(), mi->GetTxSize());
                if (newFeeRate <= oldFeeRate)
                {
                    return state.DoS(0, false,
                            REJECT_INSUFFICIENTFEE, "insufficient fee", false,
                            strprintf("rejecting replacement %s; new feerate %s <= old feerate %s",
                                  hash.ToString(),
                                  newFeeRate.ToString(),
                                  oldFeeRate.ToString()));
                }

                BOOST_FOREACH(const CTxIn &txin, mi->GetTx().vin)
                {
                    setConflictsParents.insert(txin.prevout.hash);
                }

                nConflictingCount += mi->GetCountWithDescendants();
            }
            // This potentially overestimates the number of actual descendants
            // but we just want to be conservative to avoid doing too much
            // work.
            if (nConflictingCount <= maxDescendantsToVisit) {
                // If not too many to replace, then calculate the set of
                // transactions that would have to be evicted
                BOOST_FOREACH(CTxMemPool::txiter it, setIterConflicting) {
                    pool.CalculateDescendants(it, allConflicting);
                }
                BOOST_FOREACH(CTxMemPool::txiter it, allConflicting) {
                    nConflictingFees += it->GetModifiedFee();
                    nConflictingSize += it->GetTxSize();
                }
            } else {
                return state.DoS(0, false,
                        REJECT_NONSTANDARD, "too many potential replacements", false,
                        strprintf("rejecting replacement %s; too many potential replacements (%d > %d)\n",
                            hash.ToString(),
                            nConflictingCount,
                            maxDescendantsToVisit));
            }

            for (unsigned int j = 0; j < tx.vin.size(); j++)
            {
                // We don't want to accept replacements that require low
                // feerate junk to be mined first. Ideally we'd keep track of
                // the ancestor feerates and make the decision based on that,
                // but for now requiring all new inputs to be confirmed works.
                if (!setConflictsParents.count(tx.vin[j].prevout.hash))
                {
                    // Rather than check the UTXO set - potentially expensive -
                    // it's cheaper to just check if the new input refers to a
                    // tx that's in the mempool.
                    if (pool.mapTx.find(tx.vin[j].prevout.hash) != pool.mapTx.end())
                        return state.DoS(0, false,
                                         REJECT_NONSTANDARD, "replacement-adds-unconfirmed", false,
                                         strprintf("replacement %s adds unconfirmed input, idx %d",
                                                  hash.ToString(), j));
                }
            }

            // The replacement must pay greater fees than the transactions it
            // replaces - if we did the bandwidth used by those conflicting
            // transactions would not be paid for.
            if (nModifiedFees < nConflictingFees)
            {
                return state.DoS(0, false,
                                 REJECT_INSUFFICIENTFEE, "insufficient fee", false,
                                 strprintf("rejecting replacement %s, less fees than conflicting txs; %s < %s",
                                          hash.ToString(), FormatMoney(nModifiedFees), FormatMoney(nConflictingFees)));
            }

            // Finally in addition to paying more fees than the conflicts the
            // new transaction must pay for its own bandwidth.
            CAmount nDeltaFees = nModifiedFees - nConflictingFees;
            if (nDeltaFees < ::minRelayTxFee.GetFee(nSize))
            {
                return state.DoS(0, false,
                        REJECT_INSUFFICIENTFEE, "insufficient fee", false,
                        strprintf("rejecting replacement %s, not enough additional fees to relay; %s < %s",
                              hash.ToString(),
                              FormatMoney(nDeltaFees),
                              FormatMoney(::minRelayTxFee.GetFee(nSize))));
            }
        }

        unsigned int scriptVerifyFlags = STANDARD_SCRIPT_VERIFY_FLAGS;
        if (!Params().RequireStandard()) {
            scriptVerifyFlags = GetArg("-promiscuousmempoolflags", scriptVerifyFlags);
        }

        // Check against previous transactions
        // This is done last to help prevent CPU exhaustion denial-of-service attacks.
        PrecomputedTransactionData txdata(tx);
        if (!CheckInputs(tx, state, view, true, scriptVerifyFlags, true, txdata)) {
            // SCRIPT_VERIFY_CLEANSTACK requires SCRIPT_VERIFY_WITNESS, so we
            // need to turn both off, and compare against just turning off CLEANSTACK
            // to see if the failure is specifically due to witness validation.
            if (tx.wit.IsNull() && CheckInputs(tx, state, view, true, scriptVerifyFlags & ~(SCRIPT_VERIFY_WITNESS | SCRIPT_VERIFY_CLEANSTACK), true, txdata) &&
                !CheckInputs(tx, state, view, true, scriptVerifyFlags & ~SCRIPT_VERIFY_CLEANSTACK, true, txdata)) {
                // Only the witness is missing, so the transaction itself may be fine.
                state.SetCorruptionPossible();
            }
            return false;
        }

        // Check again against just the consensus-critical mandatory script
        // verification flags, in case of bugs in the standard flags that cause
        // transactions to pass as valid when they're actually invalid. For
        // instance the STRICTENC flag was incorrectly allowing certain
        // CHECKSIG NOT scripts to pass, even though they were invalid.
        //
        // There is a similar check in CreateNewBlock() to prevent creating
        // invalid blocks, however allowing such transactions into the mempool
        // can be exploited as a DoS attack.
        if (!CheckInputs(tx, state, view, true, MANDATORY_SCRIPT_VERIFY_FLAGS, true, txdata))
        {
            return error("%s: BUG! PLEASE REPORT THIS! ConnectInputs failed against MANDATORY but not STANDARD flags %s, %s",
                __func__, hash.ToString(), FormatStateMessage(state));
        }

        // Remove conflicting transactions from the mempool
        BOOST_FOREACH(const CTxMemPool::txiter it, allConflicting)
        {
            LogPrint("mempool", "replacing tx %s with %s for %s BTC additional fees, %d delta bytes\n",
                    it->GetTx().GetHash().ToString(),
                    hash.ToString(),
                    FormatMoney(nModifiedFees - nConflictingFees),
                    (int)nSize - (int)nConflictingSize);
        }
        pool.RemoveStaged(allConflicting, false);

        // Store transaction in memory
        pool.addUnchecked(hash, entry, setAncestors, !IsInitialBlockDownload());

        // trim mempool and check if tx was trimmed
        if (!fOverrideMempoolLimit) {
            LimitMempoolSize(pool, GetArg("-maxmempool", DEFAULT_MAX_MEMPOOL_SIZE) * 1000000, GetArg("-mempoolexpiry", DEFAULT_MEMPOOL_EXPIRY) * 60 * 60);
            if (!pool.exists(hash))
                return state.DoS(0, false, REJECT_INSUFFICIENTFEE, "mempool full");
        }
    }

    GetMainSignals().SyncTransaction(tx, NULL, CMainSignals::SYNC_TRANSACTION_NOT_IN_BLOCK);

    return true;
}

bool AcceptToMemoryPoolWithTime(CTxMemPool& pool, CValidationState &state, const CTransaction &tx, bool fLimitFree,
                        bool* pfMissingInputs, int64_t nAcceptTime, bool fOverrideMempoolLimit, const CAmount nAbsurdFee)
{
    std::vector<uint256> vHashTxToUncache;
    bool res = AcceptToMemoryPoolWorker(pool, state, tx, fLimitFree, pfMissingInputs, nAcceptTime, fOverrideMempoolLimit, nAbsurdFee, vHashTxToUncache);
    if (!res) {
        BOOST_FOREACH(const uint256& hashTx, vHashTxToUncache)
            pcoinsTip->Uncache(hashTx);
    }
    // After we've (potentially) uncached entries, ensure our coins cache is still within its size limits
    CValidationState stateDummy;
    FlushStateToDisk(stateDummy, FLUSH_STATE_PERIODIC);
    return res;
}

bool AcceptToMemoryPool(CTxMemPool& pool, CValidationState &state, const CTransaction &tx, bool fLimitFree,
                        bool* pfMissingInputs, bool fOverrideMempoolLimit, const CAmount nAbsurdFee)
{
    return AcceptToMemoryPoolWithTime(pool, state, tx, fLimitFree, pfMissingInputs, GetTime(), fOverrideMempoolLimit, nAbsurdFee);
}

/** Return transaction in txOut, and if it was found inside a block, its hash is placed in hashBlock */
bool GetTransaction(const uint256 &hash, CTransactionRef &txOut, const Consensus::Params& consensusParams, uint256 &hashBlock, bool fAllowSlow)
{
    CBlockIndex *pindexSlow = NULL;

    LOCK(cs_main);

    CTransactionRef ptx = mempool.get(hash);
    if (ptx)
    {
        txOut = ptx;
        return true;
    }

    if (fTxIndex) {
        CDiskTxPos postx;
        if (pblocktree->ReadTxIndex(hash, postx)) {
            CAutoFile file(OpenBlockFile(postx, true), SER_DISK, CLIENT_VERSION);
            if (file.IsNull())
                return error("%s: OpenBlockFile failed", __func__);
            CBlockHeader header;
            try {
                file >> header;
                fseek(file.Get(), postx.nTxOffset, SEEK_CUR);
                file >> txOut;
            } catch (const std::exception& e) {
                return error("%s: Deserialize or I/O error - %s", __func__, e.what());
            }
            hashBlock = header.GetHash();
            if (txOut->GetHash() != hash)
                return error("%s: txid mismatch", __func__);
            return true;
        }
    }

    if (fAllowSlow) { // use coin database to locate block that contains transaction, and scan it
        int nHeight = -1;
        {
            const CCoinsViewCache& view = *pcoinsTip;
            const CCoins* coins = view.AccessCoins(hash);
            if (coins)
                nHeight = coins->nHeight;
        }
        if (nHeight > 0)
            pindexSlow = chainActive[nHeight];
    }

    if (pindexSlow) {
        CBlock block;
        if (ReadBlockFromDisk(block, pindexSlow, consensusParams)) {
            for (const auto& tx : block.vtx) {
                if (tx->GetHash() == hash) {
                    txOut = tx;
                    hashBlock = pindexSlow->GetBlockHash();
                    return true;
                }
            }
        }
    }

    return false;
}






//////////////////////////////////////////////////////////////////////////////
//
// CBlock and CBlockIndex
//

bool WriteBlockToDisk(const CBlock& block, CDiskBlockPos& pos, const CMessageHeader::MessageStartChars& messageStart)
{
    // Open history file to append
    CAutoFile fileout(OpenBlockFile(pos), SER_DISK, CLIENT_VERSION);
    if (fileout.IsNull())
        return error("WriteBlockToDisk: OpenBlockFile failed");

    // Write index header
    unsigned int nSize = GetSerializeSize(fileout, block);
    fileout << FLATDATA(messageStart) << nSize;

    // Write block
    long fileOutPos = ftell(fileout.Get());
    if (fileOutPos < 0)
        return error("WriteBlockToDisk: ftell failed");
    pos.nPos = (unsigned int)fileOutPos;
    fileout << block;

    return true;
}

bool ReadBlockFromDisk(CBlock& block, const CDiskBlockPos& pos, const Consensus::Params& consensusParams)
{
    block.SetNull();

    // Open history file to read
    CAutoFile filein(OpenBlockFile(pos, true), SER_DISK, CLIENT_VERSION);
    if (filein.IsNull())
        return error("ReadBlockFromDisk: OpenBlockFile failed for %s", pos.ToString());

    // Read block
    try {
        filein >> block;
    }
    catch (const std::exception& e) {
        return error("%s: Deserialize or I/O error - %s at %s", __func__, e.what(), pos.ToString());
    }

    // Check the header
    if (!CheckProofOfWork(block.GetPoWHash(), block.nBits, consensusParams))
        return error("ReadBlockFromDisk: Errors in block header at %s", pos.ToString());

    return true;
}

bool ReadBlockFromDisk(CBlock& block, const CBlockIndex* pindex, const Consensus::Params& consensusParams)
{
    if (!ReadBlockFromDisk(block, pindex->GetBlockPos(), consensusParams))
        return false;
    if (block.GetHash() != pindex->GetBlockHash())
        return error("ReadBlockFromDisk(CBlock&, CBlockIndex*): GetHash() doesn't match index for %s at %s",
                pindex->ToString(), pindex->GetBlockPos().ToString());
    return true;
}

CAmount GetBlockSubsidy(int nHeight, const Consensus::Params& consensusParams)
{
    CAmount nSubsidy = 0;
    if(nHeight == 1) //First block premine
    {
        nSubsidy = 170000000 * COIN;
    }
    else if(nHeight <= 250000) // 1000 Gulden per block for first 250k blocks
    {
        nSubsidy = 1000 * COIN; 
    }
    else if(nHeight <= 12850000) // Switch to fixed reward of 100 Gulden per block (no halving) - to continue until original coin target is met.
    {
        nSubsidy = 100 * COIN; 
    }

    return nSubsidy;
}

bool IsInitialBlockDownload()
{
    const CChainParams& chainParams = Params();

    // Once this function has returned false, it must remain false.
    static std::atomic<bool> latchToFalse{false};
    // Optimization: pre-test latch before taking the lock.
    if (latchToFalse.load(std::memory_order_relaxed))
        return false;

    LOCK(cs_main);
    if (latchToFalse.load(std::memory_order_relaxed))
        return false;
    if (fImporting || fReindex)
        return true;
    if (chainActive.Tip() == NULL)
        return true;
    if (chainActive.Tip()->nChainWork < UintToArith256(chainParams.GetConsensus().nMinimumChainWork))
        return true;
    if (chainActive.Tip()->GetBlockTime() < (GetTime() - nMaxTipAge))
        return true;
    latchToFalse.store(true, std::memory_order_relaxed);
    return false;
}

CBlockIndex *pindexBestForkTip = NULL, *pindexBestForkBase = NULL;
#if 0
static void AlertNotify(const std::string& strMessage)
{
    uiInterface.NotifyAlertChanged();
    std::string strCmd = GetArg("-alertnotify", "");
    if (strCmd.empty()) return;

    // Alert text should be plain ascii coming from a trusted source, but to
    // be safe we first strip anything not in safeChars, then add single quotes around
    // the whole string before passing it to the shell:
    std::string singleQuote("'");
    std::string safeStatus = SanitizeString(strMessage);
    safeStatus = singleQuote+safeStatus+singleQuote;
    boost::replace_all(strCmd, "%s", safeStatus);

    boost::thread t(runCommand, strCmd); // thread runs free
}
#endif
void CheckForkWarningConditions()
{
    AssertLockHeld(cs_main);
    // Before we get past initial download, we cannot reliably alert about forks
    // (we assume we don't get stuck on a fork before finishing our initial sync)
    if (IsInitialBlockDownload())
        return;

    // If our best fork is no longer within 72 blocks (+/- 12 hours if no one mines it)
    // of our head, drop it
    if (pindexBestForkTip && chainActive.Height() - pindexBestForkTip->nHeight >= 72)
        pindexBestForkTip = NULL;

    if (pindexBestForkTip || (pindexBestInvalid && pindexBestInvalid->nChainWork > chainActive.Tip()->nChainWork + (GetBlockProof(*chainActive.Tip()) * 6)))
    {
        if (!GetfLargeWorkForkFound() && pindexBestForkBase)
        {
            std::string warning = std::string("'Warning: Large-work fork detected, forking after block ") +
                pindexBestForkBase->phashBlock->ToString() + std::string("'");
            CAlert::Notify(warning, true);
        }
        if (pindexBestForkTip && pindexBestForkBase)
        {
            LogPrintf("%s: Warning: Large valid fork found\n  forking the chain at height %d (%s)\n  lasting to height %d (%s).\nChain state database corruption likely.\n", __func__,
                   pindexBestForkBase->nHeight, pindexBestForkBase->phashBlock->ToString(),
                   pindexBestForkTip->nHeight, pindexBestForkTip->phashBlock->ToString());
            SetfLargeWorkForkFound(true);
        }
        else
        {
            LogPrintf("%s: Warning: Found invalid chain at least ~6 blocks longer than our best chain.\nChain state database corruption likely.\n", __func__);
            SetfLargeWorkInvalidChainFound(true);
        }
    }
    else
    {
        SetfLargeWorkForkFound(false);
        SetfLargeWorkInvalidChainFound(false);
    }
}

void CheckForkWarningConditionsOnNewFork(CBlockIndex* pindexNewForkTip)
{
    AssertLockHeld(cs_main);
    // If we are on a fork that is sufficiently large, set a warning flag
    CBlockIndex* pfork = pindexNewForkTip;
    CBlockIndex* plonger = chainActive.Tip();
    while (pfork && pfork != plonger)
    {
        while (plonger && plonger->nHeight > pfork->nHeight)
            plonger = plonger->pprev;
        if (pfork == plonger)
            break;
        pfork = pfork->pprev;
    }

    // We define a condition where we should warn the user about as a fork of at least 7 blocks
    // with a tip within 72 blocks (+/- 12 hours if no one mines it) of ours
    // We use 7 blocks rather arbitrarily as it represents just under 10% of sustained network
    // hash rate operating on the fork.
    // or a chain that is entirely longer than ours and invalid (note that this should be detected by both)
    // We define it this way because it allows us to only store the highest fork tip (+ base) which meets
    // the 7-block condition and from this always have the most-likely-to-cause-warning fork
    if (pfork && (!pindexBestForkTip || (pindexBestForkTip && pindexNewForkTip->nHeight > pindexBestForkTip->nHeight)) &&
            pindexNewForkTip->nChainWork - pfork->nChainWork > (GetBlockProof(*pfork) * 7) &&
            chainActive.Height() - pindexNewForkTip->nHeight < 72)
    {
        pindexBestForkTip = pindexNewForkTip;
        pindexBestForkBase = pfork;
    }

    CheckForkWarningConditions();
}

void static InvalidChainFound(CBlockIndex* pindexNew)
{
    if (!pindexBestInvalid || pindexNew->nChainWork > pindexBestInvalid->nChainWork)
        pindexBestInvalid = pindexNew;

    LogPrintf("%s: invalid block=%s  height=%d  log2_work=%.8g  date=%s\n", __func__,
      pindexNew->GetBlockHash().ToString(), pindexNew->nHeight,
      log(pindexNew->nChainWork.getdouble())/log(2.0), DateTimeStrFormat("%Y-%m-%d %H:%M:%S",
      pindexNew->GetBlockTime()));
    CBlockIndex *tip = chainActive.Tip();
    assert (tip);
    LogPrintf("%s:  current best=%s  height=%d  log2_work=%.8g  date=%s\n", __func__,
      tip->GetBlockHash().ToString(), chainActive.Height(), log(tip->nChainWork.getdouble())/log(2.0),
      DateTimeStrFormat("%Y-%m-%d %H:%M:%S", tip->GetBlockTime()));
    CheckForkWarningConditions();
}

void static InvalidBlockFound(CBlockIndex *pindex, const CValidationState &state) {
    if (!state.CorruptionPossible()) {
        pindex->nStatus |= BLOCK_FAILED_VALID;
        setDirtyBlockIndex.insert(pindex);
        setBlockIndexCandidates.erase(pindex);
        InvalidChainFound(pindex);
    }
}

void UpdateCoins(const CTransaction& tx, CCoinsViewCache& inputs, CTxUndo &txundo, int nHeight)
{
    // mark inputs spent
    if (!tx.IsCoinBase()) {
        txundo.vprevout.reserve(tx.vin.size());
        BOOST_FOREACH(const CTxIn &txin, tx.vin) {
            CCoinsModifier coins = inputs.ModifyCoins(txin.prevout.hash);
            unsigned nPos = txin.prevout.n;

            if (nPos >= coins->vout.size() || coins->vout[nPos].IsNull())
                assert(false);
            // mark an outpoint spent, and construct undo information
            txundo.vprevout.push_back(CTxInUndo(coins->vout[nPos]));
            coins->Spend(nPos);
            if (coins->vout.size() == 0) {
                CTxInUndo& undo = txundo.vprevout.back();
                undo.nHeight = coins->nHeight;
                undo.fCoinBase = coins->fCoinBase;
                undo.nVersion = coins->nVersion;
            }
        }
    }
    // add outputs
    inputs.ModifyNewCoins(tx.GetHash(), tx.IsCoinBase())->FromTx(tx, nHeight);
}

void UpdateCoins(const CTransaction& tx, CCoinsViewCache& inputs, int nHeight)
{
    CTxUndo txundo;
    UpdateCoins(tx, inputs, txundo, nHeight);
}

bool CScriptCheck::operator()() {
    const CScript &scriptSig = ptxTo->vin[nIn].scriptSig;
    const CScriptWitness *witness = (nIn < ptxTo->wit.vtxinwit.size()) ? &ptxTo->wit.vtxinwit[nIn].scriptWitness : NULL;
    if (!VerifyScript(scriptSig, scriptPubKey, witness, nFlags, CachingTransactionSignatureChecker(ptxTo, nIn, amount, cacheStore, *txdata), &error)) {
        return false;
    }
    return true;
}

int GetSpendHeight(const CCoinsViewCache& inputs)
{
    LOCK(cs_main);
    CBlockIndex* pindexPrev = mapBlockIndex.find(inputs.GetBestBlock())->second;
    return pindexPrev->nHeight + 1;
}

namespace Consensus {
bool CheckTxInputs(const CTransaction& tx, CValidationState& state, const CCoinsViewCache& inputs, int nSpendHeight)
{
        // This doesn't trigger the DoS code on purpose; if it did, it would make it easier
        // for an attacker to attempt to split the network.
        if (!inputs.HaveInputs(tx))
            return state.Invalid(false, 0, "", "Inputs unavailable");

        CAmount nValueIn = 0;
        CAmount nFees = 0;
        for (unsigned int i = 0; i < tx.vin.size(); i++)
        {
            const COutPoint &prevout = tx.vin[i].prevout;
            const CCoins *coins = inputs.AccessCoins(prevout.hash);
            assert(coins);

            // If prev is coinbase, check that it's matured
            if (coins->IsCoinBase()) {
                if (nSpendHeight - coins->nHeight < COINBASE_MATURITY)
                    return state.Invalid(false,
                        REJECT_INVALID, "bad-txns-premature-spend-of-coinbase",
                        strprintf("tried to spend coinbase at depth %d", nSpendHeight - coins->nHeight));
            }

            // Check for negative or overflow input values
            nValueIn += coins->vout[prevout.n].nValue;
            if (!MoneyRange(coins->vout[prevout.n].nValue) || !MoneyRange(nValueIn))
                return state.DoS(100, false, REJECT_INVALID, "bad-txns-inputvalues-outofrange");

        }

        if (nValueIn < tx.GetValueOut())
            return state.DoS(100, false, REJECT_INVALID, "bad-txns-in-belowout", false,
                strprintf("value in (%s) < value out (%s)", FormatMoney(nValueIn), FormatMoney(tx.GetValueOut())));

        // Tally transaction fees
        CAmount nTxFee = nValueIn - tx.GetValueOut();
        if (nTxFee < 0)
            return state.DoS(100, false, REJECT_INVALID, "bad-txns-fee-negative");
        nFees += nTxFee;
        if (!MoneyRange(nFees))
            return state.DoS(100, false, REJECT_INVALID, "bad-txns-fee-outofrange");
    return true;
}
}// namespace Consensus

bool CheckInputs(const CTransaction& tx, CValidationState &state, const CCoinsViewCache &inputs, bool fScriptChecks, unsigned int flags, bool cacheStore, PrecomputedTransactionData& txdata, std::vector<CScriptCheck> *pvChecks)
{
    if (!tx.IsCoinBase())
    {
        if (!Consensus::CheckTxInputs(tx, state, inputs, GetSpendHeight(inputs)))
            return false;

        if (pvChecks)
            pvChecks->reserve(tx.vin.size());

        // The first loop above does all the inexpensive checks.
        // Only if ALL inputs pass do we perform expensive ECDSA signature checks.
        // Helps prevent CPU exhaustion attacks.

        // Skip ECDSA signature verification when connecting blocks before the
        // last block chain checkpoint. Assuming the checkpoints are valid this
        // is safe because block merkle hashes are still computed and checked,
        // and any change will be caught at the next checkpoint. Of course, if
        // the checkpoint is for a chain that's invalid due to false scriptSigs
        // this optimization would allow an invalid chain to be accepted.
        if (fScriptChecks) {
            for (unsigned int i = 0; i < tx.vin.size(); i++) {
                const COutPoint &prevout = tx.vin[i].prevout;
                const CCoins* coins = inputs.AccessCoins(prevout.hash);
                assert(coins);

                // Verify signature
                CScriptCheck check(*coins, tx, i, flags, cacheStore, &txdata);
                if (pvChecks) {
                    pvChecks->push_back(CScriptCheck());
                    check.swap(pvChecks->back());
                } else if (!check()) {
                    if (flags & STANDARD_NOT_MANDATORY_VERIFY_FLAGS) {
                        // Check whether the failure was caused by a
                        // non-mandatory script verification check, such as
                        // non-standard DER encodings or non-null dummy
                        // arguments; if so, don't trigger DoS protection to
                        // avoid splitting the network between upgraded and
                        // non-upgraded nodes.
                        CScriptCheck check2(*coins, tx, i,
                                flags & ~STANDARD_NOT_MANDATORY_VERIFY_FLAGS, cacheStore, &txdata);
                        if (check2())
                            return state.Invalid(false, REJECT_NONSTANDARD, strprintf("non-mandatory-script-verify-flag (%s)", ScriptErrorString(check.GetScriptError())));
                    }
                    // Failures of other flags indicate a transaction that is
                    // invalid in new blocks, e.g. a invalid P2SH. We DoS ban
                    // such nodes as they are not following the protocol. That
                    // said during an upgrade careful thought should be taken
                    // as to the correct behavior - we may want to continue
                    // peering with non-upgraded nodes even after soft-fork
                    // super-majority signaling has occurred.
                    return state.DoS(100,false, REJECT_INVALID, strprintf("mandatory-script-verify-flag-failed (%s)", ScriptErrorString(check.GetScriptError())));
                }
            }
        }
    }

    return true;
}

namespace {

bool UndoWriteToDisk(const CBlockUndo& blockundo, CDiskBlockPos& pos, const uint256& hashBlock, const CMessageHeader::MessageStartChars& messageStart)
{
    // Open history file to append
    CAutoFile fileout(OpenUndoFile(pos), SER_DISK, CLIENT_VERSION);
    if (fileout.IsNull())
        return error("%s: OpenUndoFile failed", __func__);

    // Write index header
    unsigned int nSize = GetSerializeSize(fileout, blockundo);
    fileout << FLATDATA(messageStart) << nSize;

    // Write undo data
    long fileOutPos = ftell(fileout.Get());
    if (fileOutPos < 0)
        return error("%s: ftell failed", __func__);
    pos.nPos = (unsigned int)fileOutPos;
    fileout << blockundo;

    // calculate & write checksum
    CHashWriter hasher(SER_GETHASH, PROTOCOL_VERSION);
    hasher << hashBlock;
    hasher << blockundo;
    fileout << hasher.GetHash();

    return true;
}

bool UndoReadFromDisk(CBlockUndo& blockundo, const CDiskBlockPos& pos, const uint256& hashBlock)
{
    // Open history file to read
    CAutoFile filein(OpenUndoFile(pos, true), SER_DISK, CLIENT_VERSION);
    if (filein.IsNull())
        return error("%s: OpenUndoFile failed", __func__);

    // Read block
    uint256 hashChecksum;
    try {
        filein >> blockundo;
        filein >> hashChecksum;
    }
    catch (const std::exception& e) {
        return error("%s: Deserialize or I/O error - %s", __func__, e.what());
    }

    // Verify checksum
    CHashWriter hasher(SER_GETHASH, PROTOCOL_VERSION);
    hasher << hashBlock;
    hasher << blockundo;
    if (hashChecksum != hasher.GetHash())
        return error("%s: Checksum mismatch", __func__);

    return true;
}

/** Abort with a message */
bool AbortNode(const std::string& strMessage, const std::string& userMessage="")
{
    SetMiscWarning(strMessage);
    LogPrintf("*** %s\n", strMessage);
    uiInterface.ThreadSafeMessageBox(
        userMessage.empty() ? _("Error: A fatal internal error occurred, see debug.log for details") : userMessage,
        "", CClientUIInterface::MSG_ERROR);
    StartShutdown();
    return false;
}

bool AbortNode(CValidationState& state, const std::string& strMessage, const std::string& userMessage="")
{
    AbortNode(strMessage, userMessage);
    return state.Error(strMessage);
}

} // anon namespace

/**
 * Apply the undo operation of a CTxInUndo to the given chain state.
 * @param undo The undo object.
 * @param view The coins view to which to apply the changes.
 * @param out The out point that corresponds to the tx input.
 * @return True on success.
 */
static bool ApplyTxInUndo(const CTxInUndo& undo, CCoinsViewCache& view, const COutPoint& out)
{
    bool fClean = true;

    CCoinsModifier coins = view.ModifyCoins(out.hash);
    if (undo.nHeight != 0) {
        // undo data contains height: this is the last output of the prevout tx being spent
        if (!coins->IsPruned())
            fClean = fClean && error("%s: undo data overwriting existing transaction", __func__);
        coins->Clear();
        coins->fCoinBase = undo.fCoinBase;
        coins->nHeight = undo.nHeight;
        coins->nVersion = undo.nVersion;
    } else {
        if (coins->IsPruned())
            fClean = fClean && error("%s: undo data adding output to missing transaction", __func__);
    }
    if (coins->IsAvailable(out.n))
        fClean = fClean && error("%s: undo data overwriting existing output", __func__);
    if (coins->vout.size() < out.n+1)
        coins->vout.resize(out.n+1);
    coins->vout[out.n] = undo.txout;

    return fClean;
}

bool DisconnectBlock(const CBlock& block, CValidationState& state, const CBlockIndex* pindex, CCoinsViewCache& view, bool* pfClean)
{
    assert(pindex->GetBlockHash() == view.GetBestBlock());

    if (pfClean)
        *pfClean = false;

    bool fClean = true;

    CBlockUndo blockUndo;
    CDiskBlockPos pos = pindex->GetUndoPos();
    if (pos.IsNull())
        return error("DisconnectBlock(): no undo data available");
    if (!UndoReadFromDisk(blockUndo, pos, pindex->pprev->GetBlockHash()))
        return error("DisconnectBlock(): failure reading undo data");

    if (blockUndo.vtxundo.size() + 1 != block.vtx.size())
        return error("DisconnectBlock(): block and undo data inconsistent");

    // undo transactions in reverse order
    for (int i = block.vtx.size() - 1; i >= 0; i--) {
        const CTransaction &tx = *(block.vtx[i]);
        uint256 hash = tx.GetHash();

        // Check that all outputs are available and match the outputs in the block itself
        // exactly.
        {
        CCoinsModifier outs = view.ModifyCoins(hash);
        outs->ClearUnspendable();

        CCoins outsBlock(tx, pindex->nHeight);
        // The CCoins serialization does not serialize negative numbers.
        // No network rules currently depend on the version here, so an inconsistency is harmless
        // but it must be corrected before txout nversion ever influences a network rule.
        if (outsBlock.nVersion < 0)
            outs->nVersion = outsBlock.nVersion;
        if (*outs != outsBlock)
            fClean = fClean && error("DisconnectBlock(): added transaction mismatch? database corrupted");

        // remove outputs
        outs->Clear();
        }

        // restore inputs
        if (i > 0) { // not coinbases
            const CTxUndo &txundo = blockUndo.vtxundo[i-1];
            if (txundo.vprevout.size() != tx.vin.size())
                return error("DisconnectBlock(): transaction and undo data inconsistent");
            for (unsigned int j = tx.vin.size(); j-- > 0;) {
                const COutPoint &out = tx.vin[j].prevout;
                const CTxInUndo &undo = txundo.vprevout[j];
                if (!ApplyTxInUndo(undo, view, out))
                    fClean = false;
            }
        }
    }

    // move best block pointer to prevout block
    view.SetBestBlock(pindex->pprev->GetBlockHash());

    if (pfClean) {
        *pfClean = fClean;
        return true;
    }

    return fClean;
}

void static FlushBlockFile(bool fFinalize = false)
{
    LOCK(cs_LastBlockFile);

    CDiskBlockPos posOld(nLastBlockFile, 0);

    FILE *fileOld = OpenBlockFile(posOld);
    if (fileOld) {
        if (fFinalize)
            TruncateFile(fileOld, vinfoBlockFile[nLastBlockFile].nSize);
        FileCommit(fileOld);
        fclose(fileOld);
    }

    fileOld = OpenUndoFile(posOld);
    if (fileOld) {
        if (fFinalize)
            TruncateFile(fileOld, vinfoBlockFile[nLastBlockFile].nUndoSize);
        FileCommit(fileOld);
        fclose(fileOld);
    }
}

bool FindUndoPos(CValidationState &state, int nFile, CDiskBlockPos &pos, unsigned int nAddSize);

static CCheckQueue<CScriptCheck> scriptcheckqueue(128);

void ThreadScriptCheck() {
    RenameThread("Gulden-scriptch");
    scriptcheckqueue.Thread();
}

// Protected by cs_main
VersionBitsCache versionbitscache;

int32_t ComputeBlockVersion(const CBlockIndex* pindexPrev, const Consensus::Params& params)
{
    LOCK(cs_main);
    int32_t nVersion = VERSIONBITS_TOP_BITS;

    for (int i = 0; i < (int)Consensus::MAX_VERSION_BITS_DEPLOYMENTS; i++) {
        ThresholdState state = VersionBitsState(pindexPrev, params, (Consensus::DeploymentPos)i, versionbitscache);
        if (state == THRESHOLD_LOCKED_IN || state == THRESHOLD_STARTED) {
            nVersion |= VersionBitsMask(params, (Consensus::DeploymentPos)i);
        }
    }

    return nVersion;
}

/**
 * Threshold condition checker that triggers when unknown versionbits are seen on the network.
 */
class WarningBitsConditionChecker : public AbstractThresholdConditionChecker
{
private:
    int bit;

public:
    WarningBitsConditionChecker(int bitIn) : bit(bitIn) {}

    int64_t BeginTime(const Consensus::Params& params) const { return 0; }
    int64_t EndTime(const Consensus::Params& params) const { return std::numeric_limits<int64_t>::max(); }
    int Period(const Consensus::Params& params) const { return params.nMinerConfirmationWindow; }
    int Threshold(const Consensus::Params& params) const { return params.nRuleChangeActivationThreshold; }

    bool Condition(const CBlockIndex* pindex, const Consensus::Params& params) const
    {
        return ((pindex->nVersion & VERSIONBITS_TOP_MASK) == VERSIONBITS_TOP_BITS) &&
               ((pindex->nVersion >> bit) & 1) != 0 &&
               ((ComputeBlockVersion(pindex->pprev, params) >> bit) & 1) == 0;
    }
};

// Protected by cs_main
static ThresholdConditionCache warningcache[VERSIONBITS_NUM_BITS];

static int64_t nTimeCheck = 0;
static int64_t nTimeForks = 0;
static int64_t nTimeVerify = 0;
static int64_t nTimeConnect = 0;
static int64_t nTimeIndex = 0;
static int64_t nTimeCallbacks = 0;
static int64_t nTimeTotal = 0;

bool ConnectBlock(const CBlock& block, CValidationState& state, CBlockIndex* pindex,
                  CCoinsViewCache& view, const CChainParams& chainparams, bool fJustCheck)
{
    AssertLockHeld(cs_main);

    int64_t nTimeStart = GetTimeMicros();

    // Check it again in case a previous version let a bad block in
    if (!CheckBlock(block, state, chainparams.GetConsensus(), !fJustCheck, !fJustCheck))
        return error("%s: Consensus::CheckBlock: %s", __func__, FormatStateMessage(state));

    // verify that the view's current state corresponds to the previous block
    uint256 hashPrevBlock = pindex->pprev == NULL ? uint256() : pindex->pprev->GetBlockHash();
    assert(hashPrevBlock == view.GetBestBlock());

    // Special case for the genesis block, skipping connection of its transactions
    // (its coinbase is unspendable)
    if (block.GetHash() == chainparams.GetConsensus().hashGenesisBlock) {
        if (!fJustCheck)
            view.SetBestBlock(pindex->GetBlockHash());
        return true;
    }

    bool fScriptChecks = true;
    if (fCheckpointsEnabled) {
        CBlockIndex *pindexLastCheckpoint = Checkpoints::GetLastCheckpoint(chainparams.Checkpoints());
        if (pindexLastCheckpoint && pindexLastCheckpoint->GetAncestor(pindex->nHeight) == pindex) {
            // This block is an ancestor of a checkpoint: disable script checks
            fScriptChecks = false;
        }
    }

    int64_t nTime1 = GetTimeMicros(); nTimeCheck += nTime1 - nTimeStart;
    LogPrint("bench", "    - Sanity checks: %.2fms [%.2fs]\n", 0.001 * (nTime1 - nTimeStart), nTimeCheck * 0.000001);

    // Do not allow blocks that contain transactions which 'overwrite' older transactions,
    // unless those are already completely spent.
    // If such overwrites are allowed, coinbases and transactions depending upon those
    // can be duplicated to remove the ability to spend the first instance -- even after
    // being sent to another address.
    // See BIP30 and http://r6.ca/blog/20120206T005236Z.html for more information.
    // This logic is not necessary for memory pool transactions, as AcceptToMemoryPool
    // already refuses previously-known transaction ids entirely.
    // This rule was originally applied to all blocks with a timestamp after March 15, 2012, 0:00 UTC.
    // Now that the whole chain is irreversibly beyond that time it is applied to all blocks except the
    // two in the chain that violate it. This prevents exploiting the issue against nodes during their
    // initial block download.
    //Gulden: BIP30 always true for us.
    bool fEnforceBIP30 = true;

    // Once BIP34 activated it was not possible to create new duplicate coinbases and thus other than starting
    // with the 2 existing duplicate coinbase pairs, not possible to create overwriting txs.  But by the
    // time BIP34 activated, in each of the existing pairs the duplicate coinbase had overwritten the first
    // before the first had been spent.  Since those coinbases are sufficiently buried its no longer possible to create further
    // duplicate transactions descending from the known pairs either.
    // If we're on the known chain at height greater than where BIP34 activated, we can save the db accesses needed for the BIP30 check.
    CBlockIndex *pindexBIP34height = pindex->pprev->GetAncestor(chainparams.GetConsensus().BIP34Height);
    //Only continue to enforce if we're below BIP34 activation height or the block hash at that height doesn't correspond.
    fEnforceBIP30 = fEnforceBIP30 && (!pindexBIP34height || !(pindexBIP34height->GetBlockHash() == chainparams.GetConsensus().BIP34Hash));

    if (fEnforceBIP30) {
        for (const auto& tx : block.vtx) {
            const CCoins* coins = view.AccessCoins(tx->GetHash());
            if (coins && !coins->IsPruned())
                return state.DoS(100, error("ConnectBlock(): tried to overwrite transaction"),
                                 REJECT_INVALID, "bad-txns-BIP30");
        }
    }

    // BIP16 didn't become active until Oct 1 2012
    int64_t nBIP16SwitchTime = 1349049600;
    bool fStrictPayToScriptHash = (pindex->GetBlockTime() >= nBIP16SwitchTime);

    unsigned int flags = fStrictPayToScriptHash ? SCRIPT_VERIFY_P2SH : SCRIPT_VERIFY_NONE;

    // Start enforcing the DERSIG (BIP66) rule
    if (pindex->nHeight >= chainparams.GetConsensus().BIP66Height) {
        flags |= SCRIPT_VERIFY_DERSIG;
    }

    // Start enforcing CHECKLOCKTIMEVERIFY (BIP65) rule
    if (pindex->nHeight >= chainparams.GetConsensus().BIP65Height) {
        flags |= SCRIPT_VERIFY_CHECKLOCKTIMEVERIFY;
    }

    // Start enforcing BIP68 (sequence locks) and BIP112 (CHECKSEQUENCEVERIFY) using versionbits logic.
    int nLockTimeFlags = 0;
    if (VersionBitsState(pindex->pprev, chainparams.GetConsensus(), Consensus::DEPLOYMENT_CSV, versionbitscache) == THRESHOLD_ACTIVE) {
        flags |= SCRIPT_VERIFY_CHECKSEQUENCEVERIFY;
        nLockTimeFlags |= LOCKTIME_VERIFY_SEQUENCE;
    }

    // Start enforcing WITNESS rules using versionbits logic.
    if (IsWitnessEnabled(pindex->pprev, chainparams.GetConsensus())) {
        flags |= SCRIPT_VERIFY_WITNESS;
        flags |= SCRIPT_VERIFY_NULLDUMMY;
    }

    int64_t nTime2 = GetTimeMicros(); nTimeForks += nTime2 - nTime1;
    LogPrint("bench", "    - Fork checks: %.2fms [%.2fs]\n", 0.001 * (nTime2 - nTime1), nTimeForks * 0.000001);

    CBlockUndo blockundo;

    CCheckQueueControl<CScriptCheck> control(fScriptChecks && nScriptCheckThreads ? &scriptcheckqueue : NULL);

    std::vector<int> prevheights;
    CAmount nFees = 0;
    int nInputs = 0;
    int64_t nSigOpsCost = 0;
    CDiskTxPos pos(pindex->GetBlockPos(), GetSizeOfCompactSize(block.vtx.size()));
    std::vector<std::pair<uint256, CDiskTxPos> > vPos;
    vPos.reserve(block.vtx.size());
    blockundo.vtxundo.reserve(block.vtx.size() - 1);
    std::vector<PrecomputedTransactionData> txdata;
    txdata.reserve(block.vtx.size()); // Required so that pointers to individual PrecomputedTransactionData don't get invalidated
    for (unsigned int i = 0; i < block.vtx.size(); i++)
    {
        const CTransaction &tx = *(block.vtx[i]);

        nInputs += tx.vin.size();

        if (!tx.IsCoinBase())
        {
            if (!view.HaveInputs(tx))
                return state.DoS(100, error("ConnectBlock(): inputs missing/spent"),
                                 REJECT_INVALID, "bad-txns-inputs-missingorspent");

            // Check that transaction is BIP68 final
            // BIP68 lock checks (as opposed to nLockTime checks) must
            // be in ConnectBlock because they require the UTXO set
            prevheights.resize(tx.vin.size());
            for (size_t j = 0; j < tx.vin.size(); j++) {
                prevheights[j] = view.AccessCoins(tx.vin[j].prevout.hash)->nHeight;
            }

            if (!SequenceLocks(tx, nLockTimeFlags, &prevheights, *pindex)) {
                return state.DoS(100, error("%s: contains a non-BIP68-final transaction", __func__),
                                 REJECT_INVALID, "bad-txns-nonfinal");
            }
        }

        // GetTransactionSigOpCost counts 3 types of sigops:
        // * legacy (always)
        // * p2sh (when P2SH enabled in flags and excludes coinbase)
        // * witness (when witness enabled in flags and excludes coinbase)
        nSigOpsCost += GetTransactionSigOpCost(tx, view, flags);
        if (nSigOpsCost > MAX_BLOCK_SIGOPS_COST)
            return state.DoS(100, error("ConnectBlock(): too many sigops"),
                             REJECT_INVALID, "bad-blk-sigops");

        txdata.emplace_back(tx);
        if (!tx.IsCoinBase())
        {
            nFees += view.GetValueIn(tx)-tx.GetValueOut();

            std::vector<CScriptCheck> vChecks;
            bool fCacheResults = fJustCheck; /* Don't cache results if we're actually connecting blocks (still consult the cache, though) */
            if (!CheckInputs(tx, state, view, fScriptChecks, flags, fCacheResults, txdata[i], nScriptCheckThreads ? &vChecks : NULL))
                return error("ConnectBlock(): CheckInputs on %s failed with %s",
                    tx.GetHash().ToString(), FormatStateMessage(state));
            control.Add(vChecks);
        }

        CTxUndo undoDummy;
        if (i > 0) {
            blockundo.vtxundo.push_back(CTxUndo());
        }
        UpdateCoins(tx, view, i == 0 ? undoDummy : blockundo.vtxundo.back(), pindex->nHeight);

        vPos.push_back(std::make_pair(tx.GetHash(), pos));
        pos.nTxOffset += ::GetSerializeSize(tx, SER_DISK, CLIENT_VERSION);
    }
    int64_t nTime3 = GetTimeMicros(); nTimeConnect += nTime3 - nTime2;
    LogPrint("bench", "      - Connect %u transactions: %.2fms (%.3fms/tx, %.3fms/txin) [%.2fs]\n", (unsigned)block.vtx.size(), 0.001 * (nTime3 - nTime2), 0.001 * (nTime3 - nTime2) / block.vtx.size(), nInputs <= 1 ? 0 : 0.001 * (nTime3 - nTime2) / (nInputs-1), nTimeConnect * 0.000001);

    CAmount blockReward = nFees + GetBlockSubsidy(pindex->nHeight, chainparams.GetConsensus());
    if (block.vtx[0]->GetValueOut() > blockReward)
        return state.DoS(100,
                         error("ConnectBlock(): coinbase pays too much (actual=%d vs limit=%d)",
                               block.vtx[0]->GetValueOut(), blockReward),
                               REJECT_INVALID, "bad-cb-amount");

    if (!control.Wait())
        return state.DoS(100, false);
    int64_t nTime4 = GetTimeMicros(); nTimeVerify += nTime4 - nTime2;
    LogPrint("bench", "    - Verify %u txins: %.2fms (%.3fms/txin) [%.2fs]\n", nInputs - 1, 0.001 * (nTime4 - nTime2), nInputs <= 1 ? 0 : 0.001 * (nTime4 - nTime2) / (nInputs-1), nTimeVerify * 0.000001);

    if (fJustCheck)
        return true;

    // Write undo information to disk
    if (pindex->GetUndoPos().IsNull() || !pindex->IsValid(BLOCK_VALID_SCRIPTS))
    {
        if (pindex->GetUndoPos().IsNull()) {
            CDiskBlockPos _pos;
            if (!FindUndoPos(state, pindex->nFile, _pos, ::GetSerializeSize(blockundo, SER_DISK, CLIENT_VERSION) + 40))
                return error("ConnectBlock(): FindUndoPos failed");
            if (!UndoWriteToDisk(blockundo, _pos, pindex->pprev->GetBlockHash(), chainparams.MessageStart()))
                return AbortNode(state, "Failed to write undo data");

            // update nUndoPos in block index
            pindex->nUndoPos = _pos.nPos;
            pindex->nStatus |= BLOCK_HAVE_UNDO;
        }

        pindex->RaiseValidity(BLOCK_VALID_SCRIPTS);
        setDirtyBlockIndex.insert(pindex);
    }

    if (fTxIndex)
        if (!pblocktree->WriteTxIndex(vPos))
            return AbortNode(state, "Failed to write transaction index");

    // add this block to the view's block chain
    view.SetBestBlock(pindex->GetBlockHash());

    int64_t nTime5 = GetTimeMicros(); nTimeIndex += nTime5 - nTime4;
    LogPrint("bench", "    - Index writing: %.2fms [%.2fs]\n", 0.001 * (nTime5 - nTime4), nTimeIndex * 0.000001);

    // Watch for changes to the previous coinbase transaction.
    static uint256 hashPrevBestCoinBase;
    GetMainSignals().UpdatedTransaction(hashPrevBestCoinBase);
    hashPrevBestCoinBase = block.vtx[0]->GetHash();


    int64_t nTime6 = GetTimeMicros(); nTimeCallbacks += nTime6 - nTime5;
    LogPrint("bench", "    - Callbacks: %.2fms [%.2fs]\n", 0.001 * (nTime6 - nTime5), nTimeCallbacks * 0.000001);

    return true;
}

/**
 * Update the on-disk chain state.
 * The caches and indexes are flushed depending on the mode we're called with
 * if they're too large, if it's been a while since the last write,
 * or always and in all cases if we're in prune mode and are deleting files.
 */
bool static FlushStateToDisk(CValidationState &state, FlushStateMode mode) {
    const CChainParams& chainparams = Params();
    LOCK2(cs_main, cs_LastBlockFile);
    static int64_t nLastWrite = 0;
    static int64_t nLastFlush = 0;
    static int64_t nLastSetChain = 0;
    std::set<int> setFilesToPrune;
    bool fFlushForPrune = false;
    try {
    if (fPruneMode && fCheckForPruning && !fReindex) {
        FindFilesToPrune(setFilesToPrune, chainparams.PruneAfterHeight());
        fCheckForPruning = false;
        if (!setFilesToPrune.empty()) {
            fFlushForPrune = true;
            if (!fHavePruned) {
                pblocktree->WriteFlag("prunedblockfiles", true);
                fHavePruned = true;
            }
        }
    }
    int64_t nNow = GetTimeMicros();
    // Avoid writing/flushing immediately after startup.
    if (nLastWrite == 0) {
        nLastWrite = nNow;
    }
    if (nLastFlush == 0) {
        nLastFlush = nNow;
    }
    if (nLastSetChain == 0) {
        nLastSetChain = nNow;
    }
    size_t cacheSize = pcoinsTip->DynamicMemoryUsage();
    // The cache is large and close to the limit, but we have time now (not in the middle of a block processing).
    bool fCacheLarge = mode == FLUSH_STATE_PERIODIC && cacheSize * (10.0/9) > nCoinCacheUsage;
    // The cache is over the limit, we have to write now.
    bool fCacheCritical = mode == FLUSH_STATE_IF_NEEDED && cacheSize > nCoinCacheUsage;
    // It's been a while since we wrote the block index to disk. Do this frequently, so we don't need to redownload after a crash.
    bool fPeriodicWrite = mode == FLUSH_STATE_PERIODIC && nNow > nLastWrite + (int64_t)DATABASE_WRITE_INTERVAL * 1000000;
    // It's been very long since we flushed the cache. Do this infrequently, to optimize cache usage.
    bool fPeriodicFlush = mode == FLUSH_STATE_PERIODIC && nNow > nLastFlush + (int64_t)DATABASE_FLUSH_INTERVAL * 1000000;
    // Combine all conditions that result in a full cache flush.
    bool fDoFullFlush = (mode == FLUSH_STATE_ALWAYS) || fCacheLarge || fCacheCritical || fPeriodicFlush || fFlushForPrune;
    // Write blocks and block index to disk.
    if (fDoFullFlush || fPeriodicWrite) {
        // Depend on nMinDiskSpace to ensure we can write block index
        if (!CheckDiskSpace(0))
            return state.Error("out of disk space");
        // First make sure all block and undo data is flushed to disk.
        FlushBlockFile();
        // Then update all block file information (which may refer to block and undo files).
        {
            std::vector<std::pair<int, const CBlockFileInfo*> > vFiles;
            vFiles.reserve(setDirtyFileInfo.size());
            for (set<int>::iterator it = setDirtyFileInfo.begin(); it != setDirtyFileInfo.end(); ) {
                vFiles.push_back(make_pair(*it, &vinfoBlockFile[*it]));
                setDirtyFileInfo.erase(it++);
            }
            std::vector<const CBlockIndex*> vBlocks;
            vBlocks.reserve(setDirtyBlockIndex.size());
            for (set<CBlockIndex*>::iterator it = setDirtyBlockIndex.begin(); it != setDirtyBlockIndex.end(); ) {
                vBlocks.push_back(*it);
                setDirtyBlockIndex.erase(it++);
            }
            if (!pblocktree->WriteBatchSync(vFiles, nLastBlockFile, vBlocks)) {
                return AbortNode(state, "Files to write to block index database");
            }
        }
        // Finally remove any pruned files
        if (fFlushForPrune)
            UnlinkPrunedFiles(setFilesToPrune);
        nLastWrite = nNow;
    }
    // Flush best chain related state. This can only be done if the blocks / block index write was also done.
    if (fDoFullFlush) {
        // Typical CCoins structures on disk are around 128 bytes in size.
        // Pushing a new one to the database can cause it to be written
        // twice (once in the log, and once in the tables). This is already
        // an overestimation, as most will delete an existing entry or
        // overwrite one. Still, use a conservative safety factor of 2.
        if (!CheckDiskSpace(128 * 2 * 2 * pcoinsTip->GetCacheSize()))
            return state.Error("out of disk space");
        // Flush the chainstate (which may refer to block index entries).
        if (!pcoinsTip->Flush())
            return AbortNode(state, "Failed to write to coin database");
        nLastFlush = nNow;
    }
    if (fDoFullFlush || ((mode == FLUSH_STATE_ALWAYS || mode == FLUSH_STATE_PERIODIC) && nNow > nLastSetChain + (int64_t)DATABASE_WRITE_INTERVAL * 1000000)) {
        // Update best block in wallet (so we can detect restored wallets).
        GetMainSignals().SetBestChain(chainActive.GetLocator());
        nLastSetChain = nNow;
    }
    } catch (const std::runtime_error& e) {
        return AbortNode(state, std::string("System error while flushing: ") + e.what());
    }
    return true;
}

void FlushStateToDisk() {
    CValidationState state;
    FlushStateToDisk(state, FLUSH_STATE_ALWAYS);
}

void PruneAndFlush() {
    CValidationState state;
    fCheckForPruning = true;
    FlushStateToDisk(state, FLUSH_STATE_NONE);
}

/** Update chainActive and related internal data structures. */
void static UpdateTip(CBlockIndex *pindexNew, const CChainParams& chainParams) {
    chainActive.SetTip(pindexNew);

    // New best block
    mempool.AddTransactionsUpdated(1);

    cvBlockChange.notify_all();

    static bool fWarned = false;
    std::vector<std::string> warningMessages;
    if (!IsInitialBlockDownload())
    {
        int nUpgraded = 0;
        const CBlockIndex* pindex = chainActive.Tip();
        for (int bit = 0; bit < VERSIONBITS_NUM_BITS; bit++) {
            WarningBitsConditionChecker checker(bit);
            ThresholdState state = checker.GetStateFor(pindex, chainParams.GetConsensus(), warningcache[bit]);
            if (state == THRESHOLD_ACTIVE || state == THRESHOLD_LOCKED_IN) {
                if (state == THRESHOLD_ACTIVE) {
                    std::string strWarning = strprintf(_("Warning: unknown new rules activated (versionbit %i)"), bit);
                    SetMiscWarning(strWarning);
                    if (!fWarned) {
<<<<<<< HEAD
                        CAlert::Notify(strMiscWarning, true);
=======
                        AlertNotify(strWarning);
>>>>>>> 0698639a
                        fWarned = true;
                    }
                } else {
                    warningMessages.push_back(strprintf("unknown new rules are about to activate (versionbit %i)", bit));
                }
            }
        }
        // Check the version of the last 100 blocks to see if we need to upgrade:
        for (int i = 0; i < 100 && pindex != NULL; i++)
        {
            int32_t nExpectedVersion = ComputeBlockVersion(pindex->pprev, chainParams.GetConsensus());
            if (pindex->nVersion > VERSIONBITS_LAST_OLD_BLOCK_VERSION && (pindex->nVersion & ~nExpectedVersion) != 0)
                ++nUpgraded;
            pindex = pindex->pprev;
        }
        if (nUpgraded > 0)
            warningMessages.push_back(strprintf("%d of last 100 blocks have unexpected version", nUpgraded));
        if (nUpgraded > 100/2)
        {
            std::string strWarning = _("Warning: Unknown block versions being mined! It's possible unknown rules are in effect");
            // notify GetWarnings(), called by Qt and the JSON-RPC code to warn the user:
            SetMiscWarning(strWarning);
            if (!fWarned) {
<<<<<<< HEAD
                CAlert::Notify(strMiscWarning, true);
=======
                AlertNotify(strWarning);
>>>>>>> 0698639a
                fWarned = true;
            }
        }
    }
    LogPrintf("%s: new best=%s height=%d version=0x%08x log2_work=%.8g tx=%lu date='%s' progress=%f cache=%.1fMiB(%utx)", __func__,
      chainActive.Tip()->GetBlockHash().ToString(), chainActive.Height(), chainActive.Tip()->nVersion,
      log(chainActive.Tip()->nChainWork.getdouble())/log(2.0), (unsigned long)chainActive.Tip()->nChainTx,
      DateTimeStrFormat("%Y-%m-%d %H:%M:%S", chainActive.Tip()->GetBlockTime()),
      Checkpoints::GuessVerificationProgress(chainParams.Checkpoints(), chainActive.Tip()), pcoinsTip->DynamicMemoryUsage() * (1.0 / (1<<20)), pcoinsTip->GetCacheSize());
    if (!warningMessages.empty())
        LogPrintf(" warning='%s'", boost::algorithm::join(warningMessages, ", "));
    LogPrintf("\n");

}

/** Disconnect chainActive's tip. You probably want to call mempool.removeForReorg and manually re-limit mempool size after this, with cs_main held. */
bool static DisconnectTip(CValidationState& state, const CChainParams& chainparams, bool fBare = false)
{
    CBlockIndex *pindexDelete = chainActive.Tip();
    assert(pindexDelete);
    // Read block from disk.
    CBlock block;
    if (!ReadBlockFromDisk(block, pindexDelete, chainparams.GetConsensus()))
        return AbortNode(state, "Failed to read block");
    // Apply the block atomically to the chain state.
    int64_t nStart = GetTimeMicros();
    {
        CCoinsViewCache view(pcoinsTip);
        if (!DisconnectBlock(block, state, pindexDelete, view))
            return error("DisconnectTip(): DisconnectBlock %s failed", pindexDelete->GetBlockHash().ToString());
        bool flushed = view.Flush();
        assert(flushed);
    }
    LogPrint("bench", "- Disconnect block: %.2fms\n", (GetTimeMicros() - nStart) * 0.001);
    // Write the chain state to disk, if necessary.
    if (!FlushStateToDisk(state, FLUSH_STATE_IF_NEEDED))
        return false;

    if (!fBare) {
        // Resurrect mempool transactions from the disconnected block.
        std::vector<uint256> vHashUpdate;
        for (const auto& it : block.vtx) {
            const CTransaction& tx = *it;
            // ignore validation errors in resurrected transactions
            CValidationState stateDummy;
            if (tx.IsCoinBase() || !AcceptToMemoryPool(mempool, stateDummy, tx, false, NULL, true)) {
                mempool.removeRecursive(tx);
            } else if (mempool.exists(tx.GetHash())) {
                vHashUpdate.push_back(tx.GetHash());
            }
        }
        // AcceptToMemoryPool/addUnchecked all assume that new mempool entries have
        // no in-mempool children, which is generally not true when adding
        // previously-confirmed transactions back to the mempool.
        // UpdateTransactionsFromBlock finds descendants of any transactions in this
        // block that were added back and cleans up the mempool state.
        mempool.UpdateTransactionsFromBlock(vHashUpdate);
    }

    // Update chainActive and related variables.
    UpdateTip(pindexDelete->pprev, chainparams);
    // Let wallets know transactions went from 1-confirmed to
    // 0-confirmed or conflicted:
    for (const auto& tx : block.vtx) {
        GetMainSignals().SyncTransaction(*tx, pindexDelete->pprev, CMainSignals::SYNC_TRANSACTION_NOT_IN_BLOCK);
    }
    return true;
}

static int64_t nTimeReadFromDisk = 0;
static int64_t nTimeConnectTotal = 0;
static int64_t nTimeFlush = 0;
static int64_t nTimeChainState = 0;
static int64_t nTimePostConnect = 0;

/**
 * Used to track blocks whose transactions were applied to the UTXO state as a
 * part of a single ActivateBestChainStep call.
 */
struct ConnectTrace {
    std::vector<std::pair<CBlockIndex*, std::shared_ptr<const CBlock> > > blocksConnected;
};

/**
 * Connect a new block to chainActive. pblock is either NULL or a pointer to a CBlock
 * corresponding to pindexNew, to bypass loading it again from disk.
 *
 * The block is always added to connectTrace (either after loading from disk or by copying
 * pblock) - if that is not intended, care must be taken to remove the last entry in
 * blocksConnected in case of failure.
 */
bool static ConnectTip(CValidationState& state, const CChainParams& chainparams, CBlockIndex* pindexNew, const std::shared_ptr<const CBlock>& pblock, ConnectTrace& connectTrace)
{
    assert(pindexNew->pprev == chainActive.Tip());
    // Read block from disk.
    int64_t nTime1 = GetTimeMicros();
    if (!pblock) {
        std::shared_ptr<CBlock> pblockNew = std::make_shared<CBlock>();
        connectTrace.blocksConnected.emplace_back(pindexNew, pblockNew);
        if (!ReadBlockFromDisk(*pblockNew, pindexNew, chainparams.GetConsensus()))
            return AbortNode(state, "Failed to read block");
    } else {
        connectTrace.blocksConnected.emplace_back(pindexNew, pblock);
    }
    const CBlock& blockConnecting = *connectTrace.blocksConnected.back().second;
    // Apply the block atomically to the chain state.
    int64_t nTime2 = GetTimeMicros(); nTimeReadFromDisk += nTime2 - nTime1;
    int64_t nTime3;
    LogPrint("bench", "  - Load block from disk: %.2fms [%.2fs]\n", (nTime2 - nTime1) * 0.001, nTimeReadFromDisk * 0.000001);
    {
        CCoinsViewCache view(pcoinsTip);
        bool rv = ConnectBlock(blockConnecting, state, pindexNew, view, chainparams);
        GetMainSignals().BlockChecked(blockConnecting, state);
        if (!rv) {
            if (state.IsInvalid())
                InvalidBlockFound(pindexNew, state);
            return error("ConnectTip(): ConnectBlock %s failed", pindexNew->GetBlockHash().ToString());
        }
        nTime3 = GetTimeMicros(); nTimeConnectTotal += nTime3 - nTime2;
        LogPrint("bench", "  - Connect total: %.2fms [%.2fs]\n", (nTime3 - nTime2) * 0.001, nTimeConnectTotal * 0.000001);
        bool flushed = view.Flush();
        assert(flushed);
    }
    int64_t nTime4 = GetTimeMicros(); nTimeFlush += nTime4 - nTime3;
    LogPrint("bench", "  - Flush: %.2fms [%.2fs]\n", (nTime4 - nTime3) * 0.001, nTimeFlush * 0.000001);
    // Write the chain state to disk, if necessary.
    if (!FlushStateToDisk(state, FLUSH_STATE_IF_NEEDED))
        return false;
    int64_t nTime5 = GetTimeMicros(); nTimeChainState += nTime5 - nTime4;
    LogPrint("bench", "  - Writing chainstate: %.2fms [%.2fs]\n", (nTime5 - nTime4) * 0.001, nTimeChainState * 0.000001);
    // Remove conflicting transactions from the mempool.;
    mempool.removeForBlock(blockConnecting.vtx, pindexNew->nHeight, !IsInitialBlockDownload());
    // Update chainActive & related variables.
    UpdateTip(pindexNew, chainparams);

    int64_t nTime6 = GetTimeMicros(); nTimePostConnect += nTime6 - nTime5; nTimeTotal += nTime6 - nTime1;
    LogPrint("bench", "  - Connect postprocess: %.2fms [%.2fs]\n", (nTime6 - nTime5) * 0.001, nTimePostConnect * 0.000001);
    LogPrint("bench", "- Connect block: %.2fms [%.2fs]\n", (nTime6 - nTime1) * 0.001, nTimeTotal * 0.000001);
    return true;
}

/**
 * Return the tip of the chain with the most work in it, that isn't
 * known to be invalid (it's however far from certain to be valid).
 */
static CBlockIndex* FindMostWorkChain() {
    do {
        CBlockIndex *pindexNew = NULL;

        // Find the best candidate header.
        {
            std::set<CBlockIndex*, CBlockIndexWorkComparator>::reverse_iterator it = setBlockIndexCandidates.rbegin();
            if (it == setBlockIndexCandidates.rend())
                return NULL;
            pindexNew = *it;
        }

        // Check whether all blocks on the path between the currently active chain and the candidate are valid.
        // Just going until the active chain is an optimization, as we know all blocks in it are valid already.
        CBlockIndex *pindexTest = pindexNew;
        bool fInvalidAncestor = false;
        while (pindexTest && !chainActive.Contains(pindexTest)) {
            assert(pindexTest->nChainTx || pindexTest->nHeight == 0);

            // Pruned nodes may have entries in setBlockIndexCandidates for
            // which block files have been deleted.  Remove those as candidates
            // for the most work chain if we come across them; we can't switch
            // to a chain unless we have all the non-active-chain parent blocks.
            bool fFailedChain = pindexTest->nStatus & BLOCK_FAILED_MASK;
            bool fMissingData = !(pindexTest->nStatus & BLOCK_HAVE_DATA);
            if (fFailedChain || fMissingData) {
                // Candidate chain is not usable (either invalid or missing data)
                if (fFailedChain && (pindexBestInvalid == NULL || pindexNew->nChainWork > pindexBestInvalid->nChainWork))
                    pindexBestInvalid = pindexNew;
                CBlockIndex *pindexFailed = pindexNew;
                // Remove the entire chain from the set.
                while (pindexTest != pindexFailed) {
                    if (fFailedChain) {
                        pindexFailed->nStatus |= BLOCK_FAILED_CHILD;
                    } else if (fMissingData) {
                        // If we're missing data, then add back to mapBlocksUnlinked,
                        // so that if the block arrives in the future we can try adding
                        // to setBlockIndexCandidates again.
                        mapBlocksUnlinked.insert(std::make_pair(pindexFailed->pprev, pindexFailed));
                    }
                    setBlockIndexCandidates.erase(pindexFailed);
                    pindexFailed = pindexFailed->pprev;
                }
                setBlockIndexCandidates.erase(pindexTest);
                fInvalidAncestor = true;
                break;
            }
            pindexTest = pindexTest->pprev;
        }
        if (!fInvalidAncestor)
            return pindexNew;
    } while(true);
}

/** Delete all entries in setBlockIndexCandidates that are worse than the current tip. */
static void PruneBlockIndexCandidates() {
    // Note that we can't delete the current block itself, as we may need to return to it later in case a
    // reorganization to a better block fails.
    std::set<CBlockIndex*, CBlockIndexWorkComparator>::iterator it = setBlockIndexCandidates.begin();
    while (it != setBlockIndexCandidates.end() && setBlockIndexCandidates.value_comp()(*it, chainActive.Tip())) {
        setBlockIndexCandidates.erase(it++);
    }
    // Either the current tip or a successor of it we're working towards is left in setBlockIndexCandidates.
    assert(!setBlockIndexCandidates.empty());
}

/**
 * Try to make some progress towards making pindexMostWork the active block.
 * pblock is either NULL or a pointer to a CBlock corresponding to pindexMostWork.
 */
static bool ActivateBestChainStep(CValidationState& state, const CChainParams& chainparams, CBlockIndex* pindexMostWork, const std::shared_ptr<const CBlock>& pblock, bool& fInvalidFound, ConnectTrace& connectTrace)
{
    AssertLockHeld(cs_main);
    const CBlockIndex *pindexOldTip = chainActive.Tip();
    const CBlockIndex *pindexFork = chainActive.FindFork(pindexMostWork);

    // Disconnect active blocks which are no longer in the best chain.
    bool fBlocksDisconnected = false;
    while (chainActive.Tip() && chainActive.Tip() != pindexFork) {
        if (!DisconnectTip(state, chainparams))
            return false;
        fBlocksDisconnected = true;
    }

    // Build list of new blocks to connect.
    std::vector<CBlockIndex*> vpindexToConnect;
    bool fContinue = true;
    int nHeight = pindexFork ? pindexFork->nHeight : -1;
    while (fContinue && nHeight != pindexMostWork->nHeight) {
        // Don't iterate the entire list of potential improvements toward the best tip, as we likely only need
        // a few blocks along the way.
        int nTargetHeight = std::min(nHeight + 32, pindexMostWork->nHeight);
        vpindexToConnect.clear();
        vpindexToConnect.reserve(nTargetHeight - nHeight);
        CBlockIndex *pindexIter = pindexMostWork->GetAncestor(nTargetHeight);
        while (pindexIter && pindexIter->nHeight != nHeight) {
            vpindexToConnect.push_back(pindexIter);
            pindexIter = pindexIter->pprev;
        }
        nHeight = nTargetHeight;

        // Connect new blocks.
        BOOST_REVERSE_FOREACH(CBlockIndex *pindexConnect, vpindexToConnect) {
            if (!ConnectTip(state, chainparams, pindexConnect, pindexConnect == pindexMostWork ? pblock : std::shared_ptr<const CBlock>(), connectTrace)) {
                if (state.IsInvalid()) {
                    // The block violates a consensus rule.
                    if (!state.CorruptionPossible())
                        InvalidChainFound(vpindexToConnect.back());
                    state = CValidationState();
                    fInvalidFound = true;
                    fContinue = false;
                    // If we didn't actually connect the block, don't notify listeners about it
                    connectTrace.blocksConnected.pop_back();
                    break;
                } else {
                    // A system error occurred (disk space, database error, ...).
                    return false;
                }
            } else {
                PruneBlockIndexCandidates();
                if (!pindexOldTip || chainActive.Tip()->nChainWork > pindexOldTip->nChainWork) {
                    // We're in a better position than we were. Return temporarily to release the lock.
                    fContinue = false;
                    break;
                }
            }
        }
    }

    if (fBlocksDisconnected) {
        mempool.removeForReorg(pcoinsTip, chainActive.Tip()->nHeight + 1, STANDARD_LOCKTIME_VERIFY_FLAGS);
        LimitMempoolSize(mempool, GetArg("-maxmempool", DEFAULT_MAX_MEMPOOL_SIZE) * 1000000, GetArg("-mempoolexpiry", DEFAULT_MEMPOOL_EXPIRY) * 60 * 60);
    }
    mempool.check(pcoinsTip);

    // Callbacks/notifications for a new best chain.
    if (fInvalidFound)
        CheckForkWarningConditionsOnNewFork(vpindexToConnect.back());
    else
        CheckForkWarningConditions();

    return true;
}

static void NotifyHeaderTip() {
    bool fNotify = false;
    bool fInitialBlockDownload = false;
    static CBlockIndex* pindexHeaderOld = NULL;
    CBlockIndex* pindexHeader = NULL;
    {
        LOCK(cs_main);
        pindexHeader = pindexBestHeader;

        if (pindexHeader != pindexHeaderOld) {
            fNotify = true;
            fInitialBlockDownload = IsInitialBlockDownload();
            pindexHeaderOld = pindexHeader;
        }
    }
    // Send block tip changed notifications without cs_main
    if (fNotify) {
        uiInterface.NotifyHeaderTip(fInitialBlockDownload, pindexHeader);
    }
}

/**
 * Make the best chain active, in multiple steps. The result is either failure
 * or an activated best chain. pblock is either NULL or a pointer to a block
 * that is already loaded (to avoid loading it again from disk).
 */
bool ActivateBestChain(CValidationState &state, const CChainParams& chainparams, std::shared_ptr<const CBlock> pblock) {
    CBlockIndex *pindexMostWork = NULL;
    CBlockIndex *pindexNewTip = NULL;
    do {
        boost::this_thread::interruption_point();
        if (ShutdownRequested())
            break;

        const CBlockIndex *pindexFork;
        ConnectTrace connectTrace;
        bool fInitialDownload;
        {
            LOCK(cs_main);
            CBlockIndex *pindexOldTip = chainActive.Tip();
            if (pindexMostWork == NULL) {
                pindexMostWork = FindMostWorkChain();
            }

            // Whether we have anything to do at all.
            if (pindexMostWork == NULL || pindexMostWork == chainActive.Tip())
                return true;

            bool fInvalidFound = false;
            std::shared_ptr<const CBlock> nullBlockPtr;
            if (!ActivateBestChainStep(state, chainparams, pindexMostWork, pblock && pblock->GetHash() == pindexMostWork->GetBlockHash() ? pblock : nullBlockPtr, fInvalidFound, connectTrace))
                return false;

            if (fInvalidFound) {
                // Wipe cache, we may need another branch now.
                pindexMostWork = NULL;
            }
            pindexNewTip = chainActive.Tip();
            pindexFork = chainActive.FindFork(pindexOldTip);
            fInitialDownload = IsInitialBlockDownload();
        }
        // When we reach this point, we switched to a new tip (stored in pindexNewTip).

        // Notifications/callbacks that can run without cs_main

        // throw all transactions though the signal-interface
        // while _not_ holding the cs_main lock
        for (const auto& pair : connectTrace.blocksConnected) {
            assert(pair.second);
            const CBlock& block = *(pair.second);
            for (unsigned int i = 0; i < block.vtx.size(); i++)
                GetMainSignals().SyncTransaction(*block.vtx[i], pair.first, i);
        }

        // Notify external listeners about the new tip.
        GetMainSignals().UpdatedBlockTip(pindexNewTip, pindexFork, fInitialDownload);

        // Always notify the UI if a new block tip was connected
        if (pindexFork != pindexNewTip) {
            uiInterface.NotifyBlockTip(fInitialDownload, pindexNewTip);
        }
    } while (pindexNewTip != pindexMostWork);
    CheckBlockIndex(chainparams.GetConsensus());

    // Write changes periodically to disk, after relay.
    if (!FlushStateToDisk(state, FLUSH_STATE_PERIODIC)) {
        return false;
    }

    return true;
}


bool PreciousBlock(CValidationState& state, const CChainParams& params, CBlockIndex *pindex)
{
    {
        LOCK(cs_main);
        if (pindex->nChainWork < chainActive.Tip()->nChainWork) {
            // Nothing to do, this block is not at the tip.
            return true;
        }
        if (chainActive.Tip()->nChainWork > nLastPreciousChainwork) {
            // The chain has been extended since the last call, reset the counter.
            nBlockReverseSequenceId = -1;
        }
        nLastPreciousChainwork = chainActive.Tip()->nChainWork;
        setBlockIndexCandidates.erase(pindex);
        pindex->nSequenceId = nBlockReverseSequenceId;
        if (nBlockReverseSequenceId > std::numeric_limits<int32_t>::min()) {
            // We can't keep reducing the counter if somebody really wants to
            // call preciousblock 2**31-1 times on the same set of tips...
            nBlockReverseSequenceId--;
        }
        if (pindex->IsValid(BLOCK_VALID_TRANSACTIONS) && pindex->nChainTx) {
            setBlockIndexCandidates.insert(pindex);
            PruneBlockIndexCandidates();
        }
    }

    return ActivateBestChain(state, params);
}

bool InvalidateBlock(CValidationState& state, const CChainParams& chainparams, CBlockIndex *pindex)
{
    AssertLockHeld(cs_main);

    // Mark the block itself as invalid.
    pindex->nStatus |= BLOCK_FAILED_VALID;
    setDirtyBlockIndex.insert(pindex);
    setBlockIndexCandidates.erase(pindex);

    while (chainActive.Contains(pindex)) {
        CBlockIndex *pindexWalk = chainActive.Tip();
        pindexWalk->nStatus |= BLOCK_FAILED_CHILD;
        setDirtyBlockIndex.insert(pindexWalk);
        setBlockIndexCandidates.erase(pindexWalk);
        // ActivateBestChain considers blocks already in chainActive
        // unconditionally valid already, so force disconnect away from it.
        if (!DisconnectTip(state, chainparams)) {
            mempool.removeForReorg(pcoinsTip, chainActive.Tip()->nHeight + 1, STANDARD_LOCKTIME_VERIFY_FLAGS);
            return false;
        }
    }

    LimitMempoolSize(mempool, GetArg("-maxmempool", DEFAULT_MAX_MEMPOOL_SIZE) * 1000000, GetArg("-mempoolexpiry", DEFAULT_MEMPOOL_EXPIRY) * 60 * 60);

    // The resulting new best tip may not be in setBlockIndexCandidates anymore, so
    // add it again.
    BlockMap::iterator it = mapBlockIndex.begin();
    while (it != mapBlockIndex.end()) {
        if (it->second->IsValid(BLOCK_VALID_TRANSACTIONS) && it->second->nChainTx && !setBlockIndexCandidates.value_comp()(it->second, chainActive.Tip())) {
            setBlockIndexCandidates.insert(it->second);
        }
        it++;
    }

    InvalidChainFound(pindex);
    mempool.removeForReorg(pcoinsTip, chainActive.Tip()->nHeight + 1, STANDARD_LOCKTIME_VERIFY_FLAGS);
    uiInterface.NotifyBlockTip(IsInitialBlockDownload(), pindex->pprev);
    return true;
}

bool ResetBlockFailureFlags(CBlockIndex *pindex) {
    AssertLockHeld(cs_main);

    int nHeight = pindex->nHeight;

    // Remove the invalidity flag from this block and all its descendants.
    BlockMap::iterator it = mapBlockIndex.begin();
    while (it != mapBlockIndex.end()) {
        if (!it->second->IsValid() && it->second->GetAncestor(nHeight) == pindex) {
            it->second->nStatus &= ~BLOCK_FAILED_MASK;
            setDirtyBlockIndex.insert(it->second);
            if (it->second->IsValid(BLOCK_VALID_TRANSACTIONS) && it->second->nChainTx && setBlockIndexCandidates.value_comp()(chainActive.Tip(), it->second)) {
                setBlockIndexCandidates.insert(it->second);
            }
            if (it->second == pindexBestInvalid) {
                // Reset invalid block marker if it was pointing to one of those.
                pindexBestInvalid = NULL;
            }
        }
        it++;
    }

    // Remove the invalidity flag from all ancestors too.
    while (pindex != NULL) {
        if (pindex->nStatus & BLOCK_FAILED_MASK) {
            pindex->nStatus &= ~BLOCK_FAILED_MASK;
            setDirtyBlockIndex.insert(pindex);
        }
        pindex = pindex->pprev;
    }
    return true;
}

CBlockIndex* AddToBlockIndex(const CBlockHeader& block)
{
    // Check for duplicate
    uint256 hash = block.GetHash();
    BlockMap::iterator it = mapBlockIndex.find(hash);
    if (it != mapBlockIndex.end())
        return it->second;

    // Construct new block index object
    CBlockIndex* pindexNew = new CBlockIndex(block);
    assert(pindexNew);
    // We assign the sequence id to blocks only when the full data is available,
    // to avoid miners withholding blocks but broadcasting headers, to get a
    // competitive advantage.
    pindexNew->nSequenceId = 0;
    BlockMap::iterator mi = mapBlockIndex.insert(make_pair(hash, pindexNew)).first;
    pindexNew->phashBlock = &((*mi).first);
    BlockMap::iterator miPrev = mapBlockIndex.find(block.hashPrevBlock);
    if (miPrev != mapBlockIndex.end())
    {
        pindexNew->pprev = (*miPrev).second;
        pindexNew->nHeight = pindexNew->pprev->nHeight + 1;
        pindexNew->BuildSkip();
    }
    pindexNew->nChainWork = (pindexNew->pprev ? pindexNew->pprev->nChainWork : 0) + GetBlockProof(*pindexNew);
    pindexNew->RaiseValidity(BLOCK_VALID_TREE);
    if (pindexBestHeader == NULL || pindexBestHeader->nChainWork < pindexNew->nChainWork)
        pindexBestHeader = pindexNew;

    setDirtyBlockIndex.insert(pindexNew);

    return pindexNew;
}

/** Mark a block as having its data received and checked (up to BLOCK_VALID_TRANSACTIONS). */
bool ReceivedBlockTransactions(const CBlock &block, CValidationState& state, CBlockIndex *pindexNew, const CDiskBlockPos& pos)
{
    pindexNew->nTx = block.vtx.size();
    pindexNew->nChainTx = 0;
    pindexNew->nFile = pos.nFile;
    pindexNew->nDataPos = pos.nPos;
    pindexNew->nUndoPos = 0;
    pindexNew->nStatus |= BLOCK_HAVE_DATA;
    if (IsWitnessEnabled(pindexNew->pprev, Params().GetConsensus())) {
        pindexNew->nStatus |= BLOCK_OPT_WITNESS;
    }
    pindexNew->RaiseValidity(BLOCK_VALID_TRANSACTIONS);
    setDirtyBlockIndex.insert(pindexNew);

    if (pindexNew->pprev == NULL || pindexNew->pprev->nChainTx) {
        // If pindexNew is the genesis block or all parents are BLOCK_VALID_TRANSACTIONS.
        deque<CBlockIndex*> queue;
        queue.push_back(pindexNew);

        // Recursively process any descendant blocks that now may be eligible to be connected.
        while (!queue.empty()) {
            CBlockIndex *pindex = queue.front();
            queue.pop_front();
            pindex->nChainTx = (pindex->pprev ? pindex->pprev->nChainTx : 0) + pindex->nTx;
            {
                LOCK(cs_nBlockSequenceId);
                pindex->nSequenceId = nBlockSequenceId++;
            }
            if (chainActive.Tip() == NULL || !setBlockIndexCandidates.value_comp()(pindex, chainActive.Tip())) {
                setBlockIndexCandidates.insert(pindex);
            }
            std::pair<std::multimap<CBlockIndex*, CBlockIndex*>::iterator, std::multimap<CBlockIndex*, CBlockIndex*>::iterator> range = mapBlocksUnlinked.equal_range(pindex);
            while (range.first != range.second) {
                std::multimap<CBlockIndex*, CBlockIndex*>::iterator it = range.first;
                queue.push_back(it->second);
                range.first++;
                mapBlocksUnlinked.erase(it);
            }
        }
    } else {
        if (pindexNew->pprev && pindexNew->pprev->IsValid(BLOCK_VALID_TREE)) {
            mapBlocksUnlinked.insert(std::make_pair(pindexNew->pprev, pindexNew));
        }
    }

    return true;
}

bool FindBlockPos(CValidationState &state, CDiskBlockPos &pos, unsigned int nAddSize, unsigned int nHeight, uint64_t nTime, bool fKnown = false)
{
    LOCK(cs_LastBlockFile);

    unsigned int nFile = fKnown ? pos.nFile : nLastBlockFile;
    if (vinfoBlockFile.size() <= nFile) {
        vinfoBlockFile.resize(nFile + 1);
    }

    if (!fKnown) {
        while (vinfoBlockFile[nFile].nSize + nAddSize >= MAX_BLOCKFILE_SIZE) {
            nFile++;
            if (vinfoBlockFile.size() <= nFile) {
                vinfoBlockFile.resize(nFile + 1);
            }
        }
        pos.nFile = nFile;
        pos.nPos = vinfoBlockFile[nFile].nSize;
    }

    if ((int)nFile != nLastBlockFile) {
        if (!fKnown) {
            LogPrintf("Leaving block file %i: %s\n", nLastBlockFile, vinfoBlockFile[nLastBlockFile].ToString());
        }
        FlushBlockFile(!fKnown);
        nLastBlockFile = nFile;
    }

    vinfoBlockFile[nFile].AddBlock(nHeight, nTime);
    if (fKnown)
        vinfoBlockFile[nFile].nSize = std::max(pos.nPos + nAddSize, vinfoBlockFile[nFile].nSize);
    else
        vinfoBlockFile[nFile].nSize += nAddSize;

    if (!fKnown) {
        unsigned int nOldChunks = (pos.nPos + BLOCKFILE_CHUNK_SIZE - 1) / BLOCKFILE_CHUNK_SIZE;
        unsigned int nNewChunks = (vinfoBlockFile[nFile].nSize + BLOCKFILE_CHUNK_SIZE - 1) / BLOCKFILE_CHUNK_SIZE;
        if (nNewChunks > nOldChunks) {
            if (fPruneMode)
                fCheckForPruning = true;
            if (CheckDiskSpace(nNewChunks * BLOCKFILE_CHUNK_SIZE - pos.nPos)) {
                FILE *file = OpenBlockFile(pos);
                if (file) {
                    LogPrintf("Pre-allocating up to position 0x%x in blk%05u.dat\n", nNewChunks * BLOCKFILE_CHUNK_SIZE, pos.nFile);
                    AllocateFileRange(file, pos.nPos, nNewChunks * BLOCKFILE_CHUNK_SIZE - pos.nPos);
                    fclose(file);
                }
            }
            else
                return state.Error("out of disk space");
        }
    }

    setDirtyFileInfo.insert(nFile);
    return true;
}

bool FindUndoPos(CValidationState &state, int nFile, CDiskBlockPos &pos, unsigned int nAddSize)
{
    pos.nFile = nFile;

    LOCK(cs_LastBlockFile);

    unsigned int nNewSize;
    pos.nPos = vinfoBlockFile[nFile].nUndoSize;
    nNewSize = vinfoBlockFile[nFile].nUndoSize += nAddSize;
    setDirtyFileInfo.insert(nFile);

    unsigned int nOldChunks = (pos.nPos + UNDOFILE_CHUNK_SIZE - 1) / UNDOFILE_CHUNK_SIZE;
    unsigned int nNewChunks = (nNewSize + UNDOFILE_CHUNK_SIZE - 1) / UNDOFILE_CHUNK_SIZE;
    if (nNewChunks > nOldChunks) {
        if (fPruneMode)
            fCheckForPruning = true;
        if (CheckDiskSpace(nNewChunks * UNDOFILE_CHUNK_SIZE - pos.nPos)) {
            FILE *file = OpenUndoFile(pos);
            if (file) {
                LogPrintf("Pre-allocating up to position 0x%x in rev%05u.dat\n", nNewChunks * UNDOFILE_CHUNK_SIZE, pos.nFile);
                AllocateFileRange(file, pos.nPos, nNewChunks * UNDOFILE_CHUNK_SIZE - pos.nPos);
                fclose(file);
            }
        }
        else
            return state.Error("out of disk space");
    }

    return true;
}

bool CheckBlockHeader(const CBlock& block, CValidationState& state, const Consensus::Params& consensusParams, bool fCheckPOW)
{
    // Check proof of work matches claimed amount
    if (fCheckPOW && !CheckProofOfWork(block.GetPoWHash(), block.nBits, consensusParams))
        return state.DoS(50, false, REJECT_INVALID, "high-hash", false, "proof of work failed");

    return true;
}

bool CheckBlock(const CBlock& block, CValidationState& state, const Consensus::Params& consensusParams, bool fCheckPOW, bool fCheckMerkleRoot)
{
    // These are checks that are independent of context.

    if (block.fChecked)
        return true;

    // Check that the header is valid (particularly PoW).  This is mostly
    // redundant with the call in AcceptBlockHeader.
    if (!CheckBlockHeader(block, state, consensusParams, fCheckPOW))
        return false;

    // Check the merkle root.
    if (fCheckMerkleRoot) {
        bool mutated;
        uint256 hashMerkleRoot2 = BlockMerkleRoot(block, &mutated);
        if (block.hashMerkleRoot != hashMerkleRoot2)
            return state.DoS(100, false, REJECT_INVALID, "bad-txnmrklroot", true, "hashMerkleRoot mismatch");

        // Check for merkle tree malleability (CVE-2012-2459): repeating sequences
        // of transactions in a block without affecting the merkle root of a block,
        // while still invalidating it.
        if (mutated)
            return state.DoS(100, false, REJECT_INVALID, "bad-txns-duplicate", true, "duplicate transaction");
    }

    // All potential-corruption validation must be done before we do any
    // transaction validation, as otherwise we may mark the header as invalid
    // because we receive the wrong transactions for it.
    // Note that witness malleability is checked in ContextualCheckBlock, so no
    // checks that use witness data may be performed here.

    // Size limits
    if (block.vtx.empty() || block.vtx.size() > MAX_BLOCK_BASE_SIZE || ::GetSerializeSize(block, SER_NETWORK, PROTOCOL_VERSION | SERIALIZE_TRANSACTION_NO_WITNESS) > MAX_BLOCK_BASE_SIZE)
        return state.DoS(100, false, REJECT_INVALID, "bad-blk-length", false, "size limits failed");

    // First transaction must be coinbase, the rest must not be
    if (block.vtx.empty() || !block.vtx[0]->IsCoinBase())
        return state.DoS(100, false, REJECT_INVALID, "bad-cb-missing", false, "first tx is not coinbase");
    for (unsigned int i = 1; i < block.vtx.size(); i++)
        if (block.vtx[i]->IsCoinBase())
            return state.DoS(100, false, REJECT_INVALID, "bad-cb-multiple", false, "more than one coinbase");

    // Check transactions
    for (const auto& tx : block.vtx)
        if (!CheckTransaction(*tx, state, false))
            return state.Invalid(false, state.GetRejectCode(), state.GetRejectReason(),
                                 strprintf("Transaction check failed (tx hash %s) %s", tx->GetHash().ToString(), state.GetDebugMessage()));

    unsigned int nSigOps = 0;
    for (const auto& tx : block.vtx)
    {
        nSigOps += GetLegacySigOpCount(*tx);
    }
    if (nSigOps * WITNESS_SCALE_FACTOR > MAX_BLOCK_SIGOPS_COST)
        return state.DoS(100, false, REJECT_INVALID, "bad-blk-sigops", false, "out-of-bounds SigOpCount");

    if (fCheckPOW && fCheckMerkleRoot)
        block.fChecked = true;

    return true;
}

static bool CheckIndexAgainstCheckpoint(const CBlockIndex* pindexPrev, CValidationState& state, const CChainParams& chainparams, const uint256& hash)
{
    if (*pindexPrev->phashBlock == chainparams.GetConsensus().hashGenesisBlock)
        return true;

    int nHeight = pindexPrev->nHeight+1;
    // Gulden: check that the block satisfies synchronized checkpoint
    if (!Checkpoints::CheckSync(hash, pindexPrev))
        return error("AcceptBlock() : rejected by synchronized checkpoint");


    // Don't accept any forks from the main chain prior to last checkpoint
    CBlockIndex* pcheckpoint = Checkpoints::GetLastCheckpoint(chainparams.Checkpoints());
    if (pcheckpoint && nHeight < pcheckpoint->nHeight)
        return state.DoS(100, error("%s: forked chain older than last checkpoint (height %d)", __func__, nHeight));

    return true;
}

bool IsWitnessEnabled(const CBlockIndex* pindexPrev, const Consensus::Params& params)
{
    LOCK(cs_main);
    return (VersionBitsState(pindexPrev, params, Consensus::DEPLOYMENT_SEGWIT, versionbitscache) == THRESHOLD_ACTIVE);
}

// Compute at which vout of the block's coinbase transaction the witness
// commitment occurs, or -1 if not found.
static int GetWitnessCommitmentIndex(const CBlock& block)
{
    int commitpos = -1;
    for (size_t o = 0; o < block.vtx[0]->vout.size(); o++) {
        if (block.vtx[0]->vout[o].scriptPubKey.size() >= 38 && block.vtx[0]->vout[o].scriptPubKey[0] == OP_RETURN && block.vtx[0]->vout[o].scriptPubKey[1] == 0x24 && block.vtx[0]->vout[o].scriptPubKey[2] == 0xaa && block.vtx[0]->vout[o].scriptPubKey[3] == 0x21 && block.vtx[0]->vout[o].scriptPubKey[4] == 0xa9 && block.vtx[0]->vout[o].scriptPubKey[5] == 0xed) {
            commitpos = o;
        }
    }
    return commitpos;
}

void UpdateUncommittedBlockStructures(CBlock& block, const CBlockIndex* pindexPrev, const Consensus::Params& consensusParams)
{
    int commitpos = GetWitnessCommitmentIndex(block);
    static const std::vector<unsigned char> nonce(32, 0x00);
    if (commitpos != -1 && IsWitnessEnabled(pindexPrev, consensusParams) && block.vtx[0]->wit.IsEmpty()) {
        CMutableTransaction tx(*block.vtx[0]);
        tx.wit.vtxinwit.resize(1);
        tx.wit.vtxinwit[0].scriptWitness.stack.resize(1);
        tx.wit.vtxinwit[0].scriptWitness.stack[0] = nonce;
        block.vtx[0] = MakeTransactionRef(std::move(tx));
    }
}

std::vector<unsigned char> GenerateCoinbaseCommitment(CBlock& block, const CBlockIndex* pindexPrev, const Consensus::Params& consensusParams)
{
    std::vector<unsigned char> commitment;
    int commitpos = GetWitnessCommitmentIndex(block);
    std::vector<unsigned char> ret(32, 0x00);
    if (consensusParams.vDeployments[Consensus::DEPLOYMENT_SEGWIT].nTimeout != 0) {
        if (commitpos == -1) {
            uint256 witnessroot = BlockWitnessMerkleRoot(block, NULL);
            CHash256().Write(witnessroot.begin(), 32).Write(&ret[0], 32).Finalize(witnessroot.begin());
            CTxOut out;
            out.nValue = 0;
            out.scriptPubKey.resize(38);
            out.scriptPubKey[0] = OP_RETURN;
            out.scriptPubKey[1] = 0x24;
            out.scriptPubKey[2] = 0xaa;
            out.scriptPubKey[3] = 0x21;
            out.scriptPubKey[4] = 0xa9;
            out.scriptPubKey[5] = 0xed;
            memcpy(&out.scriptPubKey[6], witnessroot.begin(), 32);
            commitment = std::vector<unsigned char>(out.scriptPubKey.begin(), out.scriptPubKey.end());
            CMutableTransaction tx(*block.vtx[0]);
            tx.vout.push_back(out);
            block.vtx[0] = MakeTransactionRef(std::move(tx));
        }
    }
    UpdateUncommittedBlockStructures(block, pindexPrev, consensusParams);
    return commitment;
}

bool ContextualCheckBlockHeader(const CBlockHeader& block, CValidationState& state, const Consensus::Params& consensusParams, const CBlockIndex* pindexPrev, int64_t nAdjustedTime)
{
    const int nHeight = pindexPrev == NULL ? 0 : pindexPrev->nHeight + 1;
    // Check proof of work
    if (block.nBits != GetNextWorkRequired(pindexPrev, &block, consensusParams))
        return state.DoS(100, false, REJECT_INVALID, "bad-diffbits", false, "incorrect proof of work");

    // Check timestamp against prev
    if (block.GetBlockTime() <= pindexPrev->GetMedianTimePast(pindexPrev->nHeight))
            return state.Invalid(false, REJECT_INVALID, "time-too-old", "block's timestamp is too early");

    // Check timestamp
    if (pindexPrev->nHeight > (GetBoolArg("-testnet", false) ? 446500 : 437500) )
    {
        if (block.GetBlockTime() > nAdjustedTime + 60)
            return state.Invalid(false, REJECT_INVALID, "time-too-new", strprintf("block timestamp too far in the future block:%u adjusted:%u system:%u offset:%u", block.GetBlockTime(), nAdjustedTime, GetTime(), GetTimeOffset()));
    }
    else
    {
        if (block.GetBlockTime() > nAdjustedTime + 15 * 60)
            return state.Invalid(false, REJECT_INVALID, "time-too-new", "block timestamp too far in the future");
    }

    // Reject outdated version blocks when 95% (75% on testnet) of the network has upgraded:
    // check for version 2, 3 and 4 upgrades
    if((block.nVersion < 2 && nHeight >= consensusParams.BIP34Height) ||
       (block.nVersion < 3 && nHeight >= consensusParams.BIP66Height) ||
       (block.nVersion < 4 && nHeight >= consensusParams.BIP65Height))
            return state.Invalid(false, REJECT_OBSOLETE, strprintf("bad-version(0x%08x)", block.nVersion),
                                 strprintf("rejected nVersion=0x%08x block", block.nVersion));

    return true;
}

bool ContextualCheckBlock(const CBlock& block, CValidationState& state, const Consensus::Params& consensusParams, const CBlockIndex* pindexPrev)
{
    const int nHeight = pindexPrev == NULL ? 0 : pindexPrev->nHeight + 1;

    // Start enforcing BIP113 (Median Time Past) using versionbits logic.
    int nLockTimeFlags = 0;
    if (VersionBitsState(pindexPrev, consensusParams, Consensus::DEPLOYMENT_CSV, versionbitscache) == THRESHOLD_ACTIVE) {
        nLockTimeFlags |= LOCKTIME_MEDIAN_TIME_PAST;
    }

    int64_t nLockTimeCutoff = (nLockTimeFlags & LOCKTIME_MEDIAN_TIME_PAST)
                              ? pindexPrev->GetMedianTimePast(pindexPrev->nHeight)
                              : block.GetBlockTime();

    // Check that all transactions are finalized
    for (const auto& tx : block.vtx) {
        if (!IsFinalTx(*tx, nHeight, nLockTimeCutoff)) {
            return state.DoS(10, false, REJECT_INVALID, "bad-txns-nonfinal", false, "non-final transaction");
        }
    }

    // Enforce rule that the coinbase starts with serialized block height
    if (nHeight >= consensusParams.BIP34Height)
    {
        CScript expect = CScript() << nHeight;
        if (block.vtx[0]->vin[0].scriptSig.size() < expect.size() ||
            !std::equal(expect.begin(), expect.end(), block.vtx[0]->vin[0].scriptSig.begin())) {
            return state.DoS(100, false, REJECT_INVALID, "bad-cb-height", false, "block height mismatch in coinbase");
        }
    }

    // Validation for witness commitments.
    // * We compute the witness hash (which is the hash including witnesses) of all the block's transactions, except the
    //   coinbase (where 0x0000....0000 is used instead).
    // * The coinbase scriptWitness is a stack of a single 32-byte vector, containing a witness nonce (unconstrained).
    // * We build a merkle tree with all those witness hashes as leaves (similar to the hashMerkleRoot in the block header).
    // * There must be at least one output whose scriptPubKey is a single 36-byte push, the first 4 bytes of which are
    //   {0xaa, 0x21, 0xa9, 0xed}, and the following 32 bytes are SHA256^2(witness root, witness nonce). In case there are
    //   multiple, the last one is used.
    bool fHaveWitness = false;
    if (VersionBitsState(pindexPrev, consensusParams, Consensus::DEPLOYMENT_SEGWIT, versionbitscache) == THRESHOLD_ACTIVE) {
        int commitpos = GetWitnessCommitmentIndex(block);
        if (commitpos != -1) {
            bool malleated = false;
            uint256 hashWitness = BlockWitnessMerkleRoot(block, &malleated);
            // The malleation check is ignored; as the transaction tree itself
            // already does not permit it, it is impossible to trigger in the
            // witness tree.
            if (block.vtx[0]->wit.vtxinwit.size() != 1 || block.vtx[0]->wit.vtxinwit[0].scriptWitness.stack.size() != 1 || block.vtx[0]->wit.vtxinwit[0].scriptWitness.stack[0].size() != 32) {
                return state.DoS(100, false, REJECT_INVALID, "bad-witness-nonce-size", true, strprintf("%s : invalid witness nonce size", __func__));
            }
            CHash256().Write(hashWitness.begin(), 32).Write(&block.vtx[0]->wit.vtxinwit[0].scriptWitness.stack[0][0], 32).Finalize(hashWitness.begin());
            if (memcmp(hashWitness.begin(), &block.vtx[0]->vout[commitpos].scriptPubKey[6], 32)) {
                return state.DoS(100, false, REJECT_INVALID, "bad-witness-merkle-match", true, strprintf("%s : witness merkle commitment mismatch", __func__));
            }
            fHaveWitness = true;
        }
    }

    // No witness data is allowed in blocks that don't commit to witness data, as this would otherwise leave room for spam
    if (!fHaveWitness) {
        for (size_t i = 0; i < block.vtx.size(); i++) {
            if (!block.vtx[i]->wit.IsNull()) {
                return state.DoS(100, false, REJECT_INVALID, "unexpected-witness", true, strprintf("%s : unexpected witness data found", __func__));
            }
        }
    }

    // After the coinbase witness nonce and commitment are verified,
    // we can check if the block weight passes (before we've checked the
    // coinbase witness, it would be possible for the weight to be too
    // large by filling up the coinbase witness, which doesn't change
    // the block hash, so we couldn't mark the block as permanently
    // failed).
    if (GetBlockWeight(block) > MAX_BLOCK_WEIGHT) {
        return state.DoS(100, false, REJECT_INVALID, "bad-blk-weight", false, strprintf("%s : weight limit failed", __func__));
    }

    return true;
}

static bool AcceptBlockHeader(const CBlockHeader& block, CValidationState& state, const CChainParams& chainparams, CBlockIndex** ppindex)
{
    AssertLockHeld(cs_main);
    // Check for duplicate
    uint256 hash = block.GetHash();
    BlockMap::iterator miSelf = mapBlockIndex.find(hash);
    CBlockIndex *pindex = NULL;
    if (hash != chainparams.GetConsensus().hashGenesisBlock) {

        if (miSelf != mapBlockIndex.end()) {
            // Block header is already known.
            pindex = miSelf->second;
            if (ppindex)
                *ppindex = pindex;
            if (pindex->nStatus & BLOCK_FAILED_MASK)
                return state.Invalid(error("%s: block %s is marked invalid", __func__, hash.ToString()), 0, "duplicate");
            return true;
        }

        if (!CheckBlockHeader(block, state, chainparams.GetConsensus()))
            return error("%s: Consensus::CheckBlockHeader: %s, %s", __func__, hash.ToString(), FormatStateMessage(state));

        // Get prev block index
        CBlockIndex* pindexPrev = NULL;
        BlockMap::iterator mi = mapBlockIndex.find(block.hashPrevBlock);
        if (mi == mapBlockIndex.end())
            return state.DoS(10, error("%s: prev block not found", __func__), 0, "bad-prevblk");
        pindexPrev = (*mi).second;
        if (pindexPrev->nStatus & BLOCK_FAILED_MASK)
            return state.DoS(100, error("%s: prev block invalid", __func__), REJECT_INVALID, "bad-prevblk");

        assert(pindexPrev);
        if (fCheckpointsEnabled && !CheckIndexAgainstCheckpoint(pindexPrev, state, chainparams, hash))
            return error("%s: CheckIndexAgainstCheckpoint(): %s", __func__, FormatStateMessage(state));

        if (!ContextualCheckBlockHeader(block, state, chainparams.GetConsensus(), pindexPrev, GetAdjustedTime()))
            return error("%s: Consensus::ContextualCheckBlockHeader: %s, %s", __func__, hash.ToString(), FormatStateMessage(state));
    }
    if (pindex == NULL)
        pindex = AddToBlockIndex(block);

    if (ppindex)
        *ppindex = pindex;

    CheckBlockIndex(chainparams.GetConsensus());

    return true;
}

// Exposed wrapper for AcceptBlockHeader
bool ProcessNewBlockHeaders(const std::vector<CBlockHeader>& headers, CValidationState& state, const CChainParams& chainparams, CBlockIndex** ppindex)
{
    {
        LOCK(cs_main);
        for (const CBlockHeader& header : headers) {
            if (!AcceptBlockHeader(header, state, chainparams, ppindex)) {
                return false;
            }
        }
    }
    NotifyHeaderTip();
    return true;
}

/** Store block on disk. If dbp is non-NULL, the file is known to already reside on disk */
static bool AcceptBlock(const CBlock& block, CValidationState& state, const CChainParams& chainparams, CBlockIndex** ppindex, bool fRequested, const CDiskBlockPos* dbp, bool* fNewBlock)
{
    if (fNewBlock) *fNewBlock = false;
    AssertLockHeld(cs_main);

    CBlockIndex *pindexDummy = NULL;
    CBlockIndex *&pindex = ppindex ? *ppindex : pindexDummy;

    if (!AcceptBlockHeader(block, state, chainparams, &pindex))
        return false;

    // Try to process all requested blocks that we don't have, but only
    // process an unrequested block if it's new and has enough work to
    // advance our tip, and isn't too many blocks ahead.
    bool fAlreadyHave = pindex->nStatus & BLOCK_HAVE_DATA;
    bool fHasMoreWork = (chainActive.Tip() ? pindex->nChainWork > chainActive.Tip()->nChainWork : true);
    // Blocks that are too out-of-order needlessly limit the effectiveness of
    // pruning, because pruning will not delete block files that contain any
    // blocks which are too close in height to the tip.  Apply this test
    // regardless of whether pruning is enabled; it should generally be safe to
    // not process unrequested blocks.
    bool fTooFarAhead = (pindex->nHeight > int(chainActive.Height() + MIN_BLOCKS_TO_KEEP));

    // TODO: Decouple this function from the block download logic by removing fRequested
    // This requires some new chain datastructure to efficiently look up if a
    // block is in a chain leading to a candidate for best tip, despite not
    // being such a candidate itself.

    // TODO: deal better with return value and error conditions for duplicate
    // and unrequested blocks.
    if (fAlreadyHave) return true;
    if (!fRequested) {  // If we didn't ask for it:
        if (pindex->nTx != 0) return true;  // This is a previously-processed block that was pruned
        if (!fHasMoreWork) return true;     // Don't process less-work chains
        if (fTooFarAhead) return true;      // Block height is too high
    }
    if (fNewBlock) *fNewBlock = true;

    if (!CheckBlock(block, state, chainparams.GetConsensus(), GetAdjustedTime()) ||
        !ContextualCheckBlock(block, state, chainparams.GetConsensus(), pindex->pprev)) {
        if (state.IsInvalid() && !state.CorruptionPossible()) {
            pindex->nStatus |= BLOCK_FAILED_VALID;
            setDirtyBlockIndex.insert(pindex);
        }
        return error("%s: %s", __func__, FormatStateMessage(state));
    }

    int nHeight = pindex->nHeight;

    // Write block to history file
    try {
        unsigned int nBlockSize = ::GetSerializeSize(block, SER_DISK, CLIENT_VERSION);
        CDiskBlockPos blockPos;
        if (dbp != NULL)
            blockPos = *dbp;
        if (!FindBlockPos(state, blockPos, nBlockSize+8, nHeight, block.GetBlockTime(), dbp != NULL))
            return error("AcceptBlock(): FindBlockPos failed");
        if (dbp == NULL)
            if (!WriteBlockToDisk(block, blockPos, chainparams.MessageStart()))
                AbortNode(state, "Failed to write block");
        if (!ReceivedBlockTransactions(block, state, pindex, blockPos))
            return error("AcceptBlock(): ReceivedBlockTransactions failed");
    } catch (const std::runtime_error& e) {
        return AbortNode(state, std::string("System error: ") + e.what());
    }

    if (fCheckForPruning)
        FlushStateToDisk(state, FLUSH_STATE_NONE); // we just allocated more disk space for block files

    return true;
}

bool ProcessNewBlock(const CChainParams& chainparams, const std::shared_ptr<const CBlock> pblock, bool fForceProcessing, bool *fNewBlock)
{
    {
        LOCK(cs_main);

        // Store to disk
        CBlockIndex *pindex = NULL;
        if (fNewBlock) *fNewBlock = false;
        CValidationState state;
        bool ret = AcceptBlock(*pblock, state, chainparams, &pindex, fForceProcessing, NULL, fNewBlock);
        CheckBlockIndex(chainparams.GetConsensus());
        if (!ret) {
            GetMainSignals().BlockChecked(*pblock, state);
            return error("%s: AcceptBlock FAILED", __func__);
        }
    }

    NotifyHeaderTip();

    CValidationState state; // Only used to report errors, not invalidity - ignore it
    if (!ActivateBestChain(state, chainparams, pblock))
        return error("%s: ActivateBestChain failed", __func__);

    if (!IsInitialBlockDownload())
    {
        // Gulden: if responsible for sync-checkpoint send it
        if (!CSyncCheckpoint::strMasterPrivKey.empty())
            Checkpoints::SendSyncCheckpoint(Checkpoints::AutoSelectSyncCheckpoint(), chainparams);
        
        // Gulden: check pending sync-checkpoint
        Checkpoints::AcceptPendingSyncCheckpoint(chainparams);
    }

    return true;
}

bool TestBlockValidity(CValidationState& state, const CChainParams& chainparams, const CBlock& block, CBlockIndex* pindexPrev, bool fCheckPOW, bool fCheckMerkleRoot)
{
    AssertLockHeld(cs_main);
    assert(pindexPrev && pindexPrev == chainActive.Tip());
    if (fCheckpointsEnabled && !CheckIndexAgainstCheckpoint(pindexPrev, state, chainparams, block.GetHash()))
        return error("%s: CheckIndexAgainstCheckpoint(): %s", __func__, state.GetRejectReason().c_str());

    CCoinsViewCache viewNew(pcoinsTip);
    CBlockIndex indexDummy(block);
    indexDummy.pprev = pindexPrev;
    indexDummy.nHeight = pindexPrev->nHeight + 1;

    // NOTE: CheckBlockHeader is called by CheckBlock
    if (!ContextualCheckBlockHeader(block, state, chainparams.GetConsensus(), pindexPrev, GetAdjustedTime()))
        return error("%s: Consensus::ContextualCheckBlockHeader: %s", __func__, FormatStateMessage(state));
    if (!CheckBlock(block, state, chainparams.GetConsensus(), fCheckPOW, fCheckMerkleRoot))
        return error("%s: Consensus::CheckBlock: %s", __func__, FormatStateMessage(state));
    if (!ContextualCheckBlock(block, state, chainparams.GetConsensus(), pindexPrev))
        return error("%s: Consensus::ContextualCheckBlock: %s", __func__, FormatStateMessage(state));
    if (!ConnectBlock(block, state, &indexDummy, viewNew, chainparams, true))
        return false;
    assert(state.IsValid());

    return true;
}

/**
 * BLOCK PRUNING CODE
 */

/* Calculate the amount of disk space the block & undo files currently use */
uint64_t CalculateCurrentUsage()
{
    uint64_t retval = 0;
    BOOST_FOREACH(const CBlockFileInfo &file, vinfoBlockFile) {
        retval += file.nSize + file.nUndoSize;
    }
    return retval;
}

/* Prune a block file (modify associated database entries)*/
void PruneOneBlockFile(const int fileNumber)
{
    for (BlockMap::iterator it = mapBlockIndex.begin(); it != mapBlockIndex.end(); ++it) {
        CBlockIndex* pindex = it->second;
        if (pindex->nFile == fileNumber) {
            pindex->nStatus &= ~BLOCK_HAVE_DATA;
            pindex->nStatus &= ~BLOCK_HAVE_UNDO;
            pindex->nFile = 0;
            pindex->nDataPos = 0;
            pindex->nUndoPos = 0;
            setDirtyBlockIndex.insert(pindex);

            // Prune from mapBlocksUnlinked -- any block we prune would have
            // to be downloaded again in order to consider its chain, at which
            // point it would be considered as a candidate for
            // mapBlocksUnlinked or setBlockIndexCandidates.
            std::pair<std::multimap<CBlockIndex*, CBlockIndex*>::iterator, std::multimap<CBlockIndex*, CBlockIndex*>::iterator> range = mapBlocksUnlinked.equal_range(pindex->pprev);
            while (range.first != range.second) {
                std::multimap<CBlockIndex *, CBlockIndex *>::iterator _it = range.first;
                range.first++;
                if (_it->second == pindex) {
                    mapBlocksUnlinked.erase(_it);
                }
            }
        }
    }

    vinfoBlockFile[fileNumber].SetNull();
    setDirtyFileInfo.insert(fileNumber);
}


void UnlinkPrunedFiles(std::set<int>& setFilesToPrune)
{
    for (set<int>::iterator it = setFilesToPrune.begin(); it != setFilesToPrune.end(); ++it) {
        CDiskBlockPos pos(*it, 0);
        boost::filesystem::remove(GetBlockPosFilename(pos, "blk"));
        boost::filesystem::remove(GetBlockPosFilename(pos, "rev"));
        LogPrintf("Prune: %s deleted blk/rev (%05u)\n", __func__, *it);
    }
}

/* Calculate the block/rev files that should be deleted to remain under target*/
void FindFilesToPrune(std::set<int>& setFilesToPrune, uint64_t nPruneAfterHeight)
{
    LOCK2(cs_main, cs_LastBlockFile);
    if (chainActive.Tip() == NULL || nPruneTarget == 0) {
        return;
    }
    if ((uint64_t)chainActive.Tip()->nHeight <= nPruneAfterHeight) {
        return;
    }

    unsigned int nLastBlockWeCanPrune = chainActive.Tip()->nHeight - MIN_BLOCKS_TO_KEEP;
    uint64_t nCurrentUsage = CalculateCurrentUsage();
    // We don't check to prune until after we've allocated new space for files
    // So we should leave a buffer under our target to account for another allocation
    // before the next pruning.
    uint64_t nBuffer = BLOCKFILE_CHUNK_SIZE + UNDOFILE_CHUNK_SIZE;
    uint64_t nBytesToPrune;
    int count=0;

    if (nCurrentUsage + nBuffer >= nPruneTarget) {
        for (int fileNumber = 0; fileNumber < nLastBlockFile; fileNumber++) {
            nBytesToPrune = vinfoBlockFile[fileNumber].nSize + vinfoBlockFile[fileNumber].nUndoSize;

            if (vinfoBlockFile[fileNumber].nSize == 0)
                continue;

            if (nCurrentUsage + nBuffer < nPruneTarget)  // are we below our target?
                break;

            // don't prune files that could have a block within MIN_BLOCKS_TO_KEEP of the main chain's tip but keep scanning
            if (vinfoBlockFile[fileNumber].nHeightLast > nLastBlockWeCanPrune)
                continue;

            PruneOneBlockFile(fileNumber);
            // Queue up the files for removal
            setFilesToPrune.insert(fileNumber);
            nCurrentUsage -= nBytesToPrune;
            count++;
        }
    }

    LogPrint("prune", "Prune: target=%dMiB actual=%dMiB diff=%dMiB max_prune_height=%d removed %d blk/rev pairs\n",
           nPruneTarget/1024/1024, nCurrentUsage/1024/1024,
           ((int64_t)nPruneTarget - (int64_t)nCurrentUsage)/1024/1024,
           nLastBlockWeCanPrune, count);
}

bool CheckDiskSpace(uint64_t nAdditionalBytes)
{
    uint64_t nFreeBytesAvailable = boost::filesystem::space(GetDataDir()).available;

    // Check for nMinDiskSpace bytes (currently 50MB)
    if (nFreeBytesAvailable < nMinDiskSpace + nAdditionalBytes)
        return AbortNode("Disk space is low!", _("Error: Disk space is low!"));

    return true;
}

FILE* OpenDiskFile(const CDiskBlockPos &pos, const char *prefix, bool fReadOnly)
{
    if (pos.IsNull())
        return NULL;
    boost::filesystem::path path = GetBlockPosFilename(pos, prefix);
    boost::filesystem::create_directories(path.parent_path());
    FILE* file = fopen(path.string().c_str(), "rb+");
    if (!file && !fReadOnly)
        file = fopen(path.string().c_str(), "wb+");
    if (!file) {
        LogPrintf("Unable to open file %s\n", path.string());
        return NULL;
    }
    if (pos.nPos) {
        if (fseek(file, pos.nPos, SEEK_SET)) {
            LogPrintf("Unable to seek to position %u of %s\n", pos.nPos, path.string());
            fclose(file);
            return NULL;
        }
    }
    return file;
}

FILE* OpenBlockFile(const CDiskBlockPos &pos, bool fReadOnly) {
    return OpenDiskFile(pos, "blk", fReadOnly);
}

FILE* OpenUndoFile(const CDiskBlockPos &pos, bool fReadOnly) {
    return OpenDiskFile(pos, "rev", fReadOnly);
}

boost::filesystem::path GetBlockPosFilename(const CDiskBlockPos &pos, const char *prefix)
{
    return GetDataDir() / "blocks" / strprintf("%s%05u.dat", prefix, pos.nFile);
}

CBlockIndex * InsertBlockIndex(uint256 hash)
{
    if (hash.IsNull())
        return NULL;

    // Return existing
    BlockMap::iterator mi = mapBlockIndex.find(hash);
    if (mi != mapBlockIndex.end())
        return (*mi).second;

    // Create new
    CBlockIndex* pindexNew = new CBlockIndex();
    if (!pindexNew)
        throw runtime_error(std::string(__func__) + ": new CBlockIndex failed");
    mi = mapBlockIndex.insert(make_pair(hash, pindexNew)).first;
    pindexNew->phashBlock = &((*mi).first);

    return pindexNew;
}

bool static LoadBlockIndexDB(const CChainParams& chainparams)
{
    if (!pblocktree->LoadBlockIndexGuts(InsertBlockIndex))
        return false;

    boost::this_thread::interruption_point();

    // Calculate nChainWork
    vector<pair<int, CBlockIndex*> > vSortedByHeight;
    vSortedByHeight.reserve(mapBlockIndex.size());
    BOOST_FOREACH(const PAIRTYPE(uint256, CBlockIndex*)& item, mapBlockIndex)
    {
        CBlockIndex* pindex = item.second;
        vSortedByHeight.push_back(make_pair(pindex->nHeight, pindex));
    }
    sort(vSortedByHeight.begin(), vSortedByHeight.end());
    BOOST_FOREACH(const PAIRTYPE(int, CBlockIndex*)& item, vSortedByHeight)
    {
        CBlockIndex* pindex = item.second;
        pindex->nChainWork = (pindex->pprev ? pindex->pprev->nChainWork : 0) + GetBlockProof(*pindex);
        // We can link the chain of blocks for which we've received transactions at some point.
        // Pruned nodes may have deleted the block.
        if (pindex->nTx > 0) {
            if (pindex->pprev) {
                if (pindex->pprev->nChainTx) {
                    pindex->nChainTx = pindex->pprev->nChainTx + pindex->nTx;
                } else {
                    pindex->nChainTx = 0;
                    mapBlocksUnlinked.insert(std::make_pair(pindex->pprev, pindex));
                }
            } else {
                pindex->nChainTx = pindex->nTx;
            }
        }
        if (pindex->IsValid(BLOCK_VALID_TRANSACTIONS) && (pindex->nChainTx || pindex->pprev == NULL))
            setBlockIndexCandidates.insert(pindex);
        if (pindex->nStatus & BLOCK_FAILED_MASK && (!pindexBestInvalid || pindex->nChainWork > pindexBestInvalid->nChainWork))
            pindexBestInvalid = pindex;
        if (pindex->pprev)
            pindex->BuildSkip();
        if (pindex->IsValid(BLOCK_VALID_TREE) && (pindexBestHeader == NULL || CBlockIndexWorkComparator()(pindexBestHeader, pindex)))
            pindexBestHeader = pindex;
    }

    // Load block file info
    pblocktree->ReadLastBlockFile(nLastBlockFile);
    vinfoBlockFile.resize(nLastBlockFile + 1);
    LogPrintf("%s: last block file = %i\n", __func__, nLastBlockFile);
    for (int nFile = 0; nFile <= nLastBlockFile; nFile++) {
        pblocktree->ReadBlockFileInfo(nFile, vinfoBlockFile[nFile]);
    }
    LogPrintf("%s: last block file info: %s\n", __func__, vinfoBlockFile[nLastBlockFile].ToString());
    for (int nFile = nLastBlockFile + 1; true; nFile++) {
        CBlockFileInfo info;
        if (pblocktree->ReadBlockFileInfo(nFile, info)) {
            vinfoBlockFile.push_back(info);
        } else {
            break;
        }
    }

    // Check presence of blk files
    LogPrintf("Checking all blk files are present...\n");
    set<int> setBlkDataFiles;
    BOOST_FOREACH(const PAIRTYPE(uint256, CBlockIndex*)& item, mapBlockIndex)
    {
        CBlockIndex* pindex = item.second;
        if (pindex->nStatus & BLOCK_HAVE_DATA) {
            setBlkDataFiles.insert(pindex->nFile);
        }
    }
    for (std::set<int>::iterator it = setBlkDataFiles.begin(); it != setBlkDataFiles.end(); it++)
    {
        CDiskBlockPos pos(*it, 0);
        if (CAutoFile(OpenBlockFile(pos, true), SER_DISK, CLIENT_VERSION).IsNull()) {
            return false;
        }
    }

    // Check whether we have ever pruned block & undo files
    pblocktree->ReadFlag("prunedblockfiles", fHavePruned);
    if (fHavePruned)
        LogPrintf("LoadBlockIndexDB(): Block files have previously been pruned\n");

    // Check whether we need to continue reindexing
    bool fReindexing = false;
    pblocktree->ReadReindexing(fReindexing);
    fReindex |= fReindexing;

    // Check whether we have a transaction index
    pblocktree->ReadFlag("txindex", fTxIndex);
    LogPrintf("%s: transaction index %s\n", __func__, fTxIndex ? "enabled" : "disabled");

    // Load pointer to end of best chain
    BlockMap::iterator it = mapBlockIndex.find(pcoinsTip->GetBestBlock());
    if (it == mapBlockIndex.end())
        return true;
    chainActive.SetTip(it->second);

    PruneBlockIndexCandidates();
    
    //Temporary code to clean up old checkpoints database - WE can remove this in future versions
    if ( boost::filesystem::exists(GetDataDir() / "checkpoints") )
    {
        boost::filesystem::remove_all( GetDataDir() / "checkpoints" );
    }
    
    // Gulden: load hashSyncCheckpoint
    Checkpoints::ReadSyncCheckpoint(Checkpoints::hashSyncCheckpoint);
    LogPrintf("LoadBlockIndexDB(): using synchronized checkpoint %s\n", Checkpoints::hashSyncCheckpoint.ToString().c_str());

    LogPrintf("%s: hashBestChain=%s height=%d date=%s progress=%f\n", __func__,
        chainActive.Tip()->GetBlockHash().ToString(), chainActive.Height(),
        DateTimeStrFormat("%Y-%m-%d %H:%M:%S", chainActive.Tip()->GetBlockTime()),
        Checkpoints::GuessVerificationProgress(chainparams.Checkpoints(), chainActive.Tip()));

    return true;
}

CVerifyDB::CVerifyDB()
{
    uiInterface.ShowProgress(_("Verifying blocks..."), 0);
}

CVerifyDB::~CVerifyDB()
{
    uiInterface.ShowProgress("", 100);
}

bool CVerifyDB::VerifyDB(const CChainParams& chainparams, CCoinsView *coinsview, int nCheckLevel, int nCheckDepth)
{
    LOCK(cs_main);
    if (chainActive.Tip() == NULL || chainActive.Tip()->pprev == NULL)
        return true;

    // Verify blocks in the best chain
    if (nCheckDepth <= 0)
        nCheckDepth = 1000000000; // suffices until the year 19000
    if (nCheckDepth > chainActive.Height())
        nCheckDepth = chainActive.Height();
    nCheckLevel = std::max(0, std::min(4, nCheckLevel));
    LogPrintf("Verifying last %i blocks at level %i\n", nCheckDepth, nCheckLevel);
    CCoinsViewCache coins(coinsview);
    CBlockIndex* pindexState = chainActive.Tip();
    CBlockIndex* pindexFailure = NULL;
    int nGoodTransactions = 0;
    CValidationState state;
    int reportDone = 0;
    LogPrintf("[0%%]...");
    for (CBlockIndex* pindex = chainActive.Tip(); pindex && pindex->pprev; pindex = pindex->pprev)
    {
        boost::this_thread::interruption_point();
        int percentageDone = std::max(1, std::min(99, (int)(((double)(chainActive.Height() - pindex->nHeight)) / (double)nCheckDepth * (nCheckLevel >= 4 ? 50 : 100))));
        if (reportDone < percentageDone/10) {
            // report every 10% step
            LogPrintf("[%d%%]...", percentageDone);
            reportDone = percentageDone/10;
        }
        uiInterface.ShowProgress(_("Verifying blocks..."), percentageDone);
        if (pindex->nHeight < chainActive.Height()-nCheckDepth)
            break;
        if (fPruneMode && !(pindex->nStatus & BLOCK_HAVE_DATA)) {
            // If pruning, only go back as far as we have data.
            LogPrintf("VerifyDB(): block verification stopping at height %d (pruning, no data)\n", pindex->nHeight);
            break;
        }
        CBlock block;
        // check level 0: read from disk
        if (!ReadBlockFromDisk(block, pindex, chainparams.GetConsensus()))
            return error("VerifyDB(): *** ReadBlockFromDisk failed at %d, hash=%s", pindex->nHeight, pindex->GetBlockHash().ToString());
        // check level 1: verify block validity
        if (nCheckLevel >= 1 && !CheckBlock(block, state, chainparams.GetConsensus()))
            return error("%s: *** found bad block at %d, hash=%s (%s)\n", __func__, 
                         pindex->nHeight, pindex->GetBlockHash().ToString(), FormatStateMessage(state));
        // check level 2: verify undo validity
        if (nCheckLevel >= 2 && pindex) {
            CBlockUndo undo;
            CDiskBlockPos pos = pindex->GetUndoPos();
            if (!pos.IsNull()) {
                if (!UndoReadFromDisk(undo, pos, pindex->pprev->GetBlockHash()))
                    return error("VerifyDB(): *** found bad undo data at %d, hash=%s\n", pindex->nHeight, pindex->GetBlockHash().ToString());
            }
        }
        // check level 3: check for inconsistencies during memory-only disconnect of tip blocks
        if (nCheckLevel >= 3 && pindex == pindexState && (coins.DynamicMemoryUsage() + pcoinsTip->DynamicMemoryUsage()) <= nCoinCacheUsage) {
            bool fClean = true;
            if (!DisconnectBlock(block, state, pindex, coins, &fClean))
                return error("VerifyDB(): *** irrecoverable inconsistency in block data at %d, hash=%s", pindex->nHeight, pindex->GetBlockHash().ToString());
            pindexState = pindex->pprev;
            if (!fClean) {
                nGoodTransactions = 0;
                pindexFailure = pindex;
            } else
                nGoodTransactions += block.vtx.size();
        }
        if (ShutdownRequested())
            return true;
    }
    if (pindexFailure)
        return error("VerifyDB(): *** coin database inconsistencies found (last %i blocks, %i good transactions before that)\n", chainActive.Height() - pindexFailure->nHeight + 1, nGoodTransactions);

    // check level 4: try reconnecting blocks
    if (nCheckLevel >= 4) {
        CBlockIndex *pindex = pindexState;
        while (pindex != chainActive.Tip()) {
            boost::this_thread::interruption_point();
            uiInterface.ShowProgress(_("Verifying blocks..."), std::max(1, std::min(99, 100 - (int)(((double)(chainActive.Height() - pindex->nHeight)) / (double)nCheckDepth * 50))));
            pindex = chainActive.Next(pindex);
            CBlock block;
            if (!ReadBlockFromDisk(block, pindex, chainparams.GetConsensus()))
                return error("VerifyDB(): *** ReadBlockFromDisk failed at %d, hash=%s", pindex->nHeight, pindex->GetBlockHash().ToString());
            if (!ConnectBlock(block, state, pindex, coins, chainparams))
                return error("VerifyDB(): *** found unconnectable block at %d, hash=%s", pindex->nHeight, pindex->GetBlockHash().ToString());
        }
    }

    LogPrintf("[DONE].\n");
    LogPrintf("No coin database inconsistencies in last %i blocks (%i transactions)\n", chainActive.Height() - pindexState->nHeight, nGoodTransactions);

    return true;
}

bool RewindBlockIndex(const CChainParams& params)
{
    LOCK(cs_main);

    int nHeight = 1;
    while (nHeight <= chainActive.Height()) {
        if (IsWitnessEnabled(chainActive[nHeight - 1], params.GetConsensus()) && !(chainActive[nHeight]->nStatus & BLOCK_OPT_WITNESS)) {
            break;
        }
        nHeight++;
    }

    // nHeight is now the height of the first insufficiently-validated block, or tipheight + 1
    CValidationState state;
    CBlockIndex* pindex = chainActive.Tip();
    while (chainActive.Height() >= nHeight) {
        if (fPruneMode && !(chainActive.Tip()->nStatus & BLOCK_HAVE_DATA)) {
            // If pruning, don't try rewinding past the HAVE_DATA point;
            // since older blocks can't be served anyway, there's
            // no need to walk further, and trying to DisconnectTip()
            // will fail (and require a needless reindex/redownload
            // of the blockchain).
            break;
        }
        if (!DisconnectTip(state, params, true)) {
            return error("RewindBlockIndex: unable to disconnect block at height %i", pindex->nHeight);
        }
        // Occasionally flush state to disk.
        if (!FlushStateToDisk(state, FLUSH_STATE_PERIODIC))
            return false;
    }

    // Reduce validity flag and have-data flags.
    // We do this after actual disconnecting, otherwise we'll end up writing the lack of data
    // to disk before writing the chainstate, resulting in a failure to continue if interrupted.
    for (BlockMap::iterator it = mapBlockIndex.begin(); it != mapBlockIndex.end(); it++) {
        CBlockIndex* pindexIter = it->second;

        // Note: If we encounter an insufficiently validated block that
        // is on chainActive, it must be because we are a pruning node, and
        // this block or some successor doesn't HAVE_DATA, so we were unable to
        // rewind all the way.  Blocks remaining on chainActive at this point
        // must not have their validity reduced.
        if (IsWitnessEnabled(pindexIter->pprev, params.GetConsensus()) && !(pindexIter->nStatus & BLOCK_OPT_WITNESS) && !chainActive.Contains(pindexIter)) {
            // Reduce validity
            pindexIter->nStatus = std::min<unsigned int>(pindexIter->nStatus & BLOCK_VALID_MASK, BLOCK_VALID_TREE) | (pindexIter->nStatus & ~BLOCK_VALID_MASK);
            // Remove have-data flags.
            pindexIter->nStatus &= ~(BLOCK_HAVE_DATA | BLOCK_HAVE_UNDO);
            // Remove storage location.
            pindexIter->nFile = 0;
            pindexIter->nDataPos = 0;
            pindexIter->nUndoPos = 0;
            // Remove various other things
            pindexIter->nTx = 0;
            pindexIter->nChainTx = 0;
            pindexIter->nSequenceId = 0;
            // Make sure it gets written.
            setDirtyBlockIndex.insert(pindexIter);
            // Update indexes
            setBlockIndexCandidates.erase(pindexIter);
            std::pair<std::multimap<CBlockIndex*, CBlockIndex*>::iterator, std::multimap<CBlockIndex*, CBlockIndex*>::iterator> ret = mapBlocksUnlinked.equal_range(pindexIter->pprev);
            while (ret.first != ret.second) {
                if (ret.first->second == pindexIter) {
                    mapBlocksUnlinked.erase(ret.first++);
                } else {
                    ++ret.first;
                }
            }
        } else if (pindexIter->IsValid(BLOCK_VALID_TRANSACTIONS) && pindexIter->nChainTx) {
            setBlockIndexCandidates.insert(pindexIter);
        }
    }

    PruneBlockIndexCandidates();

    CheckBlockIndex(params.GetConsensus());

    if (!FlushStateToDisk(state, FLUSH_STATE_ALWAYS)) {
        return false;
    }

    return true;
}

// May NOT be used after any connections are up as much
// of the peer-processing logic assumes a consistent
// block index state
void UnloadBlockIndex()
{
    LOCK(cs_main);
    setBlockIndexCandidates.clear();
    chainActive.SetTip(NULL);
    pindexBestInvalid = NULL;
    pindexBestHeader = NULL;
    mempool.clear();
    mapBlocksUnlinked.clear();
    vinfoBlockFile.clear();
    nLastBlockFile = 0;
    nBlockSequenceId = 1;
    setDirtyBlockIndex.clear();
    setDirtyFileInfo.clear();
    versionbitscache.Clear();
    for (int b = 0; b < VERSIONBITS_NUM_BITS; b++) {
        warningcache[b].clear();
    }

    BOOST_FOREACH(BlockMap::value_type& entry, mapBlockIndex) {
        delete entry.second;
    }
    mapBlockIndex.clear();
    fHavePruned = false;
}

bool LoadBlockIndex(const CChainParams& chainparams)
{
    // Load block index from databases
    if (!fReindex && !LoadBlockIndexDB(chainparams))
        return false;
    return true;
}

bool InitBlockIndex(const CChainParams& chainparams) 
{
    LOCK(cs_main);

    // Check whether we're already initialized
    if (chainActive.Genesis() != NULL)
        return true;

    LogPrintf("Wrote sync checkpoint...\n");

    // Use the provided setting for -txindex in the new database
    fTxIndex = GetBoolArg("-txindex", DEFAULT_TXINDEX);
    pblocktree->WriteFlag("txindex", fTxIndex);
    LogPrintf("Initializing databases...\n");

    // Only add the genesis block if not reindexing (in which case we reuse the one already on disk)
    if (!fReindex) {
        try {
            CBlock &block = const_cast<CBlock&>(chainparams.GenesisBlock());
            // Start new block file
            unsigned int nBlockSize = ::GetSerializeSize(block, SER_DISK, CLIENT_VERSION);
            CDiskBlockPos blockPos;
            CValidationState state;
            if (!FindBlockPos(state, blockPos, nBlockSize+8, 0, block.GetBlockTime()))
                return error("LoadBlockIndex(): FindBlockPos failed");
            if (!WriteBlockToDisk(block, blockPos, chainparams.MessageStart()))
                return error("LoadBlockIndex(): writing genesis block to disk failed");
            CBlockIndex *pindex = AddToBlockIndex(block);
            if (!ReceivedBlockTransactions(block, state, pindex, blockPos))
                return error("LoadBlockIndex(): genesis block not accepted");

            // Gulden: initialize synchronized checkpoint
            if (!Checkpoints::WriteSyncCheckpoint(Params().GenesisBlock().GetHash()))
                return error("LoadBlockIndex() : failed to init sync checkpoint");
            std::string strPubKey;
            std::string strPubKeyComp = GetBoolArg("-testnet", false) ? CSyncCheckpoint::strMasterPubKeyTestnet : CSyncCheckpoint::strMasterPubKey;
            if (!Checkpoints::ReadCheckpointPubKey(strPubKey) || strPubKey != strPubKeyComp)
            {
                // write checkpoint master key to db
                if (!Checkpoints::WriteCheckpointPubKey(strPubKeyComp))
                    return error("LoadBlockIndex() : failed to write new checkpoint master key to db");
                if (!Checkpoints::ResetSyncCheckpoint(chainparams))
                    return error("LoadBlockIndex() : failed to reset sync-checkpoint");
            }
 
            // Force a chainstate write so that when we VerifyDB in a moment, it doesn't check stale data
            return FlushStateToDisk(state, FLUSH_STATE_ALWAYS);
        } catch (const std::runtime_error& e) {
            return error("LoadBlockIndex(): failed to initialize block database: %s", e.what());
        }
    }

    return true;
}

bool LoadExternalBlockFile(const CChainParams& chainparams, FILE* fileIn, CDiskBlockPos *dbp)
{
    // Map of disk positions for blocks with unknown parent (only used for reindex)
    static std::multimap<uint256, CDiskBlockPos> mapBlocksUnknownParent;
    int64_t nStart = GetTimeMillis();

    int nLoaded = 0;
    try {
        // This takes over fileIn and calls fclose() on it in the CBufferedFile destructor
        CBufferedFile blkdat(fileIn, 2*MAX_BLOCK_SERIALIZED_SIZE, MAX_BLOCK_SERIALIZED_SIZE+8, SER_DISK, CLIENT_VERSION);
        uint64_t nRewind = blkdat.GetPos();
        while (!blkdat.eof()) {
            boost::this_thread::interruption_point();

            blkdat.SetPos(nRewind);
            nRewind++; // start one byte further next time, in case of failure
            blkdat.SetLimit(); // remove former limit
            unsigned int nSize = 0;
            try {
                // locate a header
                unsigned char buf[CMessageHeader::MESSAGE_START_SIZE];
                blkdat.FindByte(chainparams.MessageStart()[0]);
                nRewind = blkdat.GetPos()+1;
                blkdat >> FLATDATA(buf);
                if (memcmp(buf, chainparams.MessageStart(), CMessageHeader::MESSAGE_START_SIZE))
                    continue;
                // read size
                blkdat >> nSize;
                if (nSize < 80 || nSize > MAX_BLOCK_SERIALIZED_SIZE)
                    continue;
            } catch (const std::exception&) {
                // no valid block header found; don't complain
                break;
            }
            try {
                // read block
                uint64_t nBlockPos = blkdat.GetPos();
                if (dbp)
                    dbp->nPos = nBlockPos;
                blkdat.SetLimit(nBlockPos + nSize);
                blkdat.SetPos(nBlockPos);
                CBlock block;
                blkdat >> block;
                nRewind = blkdat.GetPos();

                // detect out of order blocks, and store them for later
                uint256 hash = block.GetHash();
                if (hash != chainparams.GetConsensus().hashGenesisBlock && mapBlockIndex.find(block.hashPrevBlock) == mapBlockIndex.end()) {
                    LogPrint("reindex", "%s: Out of order block %s, parent %s not known\n", __func__, hash.ToString(),
                            block.hashPrevBlock.ToString());
                    if (dbp)
                        mapBlocksUnknownParent.insert(std::make_pair(block.hashPrevBlock, *dbp));
                    continue;
                }

                // process in case the block isn't known yet
                if (mapBlockIndex.count(hash) == 0 || (mapBlockIndex[hash]->nStatus & BLOCK_HAVE_DATA) == 0) {
                    LOCK(cs_main);
                    CValidationState state;
                    if (AcceptBlock(block, state, chainparams, NULL, true, dbp, NULL))
                        nLoaded++;
                    if (state.IsError())
                        break;
                } else if (hash != chainparams.GetConsensus().hashGenesisBlock && mapBlockIndex[hash]->nHeight % 1000 == 0) {
                    LogPrint("reindex", "Block Import: already had block %s at height %d\n", hash.ToString(), mapBlockIndex[hash]->nHeight);
                }

                // Activate the genesis block so normal node progress can continue
                if (hash == chainparams.GetConsensus().hashGenesisBlock) {
                    CValidationState state;
                    if (!ActivateBestChain(state, chainparams)) {
                        break;
                    }
                }

                NotifyHeaderTip();

                // Recursively process earlier encountered successors of this block
                deque<uint256> queue;
                queue.push_back(hash);
                while (!queue.empty()) {
                    uint256 head = queue.front();
                    queue.pop_front();
                    std::pair<std::multimap<uint256, CDiskBlockPos>::iterator, std::multimap<uint256, CDiskBlockPos>::iterator> range = mapBlocksUnknownParent.equal_range(head);
                    while (range.first != range.second) {
                        std::multimap<uint256, CDiskBlockPos>::iterator it = range.first;
                        if (ReadBlockFromDisk(block, it->second, chainparams.GetConsensus()))
                        {
                            LogPrint("reindex", "%s: Processing out of order child %s of %s\n", __func__, block.GetHash().ToString(),
                                    head.ToString());
                            LOCK(cs_main);
                            CValidationState dummy;
                            if (AcceptBlock(block, dummy, chainparams, NULL, true, &it->second, NULL))
                            {
                                nLoaded++;
                                queue.push_back(block.GetHash());
                            }
                        }
                        range.first++;
                        mapBlocksUnknownParent.erase(it);
                        NotifyHeaderTip();
                    }
                }
            } catch (const std::exception& e) {
                LogPrintf("%s: Deserialize or I/O error - %s\n", __func__, e.what());
            }
        }
    } catch (const std::runtime_error& e) {
        AbortNode(std::string("System error: ") + e.what());
    }
    if (nLoaded > 0)
        LogPrintf("Loaded %i blocks from external file in %dms\n", nLoaded, GetTimeMillis() - nStart);
    return nLoaded > 0;
}

void static CheckBlockIndex(const Consensus::Params& consensusParams)
{
    if (!fCheckBlockIndex) {
        return;
    }

    LOCK(cs_main);

    // During a reindex, we read the genesis block and call CheckBlockIndex before ActivateBestChain,
    // so we have the genesis block in mapBlockIndex but no active chain.  (A few of the tests when
    // iterating the block tree require that chainActive has been initialized.)
    if (chainActive.Height() < 0) {
        assert(mapBlockIndex.size() <= 1);
        return;
    }

    // Build forward-pointing map of the entire block tree.
    std::multimap<CBlockIndex*,CBlockIndex*> forward;
    for (BlockMap::iterator it = mapBlockIndex.begin(); it != mapBlockIndex.end(); it++) {
        forward.insert(std::make_pair(it->second->pprev, it->second));
    }

    assert(forward.size() == mapBlockIndex.size());

    std::pair<std::multimap<CBlockIndex*,CBlockIndex*>::iterator,std::multimap<CBlockIndex*,CBlockIndex*>::iterator> rangeGenesis = forward.equal_range(NULL);
    CBlockIndex *pindex = rangeGenesis.first->second;
    rangeGenesis.first++;
    assert(rangeGenesis.first == rangeGenesis.second); // There is only one index entry with parent NULL.

    // Iterate over the entire block tree, using depth-first search.
    // Along the way, remember whether there are blocks on the path from genesis
    // block being explored which are the first to have certain properties.
    size_t nNodes = 0;
    int nHeight = 0;
    CBlockIndex* pindexFirstInvalid = NULL; // Oldest ancestor of pindex which is invalid.
    CBlockIndex* pindexFirstMissing = NULL; // Oldest ancestor of pindex which does not have BLOCK_HAVE_DATA.
    CBlockIndex* pindexFirstNeverProcessed = NULL; // Oldest ancestor of pindex for which nTx == 0.
    CBlockIndex* pindexFirstNotTreeValid = NULL; // Oldest ancestor of pindex which does not have BLOCK_VALID_TREE (regardless of being valid or not).
    CBlockIndex* pindexFirstNotTransactionsValid = NULL; // Oldest ancestor of pindex which does not have BLOCK_VALID_TRANSACTIONS (regardless of being valid or not).
    CBlockIndex* pindexFirstNotChainValid = NULL; // Oldest ancestor of pindex which does not have BLOCK_VALID_CHAIN (regardless of being valid or not).
    CBlockIndex* pindexFirstNotScriptsValid = NULL; // Oldest ancestor of pindex which does not have BLOCK_VALID_SCRIPTS (regardless of being valid or not).
    while (pindex != NULL) {
        nNodes++;
        if (pindexFirstInvalid == NULL && pindex->nStatus & BLOCK_FAILED_VALID) pindexFirstInvalid = pindex;
        if (pindexFirstMissing == NULL && !(pindex->nStatus & BLOCK_HAVE_DATA)) pindexFirstMissing = pindex;
        if (pindexFirstNeverProcessed == NULL && pindex->nTx == 0) pindexFirstNeverProcessed = pindex;
        if (pindex->pprev != NULL && pindexFirstNotTreeValid == NULL && (pindex->nStatus & BLOCK_VALID_MASK) < BLOCK_VALID_TREE) pindexFirstNotTreeValid = pindex;
        if (pindex->pprev != NULL && pindexFirstNotTransactionsValid == NULL && (pindex->nStatus & BLOCK_VALID_MASK) < BLOCK_VALID_TRANSACTIONS) pindexFirstNotTransactionsValid = pindex;
        if (pindex->pprev != NULL && pindexFirstNotChainValid == NULL && (pindex->nStatus & BLOCK_VALID_MASK) < BLOCK_VALID_CHAIN) pindexFirstNotChainValid = pindex;
        if (pindex->pprev != NULL && pindexFirstNotScriptsValid == NULL && (pindex->nStatus & BLOCK_VALID_MASK) < BLOCK_VALID_SCRIPTS) pindexFirstNotScriptsValid = pindex;

        // Begin: actual consistency checks.
        if (pindex->pprev == NULL) {
            // Genesis block checks.
            assert(pindex->GetBlockHash() == consensusParams.hashGenesisBlock); // Genesis block's hash must match.
            assert(pindex == chainActive.Genesis()); // The current active chain's genesis block must be this block.
        }
        if (pindex->nChainTx == 0) assert(pindex->nSequenceId <= 0);  // nSequenceId can't be set positive for blocks that aren't linked (negative is used for preciousblock)
        // VALID_TRANSACTIONS is equivalent to nTx > 0 for all nodes (whether or not pruning has occurred).
        // HAVE_DATA is only equivalent to nTx > 0 (or VALID_TRANSACTIONS) if no pruning has occurred.
        if (!fHavePruned) {
            // If we've never pruned, then HAVE_DATA should be equivalent to nTx > 0
            assert(!(pindex->nStatus & BLOCK_HAVE_DATA) == (pindex->nTx == 0));
            assert(pindexFirstMissing == pindexFirstNeverProcessed);
        } else {
            // If we have pruned, then we can only say that HAVE_DATA implies nTx > 0
            if (pindex->nStatus & BLOCK_HAVE_DATA) assert(pindex->nTx > 0);
        }
        if (pindex->nStatus & BLOCK_HAVE_UNDO) assert(pindex->nStatus & BLOCK_HAVE_DATA);
        assert(((pindex->nStatus & BLOCK_VALID_MASK) >= BLOCK_VALID_TRANSACTIONS) == (pindex->nTx > 0)); // This is pruning-independent.
        // All parents having had data (at some point) is equivalent to all parents being VALID_TRANSACTIONS, which is equivalent to nChainTx being set.
        assert((pindexFirstNeverProcessed != NULL) == (pindex->nChainTx == 0)); // nChainTx != 0 is used to signal that all parent blocks have been processed (but may have been pruned).
        assert((pindexFirstNotTransactionsValid != NULL) == (pindex->nChainTx == 0));
        assert(pindex->nHeight == nHeight); // nHeight must be consistent.
        assert(pindex->pprev == NULL || pindex->nChainWork >= pindex->pprev->nChainWork); // For every block except the genesis block, the chainwork must be larger than the parent's.
        assert(nHeight < 2 || (pindex->pskip && (pindex->pskip->nHeight < nHeight))); // The pskip pointer must point back for all but the first 2 blocks.
        assert(pindexFirstNotTreeValid == NULL); // All mapBlockIndex entries must at least be TREE valid
        if ((pindex->nStatus & BLOCK_VALID_MASK) >= BLOCK_VALID_TREE) assert(pindexFirstNotTreeValid == NULL); // TREE valid implies all parents are TREE valid
        if ((pindex->nStatus & BLOCK_VALID_MASK) >= BLOCK_VALID_CHAIN) assert(pindexFirstNotChainValid == NULL); // CHAIN valid implies all parents are CHAIN valid
        if ((pindex->nStatus & BLOCK_VALID_MASK) >= BLOCK_VALID_SCRIPTS) assert(pindexFirstNotScriptsValid == NULL); // SCRIPTS valid implies all parents are SCRIPTS valid
        if (pindexFirstInvalid == NULL) {
            // Checks for not-invalid blocks.
            assert((pindex->nStatus & BLOCK_FAILED_MASK) == 0); // The failed mask cannot be set for blocks without invalid parents.
        }
        if (!CBlockIndexWorkComparator()(pindex, chainActive.Tip()) && pindexFirstNeverProcessed == NULL) {
            if (pindexFirstInvalid == NULL) {
                // If this block sorts at least as good as the current tip and
                // is valid and we have all data for its parents, it must be in
                // setBlockIndexCandidates.  chainActive.Tip() must also be there
                // even if some data has been pruned.
                if (pindexFirstMissing == NULL || pindex == chainActive.Tip()) {
                    assert(setBlockIndexCandidates.count(pindex));
                }
                // If some parent is missing, then it could be that this block was in
                // setBlockIndexCandidates but had to be removed because of the missing data.
                // In this case it must be in mapBlocksUnlinked -- see test below.
            }
        } else { // If this block sorts worse than the current tip or some ancestor's block has never been seen, it cannot be in setBlockIndexCandidates.
            assert(setBlockIndexCandidates.count(pindex) == 0);
        }
        // Check whether this block is in mapBlocksUnlinked.
        std::pair<std::multimap<CBlockIndex*,CBlockIndex*>::iterator,std::multimap<CBlockIndex*,CBlockIndex*>::iterator> rangeUnlinked = mapBlocksUnlinked.equal_range(pindex->pprev);
        bool foundInUnlinked = false;
        while (rangeUnlinked.first != rangeUnlinked.second) {
            assert(rangeUnlinked.first->first == pindex->pprev);
            if (rangeUnlinked.first->second == pindex) {
                foundInUnlinked = true;
                break;
            }
            rangeUnlinked.first++;
        }
        if (pindex->pprev && (pindex->nStatus & BLOCK_HAVE_DATA) && pindexFirstNeverProcessed != NULL && pindexFirstInvalid == NULL) {
            // If this block has block data available, some parent was never received, and has no invalid parents, it must be in mapBlocksUnlinked.
            assert(foundInUnlinked);
        }
        if (!(pindex->nStatus & BLOCK_HAVE_DATA)) assert(!foundInUnlinked); // Can't be in mapBlocksUnlinked if we don't HAVE_DATA
        if (pindexFirstMissing == NULL) assert(!foundInUnlinked); // We aren't missing data for any parent -- cannot be in mapBlocksUnlinked.
        if (pindex->pprev && (pindex->nStatus & BLOCK_HAVE_DATA) && pindexFirstNeverProcessed == NULL && pindexFirstMissing != NULL) {
            // We HAVE_DATA for this block, have received data for all parents at some point, but we're currently missing data for some parent.
            assert(fHavePruned); // We must have pruned.
            // This block may have entered mapBlocksUnlinked if:
            //  - it has a descendant that at some point had more work than the
            //    tip, and
            //  - we tried switching to that descendant but were missing
            //    data for some intermediate block between chainActive and the
            //    tip.
            // So if this block is itself better than chainActive.Tip() and it wasn't in
            // setBlockIndexCandidates, then it must be in mapBlocksUnlinked.
            if (!CBlockIndexWorkComparator()(pindex, chainActive.Tip()) && setBlockIndexCandidates.count(pindex) == 0) {
                if (pindexFirstInvalid == NULL) {
                    assert(foundInUnlinked);
                }
            }
        }
        // assert(pindex->GetBlockHash() == pindex->GetBlockHeader().GetHash()); // Perhaps too slow
        // End: actual consistency checks.

        // Try descending into the first subnode.
        std::pair<std::multimap<CBlockIndex*,CBlockIndex*>::iterator,std::multimap<CBlockIndex*,CBlockIndex*>::iterator> range = forward.equal_range(pindex);
        if (range.first != range.second) {
            // A subnode was found.
            pindex = range.first->second;
            nHeight++;
            continue;
        }
        // This is a leaf node.
        // Move upwards until we reach a node of which we have not yet visited the last child.
        while (pindex) {
            // We are going to either move to a parent or a sibling of pindex.
            // If pindex was the first with a certain property, unset the corresponding variable.
            if (pindex == pindexFirstInvalid) pindexFirstInvalid = NULL;
            if (pindex == pindexFirstMissing) pindexFirstMissing = NULL;
            if (pindex == pindexFirstNeverProcessed) pindexFirstNeverProcessed = NULL;
            if (pindex == pindexFirstNotTreeValid) pindexFirstNotTreeValid = NULL;
            if (pindex == pindexFirstNotTransactionsValid) pindexFirstNotTransactionsValid = NULL;
            if (pindex == pindexFirstNotChainValid) pindexFirstNotChainValid = NULL;
            if (pindex == pindexFirstNotScriptsValid) pindexFirstNotScriptsValid = NULL;
            // Find our parent.
            CBlockIndex* pindexPar = pindex->pprev;
            // Find which child we just visited.
            std::pair<std::multimap<CBlockIndex*,CBlockIndex*>::iterator,std::multimap<CBlockIndex*,CBlockIndex*>::iterator> rangePar = forward.equal_range(pindexPar);
            while (rangePar.first->second != pindex) {
                assert(rangePar.first != rangePar.second); // Our parent must have at least the node we're coming from as child.
                rangePar.first++;
            }
            // Proceed to the next one.
            rangePar.first++;
            if (rangePar.first != rangePar.second) {
                // Move to the sibling.
                pindex = rangePar.first->second;
                break;
            } else {
                // Move up further.
                pindex = pindexPar;
                nHeight--;
                continue;
            }
        }
    }

    // Check that we actually traversed the entire map.
    assert(nNodes == forward.size());
}

std::string CBlockFileInfo::ToString() const
{
<<<<<<< HEAD
    int nPriority = 0;
    string strStatusBar;
    string strRPC;
    string strGUI;
    const string uiAlertSeperator = "<hr />";

    if (!CLIENT_VERSION_IS_RELEASE) {
        strStatusBar = "This is a pre-release test build - use at your own risk - do not use for mining or merchant applications";
        strGUI = _("This is a pre-release test build - use at your own risk - do not use for mining or merchant applications");
    }

    if (GetBoolArg("-testsafemode", DEFAULT_TESTSAFEMODE))
        strStatusBar = strRPC = strGUI = "testsafemode enabled";

    // Misc warnings like out of disk space and clock is wrong
    if (strMiscWarning != "")
    {
        nPriority = 1000;
        strStatusBar = strMiscWarning;
        strGUI += (strGUI.empty() ? "" : uiAlertSeperator) + strMiscWarning;
    }

    if (fLargeWorkForkFound)
    {
        nPriority = 2000;
        strStatusBar = strRPC = "Warning: The network does not appear to fully agree! Some miners appear to be experiencing issues.";
        strGUI += (strGUI.empty() ? "" : uiAlertSeperator) + _("Warning: The network does not appear to fully agree! Some miners appear to be experiencing issues.");
    }
    else if (fLargeWorkInvalidChainFound)
    {
        nPriority = 2000;
        strStatusBar = strRPC = "Warning: We do not appear to fully agree with our peers! You may need to upgrade, or other nodes may need to upgrade.";
        strGUI += (strGUI.empty() ? "" : uiAlertSeperator) + _("Warning: We do not appear to fully agree with our peers! You may need to upgrade, or other nodes may need to upgrade.");
    }

    if (!IsInitialBlockDownload())
    {
        // Gulden: Warn if sync-checkpoint is too old (Don't enter safe mode)
        if (Checkpoints::IsSyncCheckpointTooOld(2 * 60 * 60))
        {
            nPriority = 100;
            strStatusBar = "WARNING: Checkpoint is too old, please wait for a new checkpoint to arrive before engaging in any transactions.";
        }
    }

    // Gulden: if detected invalid checkpoint enter safe mode
    if (Checkpoints::hashInvalidCheckpoint != uint256())
    {
        nPriority = 3000;
        strStatusBar = strRPC = "WARNING: Invalid checkpoint found! Displayed transactions may not be correct! You may need to upgrade, or notify developers of the issue.";
    }

    // Alerts
    {
        LOCK(cs_mapAlerts);
        BOOST_FOREACH(PAIRTYPE(const uint256, CAlert)& item, mapAlerts)
        {
            const CAlert& alert = item.second;
            if (alert.AppliesToMe() && alert.nPriority > nPriority)
            {
                nPriority = alert.nPriority;
                strStatusBar = alert.strStatusBar;
            }
        }
    }

    if (strFor == "gui")
        return strGUI;
    else if (strFor == "statusbar")
        return strStatusBar;
    else if (strFor == "rpc")
        return strRPC;
    assert(!"GetWarnings(): invalid parameter");
    return "error";
}
       
std::string CBlockFileInfo::ToString() const {
     return strprintf("CBlockFileInfo(blocks=%u, size=%u, heights=%u...%u, time=%s...%s)", nBlocks, nSize, nHeightFirst, nHeightLast, DateTimeStrFormat("%Y-%m-%d", nTimeFirst), DateTimeStrFormat("%Y-%m-%d", nTimeLast));
 }
=======
    return strprintf("CBlockFileInfo(blocks=%u, size=%u, heights=%u...%u, time=%s...%s)", nBlocks, nSize, nHeightFirst, nHeightLast, DateTimeStrFormat("%Y-%m-%d", nTimeFirst), DateTimeStrFormat("%Y-%m-%d", nTimeLast));
}
>>>>>>> 0698639a

ThresholdState VersionBitsTipState(const Consensus::Params& params, Consensus::DeploymentPos pos)
{
    LOCK(cs_main);
    return VersionBitsState(chainActive.Tip(), params, pos, versionbitscache);
}

int VersionBitsTipStateSinceHeight(const Consensus::Params& params, Consensus::DeploymentPos pos)
{
    LOCK(cs_main);
    return VersionBitsStateSinceHeight(chainActive.Tip(), params, pos, versionbitscache);
}

static const uint64_t MEMPOOL_DUMP_VERSION = 1;

bool LoadMempool(void)
{
    int64_t nExpiryTimeout = GetArg("-mempoolexpiry", DEFAULT_MEMPOOL_EXPIRY) * 60 * 60;
    FILE* filestr = fopen((GetDataDir() / "mempool.dat").string().c_str(), "r");
    CAutoFile file(filestr, SER_DISK, CLIENT_VERSION);
    if (file.IsNull()) {
        LogPrintf("Failed to open mempool file from disk. Continuing anyway.\n");
        return false;
    }

    int64_t count = 0;
    int64_t skipped = 0;
    int64_t failed = 0;
    int64_t nNow = GetTime();

    try {
        uint64_t version;
        file >> version;
        if (version != MEMPOOL_DUMP_VERSION) {
            return false;
        }
        uint64_t num;
        file >> num;
        double prioritydummy = 0;
        while (num--) {
            int64_t nTime;
            int64_t nFeeDelta;
            CTransaction tx(deserialize, file);
            file >> nTime;
            file >> nFeeDelta;

            CAmount amountdelta = nFeeDelta;
            if (amountdelta) {
                mempool.PrioritiseTransaction(tx.GetHash(), tx.GetHash().ToString(), prioritydummy, amountdelta);
            }
            CValidationState state;
            if (nTime + nExpiryTimeout > nNow) {
                LOCK(cs_main);
                AcceptToMemoryPoolWithTime(mempool, state, tx, true, NULL, nTime);
                if (state.IsValid()) {
                    ++count;
                } else {
                    ++failed;
                }
            } else {
                ++skipped;
            }
        }
        std::map<uint256, CAmount> mapDeltas;
        file >> mapDeltas;

        for (const auto& i : mapDeltas) {
            mempool.PrioritiseTransaction(i.first, i.first.ToString(), prioritydummy, i.second);
        }
    } catch (const std::exception& e) {
        LogPrintf("Failed to deserialize mempool data on disk: %s. Continuing anyway.\n", e.what());
        return false;
    }

    LogPrintf("Imported mempool transactions from disk: %i successes, %i failed, %i expired\n", count, failed, skipped);
    return true;
}

void DumpMempool(void)
{
    int64_t start = GetTimeMicros();

    std::map<uint256, CAmount> mapDeltas;
    std::vector<TxMempoolInfo> vinfo;

    {
        LOCK(mempool.cs);
        for (const auto &i : mempool.mapDeltas) {
            mapDeltas[i.first] = i.second.first;
        }
        vinfo = mempool.infoAll();
    }

    int64_t mid = GetTimeMicros();

    try {
        FILE* filestr = fopen((GetDataDir() / "mempool.dat.new").string().c_str(), "w");
        if (!filestr) {
            return;
        }

        CAutoFile file(filestr, SER_DISK, CLIENT_VERSION);

        uint64_t version = MEMPOOL_DUMP_VERSION;
        file << version;

        file << (uint64_t)vinfo.size();
        for (const auto& i : vinfo) {
            file << *(i.tx);
            file << (int64_t)i.nTime;
            file << (int64_t)i.nFeeDelta;
            mapDeltas.erase(i.tx->GetHash());
        }

        file << mapDeltas;
        FileCommit(file.Get());
        file.fclose();
        RenameOver(GetDataDir() / "mempool.dat.new", GetDataDir() / "mempool.dat");
        int64_t last = GetTimeMicros();
        LogPrintf("Dumped mempool: %gs to copy, %gs to dump\n", (mid-start)*0.000001, (last-mid)*0.000001);
    } catch (const std::exception& e) {
        LogPrintf("Failed to dump mempool: %s. Continuing anyway.\n", e.what());
    }
}

class CMainCleanup
{
public:
    CMainCleanup() {}
    ~CMainCleanup() {
        // block headers
        BlockMap::iterator it1 = mapBlockIndex.begin();
        for (; it1 != mapBlockIndex.end(); it1++)
            delete (*it1).second;
        mapBlockIndex.clear();
    }
} instance_of_cmaincleanup;<|MERGE_RESOLUTION|>--- conflicted
+++ resolved
@@ -44,13 +44,10 @@
 #include "utilstrencodings.h"
 #include "validationinterface.h"
 #include "versionbits.h"
-<<<<<<< HEAD
+#include "warnings.h"
 #ifdef ENABLE_WALLET
 #include "wallet/wallet.h"
 #endif
-=======
-#include "warnings.h"
->>>>>>> 0698639a
 
 #include <atomic>
 #include <sstream>
@@ -2072,11 +2069,7 @@
                     std::string strWarning = strprintf(_("Warning: unknown new rules activated (versionbit %i)"), bit);
                     SetMiscWarning(strWarning);
                     if (!fWarned) {
-<<<<<<< HEAD
-                        CAlert::Notify(strMiscWarning, true);
-=======
-                        AlertNotify(strWarning);
->>>>>>> 0698639a
+                        CAlert::Notify(strWarning, true);
                         fWarned = true;
                     }
                 } else {
@@ -2100,11 +2093,7 @@
             // notify GetWarnings(), called by Qt and the JSON-RPC code to warn the user:
             SetMiscWarning(strWarning);
             if (!fWarned) {
-<<<<<<< HEAD
-                CAlert::Notify(strMiscWarning, true);
-=======
-                AlertNotify(strWarning);
->>>>>>> 0698639a
+                CAlert::Notify(strWarning, true);
                 fWarned = true;
             }
         }
@@ -4097,90 +4086,9 @@
 
 std::string CBlockFileInfo::ToString() const
 {
-<<<<<<< HEAD
-    int nPriority = 0;
-    string strStatusBar;
-    string strRPC;
-    string strGUI;
-    const string uiAlertSeperator = "<hr />";
-
-    if (!CLIENT_VERSION_IS_RELEASE) {
-        strStatusBar = "This is a pre-release test build - use at your own risk - do not use for mining or merchant applications";
-        strGUI = _("This is a pre-release test build - use at your own risk - do not use for mining or merchant applications");
-    }
-
-    if (GetBoolArg("-testsafemode", DEFAULT_TESTSAFEMODE))
-        strStatusBar = strRPC = strGUI = "testsafemode enabled";
-
-    // Misc warnings like out of disk space and clock is wrong
-    if (strMiscWarning != "")
-    {
-        nPriority = 1000;
-        strStatusBar = strMiscWarning;
-        strGUI += (strGUI.empty() ? "" : uiAlertSeperator) + strMiscWarning;
-    }
-
-    if (fLargeWorkForkFound)
-    {
-        nPriority = 2000;
-        strStatusBar = strRPC = "Warning: The network does not appear to fully agree! Some miners appear to be experiencing issues.";
-        strGUI += (strGUI.empty() ? "" : uiAlertSeperator) + _("Warning: The network does not appear to fully agree! Some miners appear to be experiencing issues.");
-    }
-    else if (fLargeWorkInvalidChainFound)
-    {
-        nPriority = 2000;
-        strStatusBar = strRPC = "Warning: We do not appear to fully agree with our peers! You may need to upgrade, or other nodes may need to upgrade.";
-        strGUI += (strGUI.empty() ? "" : uiAlertSeperator) + _("Warning: We do not appear to fully agree with our peers! You may need to upgrade, or other nodes may need to upgrade.");
-    }
-
-    if (!IsInitialBlockDownload())
-    {
-        // Gulden: Warn if sync-checkpoint is too old (Don't enter safe mode)
-        if (Checkpoints::IsSyncCheckpointTooOld(2 * 60 * 60))
-        {
-            nPriority = 100;
-            strStatusBar = "WARNING: Checkpoint is too old, please wait for a new checkpoint to arrive before engaging in any transactions.";
-        }
-    }
-
-    // Gulden: if detected invalid checkpoint enter safe mode
-    if (Checkpoints::hashInvalidCheckpoint != uint256())
-    {
-        nPriority = 3000;
-        strStatusBar = strRPC = "WARNING: Invalid checkpoint found! Displayed transactions may not be correct! You may need to upgrade, or notify developers of the issue.";
-    }
-
-    // Alerts
-    {
-        LOCK(cs_mapAlerts);
-        BOOST_FOREACH(PAIRTYPE(const uint256, CAlert)& item, mapAlerts)
-        {
-            const CAlert& alert = item.second;
-            if (alert.AppliesToMe() && alert.nPriority > nPriority)
-            {
-                nPriority = alert.nPriority;
-                strStatusBar = alert.strStatusBar;
-            }
-        }
-    }
-
-    if (strFor == "gui")
-        return strGUI;
-    else if (strFor == "statusbar")
-        return strStatusBar;
-    else if (strFor == "rpc")
-        return strRPC;
-    assert(!"GetWarnings(): invalid parameter");
-    return "error";
-}
-       
-std::string CBlockFileInfo::ToString() const {
-     return strprintf("CBlockFileInfo(blocks=%u, size=%u, heights=%u...%u, time=%s...%s)", nBlocks, nSize, nHeightFirst, nHeightLast, DateTimeStrFormat("%Y-%m-%d", nTimeFirst), DateTimeStrFormat("%Y-%m-%d", nTimeLast));
- }
-=======
     return strprintf("CBlockFileInfo(blocks=%u, size=%u, heights=%u...%u, time=%s...%s)", nBlocks, nSize, nHeightFirst, nHeightLast, DateTimeStrFormat("%Y-%m-%d", nTimeFirst), DateTimeStrFormat("%Y-%m-%d", nTimeLast));
 }
->>>>>>> 0698639a
+
 
 ThresholdState VersionBitsTipState(const Consensus::Params& params, Consensus::DeploymentPos pos)
 {
