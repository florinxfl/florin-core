// Copyright (c) 2009-2010 Satoshi Nakamoto
// Copyright (c) 2009-2016 The Bitcoin Core developers
// Distributed under the MIT software license, see the accompanying
// file COPYING or http://www.opensource.org/licenses/mit-license.php.
//
// File contains modifications by: The Gulden developers
// All modifications:
// Copyright (c) 2016-2017 The Gulden developers
// Authored by: Malcolm MacLeod (mmacleod@webmail.co.za)
// Distributed under the GULDEN software license, see the accompanying
// file COPYING

#include "validation.h"

#include "alert.h"
#include "arith_uint256.h"
#include "blockstore.h"
#include "chain.h"
#include "chainparams.h"
#include "checkpoints.h"
#include "Gulden/auto_checkpoints.h"
#include "checkqueue.h"
#include "consensus/consensus.h"
#include "consensus/merkle.h"
#include "consensus/tx_verify.h"
#include "consensus/validation.h"
#include "fs.h"
#include "hash.h"
#include "init.h"
#include "policy/fees.h"
#include "policy/policy.h"
#include "pow.h"
#include <Gulden/Common/diff.h>
#include "primitives/block.h"
#include "primitives/transaction.h"
#include "random.h"
#include "script/script.h"
#include "script/sigcache.h"
#include "script/standard.h"
#include "timedata.h"
#include "tinyformat.h"
#include "txdb.h"
#include "txmempool.h"
#include "ui_interface.h"
#include "undo.h"
#include "util.h"
#include "utilmoneystr.h"
#include "utilstrencodings.h"
#include "validationinterface.h"
#include "versionbits.h"
#include "warnings.h"
#ifdef ENABLE_WALLET
#include "wallet/wallet.h"
#endif

#include <atomic>
#include <sstream>

#include <boost/algorithm/string/replace.hpp>
#include <boost/algorithm/string/join.hpp>
#include <boost/thread.hpp>

#if defined(NDEBUG)
# error "Gulden cannot be compiled without assertions."
#endif

/**
 * Global state
 */

CCriticalSection cs_main;

BlockMap mapBlockIndex;
CChain chainActive;
CBlockIndex *pindexBestHeader = NULL;
CWaitableCriticalSection csBestBlock;
CConditionVariable cvBlockChange;
int nScriptCheckThreads = 0;
std::atomic_bool fImporting(false);
bool fReindex = false;
bool fTxIndex = false;
bool fHavePruned = false;
bool fPruneMode = false;
bool fIsBareMultisigStd = DEFAULT_PERMIT_BAREMULTISIG;
bool fRequireStandard = true;
bool fCheckBlockIndex = false;
bool fCheckpointsEnabled = DEFAULT_CHECKPOINTS_ENABLED;
size_t nCoinCacheUsage = 5000 * 300;
uint64_t nPruneTarget = 0;
bool fAlerts = DEFAULT_ALERTS;
int64_t nMaxTipAge = DEFAULT_MAX_TIP_AGE;
bool fEnableReplacement = DEFAULT_ENABLE_REPLACEMENT;

uint256 hashAssumeValid;

CFeeRate minRelayTxFee = CFeeRate(DEFAULT_MIN_RELAY_TX_FEE);
CAmount maxTxFee = DEFAULT_TRANSACTION_MAXFEE;

CBlockPolicyEstimator feeEstimator;
CTxMemPool mempool(&feeEstimator);

static void CheckBlockIndex(const Consensus::Params& consensusParams);

/** Constant stuff for coinbase transactions we create: */
CScript COINBASE_FLAGS;

int64_t nMinimumInputValue = DUST_HARD_LIMIT;

const std::string strMessageMagic = "Guldencoin Signed Message:\n";



// Internal stuff
namespace {

    struct CBlockIndexWorkComparator
    {
        bool operator()(CBlockIndex *pa, CBlockIndex *pb) const {
            // First sort by most total work, ...
            if (pa->nChainWork > pb->nChainWork) return false;
            if (pa->nChainWork < pb->nChainWork) return true;

            // (Phase 3) PoW blocks at same height as witness blocks - always make the PoW blocks rank higher.
            if (pa->nHeight == pb->nHeight)
            {
                if (pa->nVersionPoW2Witness == 0 && pb->nVersionPoW2Witness != 0)
                {
                    return false;
                }
                if (pa->nVersionPoW2Witness != 0 && pb->nVersionPoW2Witness == 0)
                {
                    return true;
                }
            }

            // ... then by earliest time received, ...
            if (pa->nSequenceId < pb->nSequenceId) return false;
            if (pa->nSequenceId > pb->nSequenceId) return true;

            // Use pointer address as tie breaker (should only happen with blocks
            // loaded from disk, as those all have id 0).
            if (pa < pb) return false;
            if (pa > pb) return true;

            // Identical blocks.
            return false;
        }
    };

    CBlockIndex *pindexBestInvalid;

    /**
     * The set of all CBlockIndex entries with BLOCK_VALID_TRANSACTIONS (for itself and all ancestors) and
     * as good as our current tip or better. Entries may be failed, though, and pruning nodes may be
     * missing the data for the block.
     */
    std::set<CBlockIndex*, CBlockIndexWorkComparator> setBlockIndexCandidates;
    /** All pairs A->B, where A (or one of its ancestors) misses transactions, but B has transactions.
     * Pruned nodes may have entries where B is missing data.
     */
    std::multimap<CBlockIndex*, CBlockIndex*> mapBlocksUnlinked;

    CCriticalSection cs_LastBlockFile;
    std::vector<CBlockFileInfo> vinfoBlockFile;
    int nLastBlockFile = 0;
    /** Global flag to indicate we should check to see if there are
     *  block/undo files that should be deleted.  Set on startup
     *  or if we allocate more file space when we're in prune mode
     */
    bool fCheckForPruning = false;

    /**
     * Every received block is assigned a unique and increasing identifier, so we
     * know which one to give priority in case of a fork.
     */
    CCriticalSection cs_nBlockSequenceId;
    /** Blocks loaded from disk are assigned id 0, so start the counter at 1. */
    int32_t nBlockSequenceId = 1;
    /** Decreasing counter (used by subsequent preciousblock calls). */
    int32_t nBlockReverseSequenceId = -1;
    /** chainwork for the last block that preciousblock has been applied to. */
    arith_uint256 nLastPreciousChainwork = 0;

    /** Dirty block index entries. */
    std::set<CBlockIndex*> setDirtyBlockIndex;

    /** Dirty block file entries. */
    std::set<int> setDirtyFileInfo;
} // anon namespace

CBlockIndex* FindForkInGlobalIndex(const CChain& chain, const CBlockLocator& locator)
{
    // Find the first block the caller has in the main chain
    BOOST_FOREACH(const uint256& hash, locator.vHave) {
        BlockMap::iterator mi = mapBlockIndex.find(hash);
        if (mi != mapBlockIndex.end())
        {
            CBlockIndex* pindex = (*mi).second;
            if (chain.Contains(pindex))
                return pindex;
            if (pindex->GetAncestor(chain.Height()) == chain.Tip()) {
                return chain.Tip();
            }
        }
    }
    return chain.Genesis();
}

CCoinsViewDB *pcoinsdbview = NULL;
CCoinsViewCache *pcoinsTip = NULL;
CBlockTreeDB *pblocktree = NULL;

CWitViewDB *ppow2witdbview = NULL;
std::shared_ptr<CCoinsViewCache> ppow2witTip = NULL;

enum FlushStateMode {
    FLUSH_STATE_NONE,
    FLUSH_STATE_IF_NEEDED,
    FLUSH_STATE_PERIODIC,
    FLUSH_STATE_ALWAYS
};

// See definition for documentation
static bool FlushStateToDisk(const CChainParams& chainParams, CValidationState &state, FlushStateMode mode, int nManualPruneHeight=0);
static void FindFilesToPruneManual(std::set<int>& setFilesToPrune, int nManualPruneHeight);
static void FindFilesToPrune(std::set<int>& setFilesToPrune, uint64_t nPruneAfterHeight);
static bool CheckInputs(const CTransaction& tx, CValidationState &state, const CCoinsViewCache &inputs, bool fScriptChecks, unsigned int flags, bool cacheStore, PrecomputedTransactionData& txdata, std::vector<CWitnessTxBundle>* pWitnessBundles, std::vector<CScriptCheck> *pvChecks = NULL);

bool CheckFinalTx(const CTransaction &tx, int flags)
{
    AssertLockHeld(cs_main);

    // By convention a negative value for flags indicates that the
    // current network-enforced consensus rules should be used. In
    // a future soft-fork scenario that would mean checking which
    // rules would be enforced for the next block and setting the
    // appropriate flags. At the present time no soft-forks are
    // scheduled, so no flags are set.
    flags = std::max(flags, 0);

    // CheckFinalTx() uses chainActive.Height()+1 to evaluate
    // nLockTime because when IsFinalTx() is called within
    // CBlock::AcceptBlock(), the height of the block *being*
    // evaluated is what is used. Thus if we want to know if a
    // transaction can be part of the *next* block, we need to call
    // IsFinalTx() with one more than chainActive.Height().
    const int nBlockHeight = chainActive.Height() + 1;

    // BIP113 will require that time-locked transactions have nLockTime set to
    // less than the median time of the previous block they're contained in.
    // When the next block is created its previous block will be the current
    // chain tip, so we use that to calculate the median time passed to
    // IsFinalTx() if LOCKTIME_MEDIAN_TIME_PAST is set.
    const int64_t nBlockTime = (flags & LOCKTIME_MEDIAN_TIME_PAST)
                             ? chainActive.Tip()->GetMedianTimePast()
                             : GetAdjustedTime();

    return IsFinalTx(tx, nBlockHeight, nBlockTime);
}

bool TestLockPointValidity(const LockPoints* lp)
{
    AssertLockHeld(cs_main);
    assert(lp);
    // If there are relative lock times then the maxInputBlock will be set
    // If there are no relative lock times, the LockPoints don't depend on the chain
    if (lp->maxInputBlock) {
        // Check whether chainActive is an extension of the block at which the LockPoints
        // calculation was valid.  If not LockPoints are no longer valid
        if (!chainActive.Contains(lp->maxInputBlock)) {
            return false;
        }
    }

    // LockPoints still valid
    return true;
}

bool CheckSequenceLocks(const CTransaction &tx, int flags, LockPoints* lp, bool useExistingLockPoints)
{
    AssertLockHeld(cs_main);
    AssertLockHeld(mempool.cs);

    CBlockIndex* tip = chainActive.Tip();
    CBlockIndex index;
    index.pprev = tip;
    // CheckSequenceLocks() uses chainActive.Height()+1 to evaluate
    // height based locks because when SequenceLocks() is called within
    // ConnectBlock(), the height of the block *being*
    // evaluated is what is used.
    // Thus if we want to know if a transaction can be part of the
    // *next* block, we need to use one more than chainActive.Height()
    index.nHeight = tip->nHeight + 1;

    std::pair<int, int64_t> lockPair;
    if (useExistingLockPoints) {
        assert(lp);
        lockPair.first = lp->height;
        lockPair.second = lp->time;
    }
    else {
        // pcoinsTip contains the UTXO set for chainActive.Tip()
        CCoinsViewMemPool viewMemPool(pcoinsTip, mempool);
        std::vector<int> prevheights;
        prevheights.resize(tx.vin.size());
        for (size_t txinIndex = 0; txinIndex < tx.vin.size(); txinIndex++) {
            const CTxIn& txin = tx.vin[txinIndex];
            Coin coin;
            if (!viewMemPool.GetCoin(txin.prevout, coin)) {
                return error("%s: Missing input", __func__);
            }
            if (coin.nHeight == MEMPOOL_HEIGHT) {
                // Assume all mempool transaction confirm in the next block
                prevheights[txinIndex] = tip->nHeight + 1;
            } else {
                prevheights[txinIndex] = coin.nHeight;
            }
        }
        lockPair = CalculateSequenceLocks(tx, flags, &prevheights, index);
        if (lp) {
            lp->height = lockPair.first;
            lp->time = lockPair.second;
            // Also store the hash of the block with the highest height of
            // all the blocks which have sequence locked prevouts.
            // This hash needs to still be on the chain
            // for these LockPoint calculations to be valid
            // Note: It is impossible to correctly calculate a maxInputBlock
            // if any of the sequence locked inputs depend on unconfirmed txs,
            // except in the special case where the relative lock time/height
            // is 0, which is equivalent to no sequence lock. Since we assume
            // input height of tip+1 for mempool txs and test the resulting
            // lockPair from CalculateSequenceLocks against tip+1.  We know
            // EvaluateSequenceLocks will fail if there was a non-zero sequence
            // lock on a mempool input, so we can use the return value of
            // CheckSequenceLocks to indicate the LockPoints validity
            int maxInputHeight = 0;
            BOOST_FOREACH(int height, prevheights) {
                // Can ignore mempool inputs since we'll fail if they had non-zero locks
                if (height != tip->nHeight+1) {
                    maxInputHeight = std::max(maxInputHeight, height);
                }
            }
            lp->maxInputBlock = tip->GetAncestor(maxInputHeight);
        }
    }
    return EvaluateSequenceLocks(index, lockPair);
}

static void LimitMempoolSize(CTxMemPool& pool, size_t limit, unsigned long age) {
    int expired = pool.Expire(GetTime() - age);
    if (expired != 0) {
        LogPrint(BCLog::MEMPOOL, "Expired %i transactions from the memory pool\n", expired);
    }

    std::vector<COutPoint> vNoSpendsRemaining;
    pool.TrimToSize(limit, &vNoSpendsRemaining);
    BOOST_FOREACH(const COutPoint& removed, vNoSpendsRemaining)
        pcoinsTip->Uncache(removed);
}

/** Convert CValidationState to a human-readable message for logging */
std::string FormatStateMessage(const CValidationState &state)
{
    return strprintf("%s%s (code %i)",
        state.GetRejectReason(),
        state.GetDebugMessage().empty() ? "" : ", "+state.GetDebugMessage(),
        state.GetRejectCode());
}

static bool IsCurrentForFeeEstimation()
{
    AssertLockHeld(cs_main);
    if (IsInitialBlockDownload())
        return false;
    if (chainActive.Tip()->GetBlockTime() < (GetTime() - MAX_FEE_ESTIMATION_TIP_AGE))
        return false;
    if (chainActive.Height() < pindexBestHeader->nHeight - 1)
        return false;
    return true;
}

/* Make mempool consistent after a reorg, by re-adding or recursively erasing
 * disconnected block transactions from the mempool, and also removing any
 * other transactions from the mempool that are no longer valid given the new
 * tip/height.
 *
 * Note: we assume that disconnectpool only contains transactions that are NOT
 * confirmed in the current chain nor already in the mempool (otherwise,
 * in-mempool descendants of such transactions would be removed).
 *
 * Passing fAddToMempool=false will skip trying to add the transactions back,
 * and instead just erase from the mempool as needed.
 */

void UpdateMempoolForReorg(DisconnectedBlockTransactions &disconnectpool, bool fAddToMempool)
{
    AssertLockHeld(cs_main);
    std::vector<uint256> vHashUpdate;
    // disconnectpool's insertion_order index sorts the entries from
    // oldest to newest, but the oldest entry will be the last tx from the
    // latest mined block that was disconnected.
    // Iterate disconnectpool in reverse, so that we add transactions
    // back to the mempool starting with the earliest transaction that had
    // been previously seen in a block.
    auto it = disconnectpool.queuedTx.get<insertion_order>().rbegin();
    while (it != disconnectpool.queuedTx.get<insertion_order>().rend()) {
        // ignore validation errors in resurrected transactions
        CValidationState stateDummy;
        if (!fAddToMempool || (*it)->IsCoinBase() || !AcceptToMemoryPool(mempool, stateDummy, *it, false, NULL, NULL, true)) {
            // If the transaction doesn't make it in to the mempool, remove any
            // transactions that depend on it (which would now be orphans).
            mempool.removeRecursive(**it, MemPoolRemovalReason::REORG);
        } else if (mempool.exists((*it)->GetHash())) {
            vHashUpdate.push_back((*it)->GetHash());
        }
        ++it;
    }
    disconnectpool.queuedTx.clear();
    // AcceptToMemoryPool/addUnchecked all assume that new mempool entries have
    // no in-mempool children, which is generally not true when adding
    // previously-confirmed transactions back to the mempool.
    // UpdateTransactionsFromBlock finds descendants of any transactions in
    // the disconnectpool that were added back and cleans up the mempool state.
    mempool.UpdateTransactionsFromBlock(vHashUpdate);

    // We also need to remove any now-immature transactions
    mempool.removeForReorg(pcoinsTip, chainActive.Tip()->nHeight + 1, STANDARD_LOCKTIME_VERIFY_FLAGS);
    // Re-limit mempool size, in case we added any transactions
    LimitMempoolSize(mempool, GetArg("-maxmempool", DEFAULT_MAX_MEMPOOL_SIZE) * 1000000, GetArg("-mempoolexpiry", DEFAULT_MEMPOOL_EXPIRY) * 60 * 60);
}

static bool AcceptToMemoryPoolWorker(const CChainParams& chainparams, CTxMemPool& pool, CValidationState& state, const CTransactionRef& ptx, bool fLimitFree,
                              bool* pfMissingInputs, int64_t nAcceptTime, std::list<CTransactionRef>* plTxnReplaced,
                              bool fOverrideMempoolLimit, const CAmount& nAbsurdFee, std::vector<COutPoint>& coins_to_uncache)
{
    const CTransaction& tx = *ptx;
    const uint256 hash = tx.GetHash();
    AssertLockHeld(cs_main);
    if (pfMissingInputs)
        *pfMissingInputs = false;

    if (!CheckTransaction(tx, state))
        return false; // state filled in by CheckTransaction

    std::vector<CWitnessTxBundle> witnessBundles;
    if (!CheckTransactionContextual(tx, state, chainActive.Tip()->nHeight, &witnessBundles))
        return false; // state filled in by CheckTransaction

    // Coinbase is only valid in a block, not as a loose transaction
    if (tx.IsCoinBase())
        return state.DoS(100, false, REJECT_INVALID, "coinbase");

    // Reject transactions with witness before segregated witness activates (override with -prematurewitness)
    bool witnessEnabled = IsSegSigEnabled(chainActive.Tip()->pprev, chainparams, chainActive, nullptr);
    if (!GetBoolArg("-prematurewitness",false) && tx.HasWitness() && !witnessEnabled) {
        return state.DoS(0, false, REJECT_NONSTANDARD, "no-witness-yet", true);
    }

    // Rather not work on nonstandard transactions (unless -testnet/-regtest)
    std::string reason;
    if (fRequireStandard && !IsStandardTx(tx, reason, witnessEnabled))
        return state.DoS(0, false, REJECT_NONSTANDARD, reason);

    // Only accept nLockTime-using transactions that can be mined in the next
    // block; we don't want our mempool filled up with transactions that can't
    // be mined yet.
    if (!CheckFinalTx(tx, STANDARD_LOCKTIME_VERIFY_FLAGS))
        return state.DoS(0, false, REJECT_NONSTANDARD, "non-final");

    // is it already in the memory pool?
    if (pool.exists(hash))
        return state.Invalid(false, REJECT_ALREADY_KNOWN, "txn-already-in-mempool");

    // Check for conflicts with in-memory transactions
    std::set<uint256> setConflicts;
    {
    LOCK(pool.cs); // protect pool.mapNextTx
    BOOST_FOREACH(const CTxIn &txin, tx.vin)
    {
        auto itConflicting = pool.mapNextTx.find(txin.prevout);
        if (itConflicting != pool.mapNextTx.end())
        {
            const CTransaction *ptxConflicting = itConflicting->second;
            if (!setConflicts.count(ptxConflicting->GetHash()))
            {
                // Allow opt-out of transaction replacement by setting
                // nSequence >= maxint-1 on all inputs.
                //
                // maxint-1 is picked to still allow use of nLockTime by
                // non-replaceable transactions. All inputs rather than just one
                // is for the sake of multi-party protocols, where we don't
                // want a single party to be able to disable replacement.
                //
                // The opt-out ignores descendants as anyone relying on
                // first-seen mempool behavior should be checking all
                // unconfirmed ancestors anyway; doing otherwise is hopelessly
                // insecure.
                bool fReplacementOptOut = true;
                if (fEnableReplacement)
                {
                    BOOST_FOREACH(const CTxIn &_txin, ptxConflicting->vin)
                    {
                        //fixme: (GULDEN) (2.0)
                        if (_txin.GetSequence(ptxConflicting->nVersion) < std::numeric_limits<unsigned int>::max()-1)
                        {
                            fReplacementOptOut = false;
                            break;
                        }
                    }
                }
                if (fReplacementOptOut)
                    return state.Invalid(false, REJECT_CONFLICT, "txn-mempool-conflict");

                setConflicts.insert(ptxConflicting->GetHash());
            }
        }
    }
    }

    {
        CCoinsView dummy;
        CCoinsViewCache view(&dummy);

        CAmount nValueIn = 0;
        LockPoints lp;
        {
        LOCK(pool.cs);
        CCoinsViewMemPool viewMemPool(pcoinsTip, pool);
        view.SetBackend(viewMemPool);

        // do we already have it?
        for (size_t out = 0; out < tx.vout.size(); out++) {
            COutPoint outpoint(hash, out);
            bool had_coin_in_cache = pcoinsTip->HaveCoinInCache(outpoint);
            if (view.HaveCoin(outpoint)) {
                if (!had_coin_in_cache) {
                    coins_to_uncache.push_back(outpoint);
                }
                return state.Invalid(false, REJECT_ALREADY_KNOWN, "txn-already-known");
            }
        }

        // do all inputs exist?
        BOOST_FOREACH(const CTxIn txin, tx.vin) {
            if (!pcoinsTip->HaveCoinInCache(txin.prevout)) {
                coins_to_uncache.push_back(txin.prevout);
            }
            if (!view.HaveCoin(txin.prevout)) {
                if (pfMissingInputs) {
                    *pfMissingInputs = true;
                }
                return false; // fMissingInputs and !state.IsInvalid() is used to detect this condition, don't set state.Invalid()
            }
        }

        // Bring the best block into scope
        view.GetBestBlock();

        nValueIn = view.GetValueIn(tx);

        // we have all inputs cached now, so switch back to dummy, so we don't need to keep lock on mempool
        view.SetBackend(dummy);

        // Only accept BIP68 sequence locked transactions that can be mined in the next
        // block; we don't want our mempool filled up with transactions that can't
        // be mined yet.
        // Must keep pool.cs for this unless we change CheckSequenceLocks to take a
        // CoinsViewCache instead of create its own
        if (!CheckSequenceLocks(tx, STANDARD_LOCKTIME_VERIFY_FLAGS, &lp))
            return state.DoS(0, false, REJECT_NONSTANDARD, "non-BIP68-final");
        }

        // Check for non-standard pay-to-script-hash in inputs
        if (fRequireStandard && !AreInputsStandard(tx, view))
            return state.Invalid(false, REJECT_NONSTANDARD, "bad-txns-nonstandard-inputs");

        // Check for non-standard witness in P2WSH
        if (tx.HasWitness() && fRequireStandard && !IsWitnessStandard(tx, view))
            return state.DoS(0, false, REJECT_NONSTANDARD, "bad-witness-nonstandard", true);

        int64_t nSigOpsCost = GetTransactionSigOpCost(tx, view, STANDARD_SCRIPT_VERIFY_FLAGS);

        CAmount nValueOut = tx.GetValueOut();
        CAmount nFees = nValueIn-nValueOut;
        // nModifiedFees includes any fee deltas from PrioritiseTransaction
        CAmount nModifiedFees = nFees;
        pool.ApplyDelta(hash, nModifiedFees);

        // Keep track of transactions that spend a coinbase, which we re-scan
        // during reorgs to ensure COINBASE_MATURITY is still met.
        bool fSpendsCoinbase = false;
        BOOST_FOREACH(const CTxIn &txin, tx.vin) {
            const Coin &coin = view.AccessCoin(txin.prevout);
            if (coin.IsCoinBase()) {
                fSpendsCoinbase = true;
                break;
            }
        }

        CTxMemPoolEntry entry(ptx, nFees, nAcceptTime, chainActive.Height(),
                              fSpendsCoinbase, nSigOpsCost, lp);
        unsigned int nSize = entry.GetTxSize();

        // Check that the transaction doesn't have an excessive number of
        // sigops, making it impossible to mine. Since the coinbase transaction
        // itself can contain sigops MAX_STANDARD_TX_SIGOPS is less than
        // MAX_BLOCK_SIGOPS; we still consider this an invalid rather than
        // merely non-standard transaction.
        if (nSigOpsCost > MAX_STANDARD_TX_SIGOPS_COST)
            return state.DoS(0, false, REJECT_NONSTANDARD, "bad-txns-too-many-sigops", false,
                strprintf("%d", nSigOpsCost));

        CAmount mempoolRejectFee = pool.GetMinFee(GetArg("-maxmempool", DEFAULT_MAX_MEMPOOL_SIZE) * 1000000).GetFee(nSize);
        if (mempoolRejectFee > 0 && nModifiedFees < mempoolRejectFee) {
            return state.DoS(0, false, REJECT_INSUFFICIENTFEE, "mempool min fee not met", false, strprintf("%d < %d", nFees, mempoolRejectFee));
        }

        // No transactions are allowed below minRelayTxFee except from disconnected blocks
        if (fLimitFree && nModifiedFees < ::minRelayTxFee.GetFee(nSize)) {
            return state.DoS(0, false, REJECT_INSUFFICIENTFEE, "min relay fee not met");
        }

        if (nAbsurdFee && nFees > nAbsurdFee)
            return state.Invalid(false,
                REJECT_HIGHFEE, "absurdly-high-fee",
                strprintf("%d > %d", nFees, nAbsurdFee));

        // Calculate in-mempool ancestors, up to a limit.
        CTxMemPool::setEntries setAncestors;
        size_t nLimitAncestors = GetArg("-limitancestorcount", DEFAULT_ANCESTOR_LIMIT);
        size_t nLimitAncestorSize = GetArg("-limitancestorsize", DEFAULT_ANCESTOR_SIZE_LIMIT)*1000;
        size_t nLimitDescendants = GetArg("-limitdescendantcount", DEFAULT_DESCENDANT_LIMIT);
        size_t nLimitDescendantSize = GetArg("-limitdescendantsize", DEFAULT_DESCENDANT_SIZE_LIMIT)*1000;
        std::string errString;
        if (!pool.CalculateMemPoolAncestors(entry, setAncestors, nLimitAncestors, nLimitAncestorSize, nLimitDescendants, nLimitDescendantSize, errString)) {
            return state.DoS(0, false, REJECT_NONSTANDARD, "too-long-mempool-chain", false, errString);
        }

        // A transaction that spends outputs that would be replaced by it is invalid. Now
        // that we have the set of all ancestors we can detect this
        // pathological case by making sure setConflicts and setAncestors don't
        // intersect.
        BOOST_FOREACH(CTxMemPool::txiter ancestorIt, setAncestors)
        {
            const uint256 &hashAncestor = ancestorIt->GetTx().GetHash();
            if (setConflicts.count(hashAncestor))
            {
                return state.DoS(10, false,
                                 REJECT_INVALID, "bad-txns-spends-conflicting-tx", false,
                                 strprintf("%s spends conflicting transaction %s",
                                           hash.ToString(),
                                           hashAncestor.ToString()));
            }
        }

        // Check if it's economically rational to mine this transaction rather
        // than the ones it replaces.
        CAmount nConflictingFees = 0;
        size_t nConflictingSize = 0;
        uint64_t nConflictingCount = 0;
        CTxMemPool::setEntries allConflicting;

        // If we don't hold the lock allConflicting might be incomplete; the
        // subsequent RemoveStaged() and addUnchecked() calls don't guarantee
        // mempool consistency for us.
        LOCK(pool.cs);
        const bool fReplacementTransaction = setConflicts.size();
        if (fReplacementTransaction)
        {
            CFeeRate newFeeRate(nModifiedFees, nSize);
            std::set<uint256> setConflictsParents;
            const int maxDescendantsToVisit = 100;
            CTxMemPool::setEntries setIterConflicting;
            BOOST_FOREACH(const uint256 &hashConflicting, setConflicts)
            {
                CTxMemPool::txiter mi = pool.mapTx.find(hashConflicting);
                if (mi == pool.mapTx.end())
                    continue;

                // Save these to avoid repeated lookups
                setIterConflicting.insert(mi);

                // Don't allow the replacement to reduce the feerate of the
                // mempool.
                //
                // We usually don't want to accept replacements with lower
                // feerates than what they replaced as that would lower the
                // feerate of the next block. Requiring that the feerate always
                // be increased is also an easy-to-reason about way to prevent
                // DoS attacks via replacements.
                //
                // The mining code doesn't (currently) take children into
                // account (CPFP) so we only consider the feerates of
                // transactions being directly replaced, not their indirect
                // descendants. While that does mean high feerate children are
                // ignored when deciding whether or not to replace, we do
                // require the replacement to pay more overall fees too,
                // mitigating most cases.
                CFeeRate oldFeeRate(mi->GetModifiedFee(), mi->GetTxSize());
                if (newFeeRate <= oldFeeRate)
                {
                    return state.DoS(0, false,
                            REJECT_INSUFFICIENTFEE, "insufficient fee", false,
                            strprintf("rejecting replacement %s; new feerate %s <= old feerate %s",
                                  hash.ToString(),
                                  newFeeRate.ToString(),
                                  oldFeeRate.ToString()));
                }

                BOOST_FOREACH(const CTxIn &txin, mi->GetTx().vin)
                {
                    setConflictsParents.insert(txin.prevout.hash);
                }

                nConflictingCount += mi->GetCountWithDescendants();
            }
            // This potentially overestimates the number of actual descendants
            // but we just want to be conservative to avoid doing too much
            // work.
            if (nConflictingCount <= maxDescendantsToVisit) {
                // If not too many to replace, then calculate the set of
                // transactions that would have to be evicted
                BOOST_FOREACH(CTxMemPool::txiter it, setIterConflicting) {
                    pool.CalculateDescendants(it, allConflicting);
                }
                BOOST_FOREACH(CTxMemPool::txiter it, allConflicting) {
                    nConflictingFees += it->GetModifiedFee();
                    nConflictingSize += it->GetTxSize();
                }
            } else {
                return state.DoS(0, false,
                        REJECT_NONSTANDARD, "too many potential replacements", false,
                        strprintf("rejecting replacement %s; too many potential replacements (%d > %d)\n",
                            hash.ToString(),
                            nConflictingCount,
                            maxDescendantsToVisit));
            }

            for (unsigned int j = 0; j < tx.vin.size(); j++)
            {
                // We don't want to accept replacements that require low
                // feerate junk to be mined first. Ideally we'd keep track of
                // the ancestor feerates and make the decision based on that,
                // but for now requiring all new inputs to be confirmed works.
                if (!setConflictsParents.count(tx.vin[j].prevout.hash))
                {
                    // Rather than check the UTXO set - potentially expensive -
                    // it's cheaper to just check if the new input refers to a
                    // tx that's in the mempool.
                    if (pool.mapTx.find(tx.vin[j].prevout.hash) != pool.mapTx.end())
                        return state.DoS(0, false,
                                         REJECT_NONSTANDARD, "replacement-adds-unconfirmed", false,
                                         strprintf("replacement %s adds unconfirmed input, idx %d",
                                                  hash.ToString(), j));
                }
            }

            // The replacement must pay greater fees than the transactions it
            // replaces - if we did the bandwidth used by those conflicting
            // transactions would not be paid for.
            if (nModifiedFees < nConflictingFees)
            {
                return state.DoS(0, false,
                                 REJECT_INSUFFICIENTFEE, "insufficient fee", false,
                                 strprintf("rejecting replacement %s, less fees than conflicting txs; %s < %s",
                                          hash.ToString(), FormatMoney(nModifiedFees), FormatMoney(nConflictingFees)));
            }

            // Finally in addition to paying more fees than the conflicts the
            // new transaction must pay for its own bandwidth.
            CAmount nDeltaFees = nModifiedFees - nConflictingFees;
            if (nDeltaFees < ::incrementalRelayFee.GetFee(nSize))
            {
                return state.DoS(0, false,
                        REJECT_INSUFFICIENTFEE, "insufficient fee", false,
                        strprintf("rejecting replacement %s, not enough additional fees to relay; %s < %s",
                              hash.ToString(),
                              FormatMoney(nDeltaFees),
                              FormatMoney(::incrementalRelayFee.GetFee(nSize))));
            }
        }

        unsigned int scriptVerifyFlags = STANDARD_SCRIPT_VERIFY_FLAGS;
        if (!chainparams.RequireStandard()) {
            scriptVerifyFlags = GetArg("-promiscuousmempoolflags", scriptVerifyFlags);
        }

        // Check against previous transactions
        // This is done last to help prevent CPU exhaustion denial-of-service attacks.
        PrecomputedTransactionData txdata(tx);
        if (!CheckInputs(tx, state, view, true, scriptVerifyFlags, true, txdata, &witnessBundles)) {
            // SCRIPT_VERIFY_CLEANSTACK requires SCRIPT_VERIFY_WITNESS, so we
            // need to turn both off, and compare against just turning off CLEANSTACK
            // to see if the failure is specifically due to witness validation.
            CValidationState stateDummy; // Want reported failures to be from first CheckInputs
            if (!tx.HasWitness() && CheckInputs(tx, stateDummy, view, true, scriptVerifyFlags & ~(SCRIPT_VERIFY_WITNESS | SCRIPT_VERIFY_CLEANSTACK), true, txdata, nullptr) &&
                !CheckInputs(tx, stateDummy, view, true, scriptVerifyFlags & ~SCRIPT_VERIFY_CLEANSTACK, true, txdata, nullptr)) {
                // Only the witness is missing, so the transaction itself may be fine.
                state.SetCorruptionPossible();
            }
            return false; // state filled in by CheckInputs
        }

        // Check again against just the consensus-critical mandatory script
        // verification flags, in case of bugs in the standard flags that cause
        // transactions to pass as valid when they're actually invalid. For
        // instance the STRICTENC flag was incorrectly allowing certain
        // CHECKSIG NOT scripts to pass, even though they were invalid.
        //
        // There is a similar check in CreateNewBlock() to prevent creating
        // invalid blocks, however allowing such transactions into the mempool
        // can be exploited as a DoS attack.
        if (!CheckInputs(tx, state, view, true, MANDATORY_SCRIPT_VERIFY_FLAGS, true, txdata, nullptr))
        {
            return error("%s: BUG! PLEASE REPORT THIS! ConnectInputs failed against MANDATORY but not STANDARD flags %s, %s",
                __func__, hash.ToString(), FormatStateMessage(state));
        }

        // Remove conflicting transactions from the mempool
        BOOST_FOREACH(const CTxMemPool::txiter it, allConflicting)
        {
            LogPrint(BCLog::MEMPOOL, "replacing tx %s with %s for %s BTC additional fees, %d delta bytes\n",
                    it->GetTx().GetHash().ToString(),
                    hash.ToString(),
                    FormatMoney(nModifiedFees - nConflictingFees),
                    (int)nSize - (int)nConflictingSize);
            if (plTxnReplaced)
                plTxnReplaced->push_back(it->GetSharedTx());
        }
        pool.RemoveStaged(allConflicting, false, MemPoolRemovalReason::REPLACED);

        // This transaction should only count for fee estimation if it isn't a
        // BIP 125 replacement transaction (may not be widely supported), the
        // node is not behind, and the transaction is not dependent on any other
        // transactions in the mempool.
        bool validForFeeEstimation = !fReplacementTransaction && IsCurrentForFeeEstimation() && pool.HasNoInputsOf(tx);

        // Store transaction in memory
        pool.addUnchecked(hash, entry, setAncestors, validForFeeEstimation);

        // trim mempool and check if tx was trimmed
        if (!fOverrideMempoolLimit) {
            LimitMempoolSize(pool, GetArg("-maxmempool", DEFAULT_MAX_MEMPOOL_SIZE) * 1000000, GetArg("-mempoolexpiry", DEFAULT_MEMPOOL_EXPIRY) * 60 * 60);
            if (!pool.exists(hash))
                return state.DoS(0, false, REJECT_INSUFFICIENTFEE, "mempool full");
        }
    }

    GetMainSignals().TransactionAddedToMempool(ptx);

    return true;
}

/** (try to) add transaction to memory pool with a specified acceptance time **/
static bool AcceptToMemoryPoolWithTime(const CChainParams& chainparams, CTxMemPool& pool, CValidationState &state, const CTransactionRef &tx, bool fLimitFree,
                        bool* pfMissingInputs, int64_t nAcceptTime, std::list<CTransactionRef>* plTxnReplaced,
                        bool fOverrideMempoolLimit, const CAmount nAbsurdFee)
{
    std::vector<COutPoint> coins_to_uncache;
    bool res = AcceptToMemoryPoolWorker(chainparams, pool, state, tx, fLimitFree, pfMissingInputs, nAcceptTime, plTxnReplaced, fOverrideMempoolLimit, nAbsurdFee, coins_to_uncache);
    if (!res) {
        BOOST_FOREACH(const COutPoint& hashTx, coins_to_uncache)
            pcoinsTip->Uncache(hashTx);
    }
    // After we've (potentially) uncached entries, ensure our coins cache is still within its size limits
    CValidationState stateDummy;
    FlushStateToDisk(chainparams, stateDummy, FLUSH_STATE_PERIODIC);
    return res;
}

bool AcceptToMemoryPool(CTxMemPool& pool, CValidationState &state, const CTransactionRef &tx, bool fLimitFree,
                        bool* pfMissingInputs, std::list<CTransactionRef>* plTxnReplaced,
                        bool fOverrideMempoolLimit, const CAmount nAbsurdFee)
{
    const CChainParams& chainparams = Params();
    return AcceptToMemoryPoolWithTime(chainparams, pool, state, tx, fLimitFree, pfMissingInputs, GetTime(), plTxnReplaced, fOverrideMempoolLimit, nAbsurdFee);
}

/** Return transaction in txOut, and if it was found inside a block, its hash is placed in hashBlock */
bool GetTransaction(const uint256 &hash, CTransactionRef &txOut, const Consensus::Params& consensusParams, uint256 &hashBlock, bool fAllowSlow)
{
    CBlockIndex *pindexSlow = NULL;

    LOCK(cs_main); // Required for ReadBlockFromDisk.

    CTransactionRef ptx = mempool.get(hash);
    if (ptx)
    {
        txOut = ptx;
        return true;
    }

    if (fTxIndex) {
        CDiskTxPos postx;
        if (pblocktree->ReadTxIndex(hash, postx)) {
            CFile file(blockStore.GetBlockFile(postx, true), SER_DISK, CLIENT_VERSION);
            if (file.IsNull())
                return error("%s: OpenBlockFile failed", __func__);
            CBlockHeader header;
            try {
                file >> header;
                fseek(file.Get(), postx.nTxOffset, SEEK_CUR);
                file >> txOut;
            } catch (const std::exception& e) {
                return error("%s: Deserialize or I/O error - %s", __func__, e.what());
            }
            hashBlock = header.GetHashPoW2();
            if (txOut->GetHash() != hash)
                return error("%s: txid mismatch", __func__);
            return true;
        }
    }

    if (fAllowSlow) { // use coin database to locate block that contains transaction, and scan it
        const Coin& coin = AccessByTxid(*pcoinsTip, hash);
        if (!coin.IsSpent()) pindexSlow = chainActive[coin.nHeight];
    }

    if (pindexSlow) {
        CBlock block;
        if (ReadBlockFromDisk(block, pindexSlow, consensusParams)) {
            for (const auto& tx : block.vtx) {
                if (tx->GetHash() == hash) {
                    txOut = tx;
                    hashBlock = pindexSlow->GetBlockHashPoW2();
                    return true;
                }
            }
        }
    }

    return false;
}






//////////////////////////////////////////////////////////////////////////////
//
// CBlock and CBlockIndex
//

bool ReadBlockFromDisk(CBlock& block, const CBlockIndex* pindex, const Consensus::Params& consensusParams)
{
    if (!blockStore.ReadBlockFromDisk(block, pindex->GetBlockPos(), consensusParams))
        return false;
    //fixme: (GULDEN) (2.0) (POW2) - I think this will be broken when reading an old PoW block requested by a 1.6.x node?
    if (block.GetHashPoW2() != pindex->GetBlockHashPoW2())
        return error("ReadBlockFromDisk(CBlock&, CBlockIndex*): GetHash() doesn't match index for %s at %s",
                pindex->ToString(), pindex->GetBlockPos().ToString());
    return true;
}

#if 0
CAmount GetBlockSubsidy(int nHeight, const Consensus::Params& consensusParams)
{
    int halvings = nHeight / consensusParams.nSubsidyHalvingInterval;
    // Force block reward to zero when right shift is undefined.
    if (halvings >= 64)
        return 0;

    CAmount nSubsidy = 50 * COIN;
    // Subsidy is cut in half every 210,000 blocks which will occur approximately every 4 years.
    nSubsidy >>= halvings;
}
#endif

CAmount GetBlockSubsidy(int nHeight, const Consensus::Params& consensusParams)
{
    CAmount nSubsidy = 0;
    if(nHeight == 1) //First block premine
    {
        nSubsidy = 170000000 * COIN;
    }
    else if(nHeight <= 250000) // 1000 Gulden per block for first 250k blocks
    {
        nSubsidy = 1000 * COIN; 
    }
    else if(nHeight <= 12850000) // Switch to fixed reward of 100 Gulden per block (no halving) - to continue until original coin target is met.
    {
        nSubsidy = 100 * COIN; 
    }
    return nSubsidy;
}

CAmount GetBlockSubsidyWitness(int nHeight, const Consensus::Params& consensusParams)
{
    CAmount nSubsidy = 0;
    if (nHeight <= 12850000) // Switch to fixed reward of 100 Gulden per block (no halving) - to continue until original coin target is met.
    {
        nSubsidy = 20 * COIN;
    }
    return nSubsidy;
}

bool IsInitialBlockDownload()
{
    //AssertLockHeld(cs_main);
    const CChainParams& chainParams = Params();

    // Once this function has returned false, it must remain false.
    static std::atomic<bool> latchToFalse{false};
    // Optimization: pre-test latch before taking the lock.
    if (latchToFalse.load(std::memory_order_relaxed))
        return false;

    if (latchToFalse.load(std::memory_order_relaxed))
        return false;
    if (fImporting || fReindex)
        return true;
    if (chainActive.Tip() == NULL)
        return true;
    if (chainActive.Tip()->nChainWork < UintToArith256(chainParams.GetConsensus().nMinimumChainWork))
        return true;
    if (chainActive.Tip()->GetBlockTime() < (GetTime() - nMaxTipAge))
        return true;
    LogPrintf("Leaving InitialBlockDownload (latching to false)\n");
    latchToFalse.store(true, std::memory_order_relaxed);
    return false;
}

CBlockIndex *pindexBestForkTip = NULL, *pindexBestForkBase = NULL;
#if 0
static void AlertNotify(const std::string& strMessage)
{
    uiInterface.NotifyAlertChanged();
    std::string strCmd = GetArg("-alertnotify", "");
    if (strCmd.empty()) return;

    // Alert text should be plain ascii coming from a trusted source, but to
    // be safe we first strip anything not in safeChars, then add single quotes around
    // the whole string before passing it to the shell:
    std::string singleQuote("'");
    std::string safeStatus = SanitizeString(strMessage);
    safeStatus = singleQuote+safeStatus+singleQuote;
    boost::replace_all(strCmd, "%s", safeStatus);

    boost::thread t(runCommand, strCmd); // thread runs free
}
#endif
static void CheckForkWarningConditions()
{
    AssertLockHeld(cs_main);
    // Before we get past initial download, we cannot reliably alert about forks
    // (we assume we don't get stuck on a fork before finishing our initial sync)
    if (IsInitialBlockDownload())
        return;

    // If our best fork is no longer within 72 blocks (+/- 12 hours if no one mines it)
    // of our head, drop it
    if (pindexBestForkTip && chainActive.Height() - pindexBestForkTip->nHeight >= 72)
        pindexBestForkTip = NULL;

    if (pindexBestForkTip || (pindexBestInvalid && pindexBestInvalid->nChainWork > chainActive.Tip()->nChainWork + (GetBlockProof(*chainActive.Tip()) * 6)))
    {
        if (!GetfLargeWorkForkFound() && pindexBestForkBase)
        {
            std::string warning = std::string("'Warning: Large-work fork detected, forking after block ") +
                pindexBestForkBase->phashBlock->ToString() + std::string("'");
            CAlert::Notify(warning, true);
        }
        if (pindexBestForkTip && pindexBestForkBase)
        {
            LogPrintf("%s: Warning: Large valid fork found\n  forking the chain at height %d (%s)\n  lasting to height %d (%s).\nChain state database corruption likely.\n", __func__,
                   pindexBestForkBase->nHeight, pindexBestForkBase->phashBlock->ToString(),
                   pindexBestForkTip->nHeight, pindexBestForkTip->phashBlock->ToString());
            SetfLargeWorkForkFound(true);
        }
        else
        {
            LogPrintf("%s: Warning: Found invalid chain at least ~6 blocks longer than our best chain.\nChain state database corruption likely.\n", __func__);
            SetfLargeWorkInvalidChainFound(true);
        }
    }
    else
    {
        SetfLargeWorkForkFound(false);
        SetfLargeWorkInvalidChainFound(false);
    }
}

static void CheckForkWarningConditionsOnNewFork(CBlockIndex* pindexNewForkTip)
{
    AssertLockHeld(cs_main);
    // If we are on a fork that is sufficiently large, set a warning flag
    CBlockIndex* pfork = pindexNewForkTip;
    CBlockIndex* plonger = chainActive.Tip();
    while (pfork && pfork != plonger)
    {
        while (plonger && plonger->nHeight > pfork->nHeight)
            plonger = plonger->pprev;
        if (pfork == plonger)
            break;
        pfork = pfork->pprev;
    }

    // We define a condition where we should warn the user about as a fork of at least 7 blocks
    // with a tip within 72 blocks (+/- 12 hours if no one mines it) of ours
    // We use 7 blocks rather arbitrarily as it represents just under 10% of sustained network
    // hash rate operating on the fork.
    // or a chain that is entirely longer than ours and invalid (note that this should be detected by both)
    // We define it this way because it allows us to only store the highest fork tip (+ base) which meets
    // the 7-block condition and from this always have the most-likely-to-cause-warning fork
    if (pfork && (!pindexBestForkTip || (pindexBestForkTip && pindexNewForkTip->nHeight > pindexBestForkTip->nHeight)) &&
            pindexNewForkTip->nChainWork - pfork->nChainWork > (GetBlockProof(*pfork) * 7) &&
            chainActive.Height() - pindexNewForkTip->nHeight < 72)
    {
        pindexBestForkTip = pindexNewForkTip;
        pindexBestForkBase = pfork;
    }

    CheckForkWarningConditions();
}

void static InvalidChainFound(CBlockIndex* pindexNew)
{
    if (!pindexBestInvalid || pindexNew->nChainWork > pindexBestInvalid->nChainWork)
        pindexBestInvalid = pindexNew;

    LogPrintf("%s: invalid block=%s  height=%d  log2_work=%.8g  date=%s\n", __func__,
      pindexNew->GetBlockHashPoW2().ToString(), pindexNew->nHeight,
      log(pindexNew->nChainWork.getdouble())/log(2.0), DateTimeStrFormat("%Y-%m-%d %H:%M:%S",
      pindexNew->GetBlockTime()));
    CBlockIndex *tip = chainActive.Tip();
    assert (tip);
    LogPrintf("%s:  current best=%s  height=%d  log2_work=%.8g  date=%s\n", __func__,
      tip->GetBlockHashPoW2().ToString(), chainActive.Height(), log(tip->nChainWork.getdouble())/log(2.0),
      DateTimeStrFormat("%Y-%m-%d %H:%M:%S", tip->GetBlockTime()));
    CheckForkWarningConditions();
}

void static InvalidBlockFound(CBlockIndex *pindex, const CValidationState &state) {
    if (!state.CorruptionPossible()) {
        LOCK(cs_main);
        pindex->nStatus |= BLOCK_FAILED_VALID;
        setDirtyBlockIndex.insert(pindex);
        setBlockIndexCandidates.erase(pindex);
        InvalidChainFound(pindex);
    }
}

void UpdateCoins(const CTransaction& tx, CCoinsViewCache& inputs, CTxUndo &txundo, int nHeight)
{
    // mark inputs spent
    if (!tx.IsCoinBase() || tx.IsPoW2WitnessCoinBase()) {
        //fixme: (GULDEN) (2.1) See if we can bring back the reserve efficiency here.
        //txundo.vprevout.reserve(tx.vin.size());
        BOOST_FOREACH(const CTxIn &txin, tx.vin) {
            if (!txin.prevout.IsNull())
            {
                txundo.vprevout.emplace_back();
                inputs.SpendCoin(txin.prevout, &txundo.vprevout.back());
            }
        }
    }
    // add outputs
    AddCoins(inputs, tx, nHeight);
}

void UpdateCoins(const CTransaction& tx, CCoinsViewCache& inputs, int nHeight)
{
    CTxUndo txundo;
    UpdateCoins(tx, inputs, txundo, nHeight);
}

bool CScriptCheck::operator()() {
    const CScript &scriptSig = ptxTo->vin[nIn].scriptSig;
    const CScriptWitness *witness = &ptxTo->vin[nIn].scriptWitness;
    return VerifyScript(scriptSig, scriptPubKey, witness, nFlags, CachingTransactionSignatureChecker(signingKeyID, ptxTo, nIn, amount, cacheStore, *txdata), &error);
}

int GetSpendHeight(const CCoinsViewCache& inputs)
{
    LOCK(cs_main);
    CBlockIndex* pindexPrev = mapBlockIndex.find(inputs.GetBestBlock())->second;
    return pindexPrev->nHeight + 1;
}

CScript&& GetScriptForNonScriptOutput(const CTxOut& out)
{
    if (out.GetType() <= CTxOutType::PoW2WitnessOutput)
    {
        std::vector<unsigned char> sWitnessPlaceholder = {'p','o','w','2','w','i','t','n','e','s','s'};
        return std::move(CScript(sWitnessPlaceholder.begin(), sWitnessPlaceholder.end()));
    }
    else if (out.GetType() <= CTxOutType::StandardKeyHashOutput)
    {
        std::vector<unsigned char> sWitnessPlaceholder = {'p','o','w','2','w','i','t','n','e','s','s'};
        return std::move(CScript(sWitnessPlaceholder.begin(), sWitnessPlaceholder.end()));
    }
    else
    {
        assert(0);
    }
    return std::move(CScript());
}


/**
 * Check whether all inputs of this transaction are valid (no double spends, scripts & sigs, amounts)
 * This does not modify the UTXO set. If pvChecks is not NULL, script checks are pushed onto it
 * instead of being performed inline.
 */
static bool CheckInputs(const CTransaction& tx, CValidationState &state, const CCoinsViewCache &inputs, bool fScriptChecks, unsigned int flags, bool cacheStore, PrecomputedTransactionData& txdata, std::vector<CWitnessTxBundle>* pWitnessBundles, std::vector<CScriptCheck> *pvChecks)
{
    if (!tx.IsCoinBase() || tx.IsPoW2WitnessCoinBase())
    {
        if (!Consensus::CheckTxInputs(tx, state, inputs, GetSpendHeight(inputs), pWitnessBundles))
            return false;

        if (pvChecks)
            pvChecks->reserve(tx.vin.size());

        // The first loop above does all the inexpensive checks.
        // Only if ALL inputs pass do we perform expensive ECDSA signature checks.
        // Helps prevent CPU exhaustion attacks.

        // Skip script verification when connecting blocks under the
        // assumevalid block. Assuming the assumevalid block is valid this
        // is safe because block merkle hashes are still computed and checked,
        // Of course, if an assumed valid block is invalid due to false scriptSigs
        // this optimization would allow an invalid chain to be accepted.
        if (fScriptChecks) {
            for (unsigned int i = 0; i < tx.vin.size(); i++) {
                const COutPoint &prevout = tx.vin[i].prevout;
                if (prevout.IsNull() && tx.IsPoW2WitnessCoinBase())
                    continue;
                const Coin& coin = inputs.AccessCoin(prevout);
                assert(!coin.IsSpent());

                // We very carefully only pass in things to CScriptCheck which
                // are clearly committed to by tx' witness hash. This provides
                // a sanity check that our caching is not introducing consensus
                // failures through additional data in, eg, the coins being
                // spent being checked as a part of CScriptCheck.
                const CAmount amount = coin.out.nValue;

                CKeyID signingKeyID = ExtractSigningPubkeyFromTxOutput(coin.out, SignType::Witness);
                if (coin.out.GetType() > CTxOutType::ScriptLegacyOutput)
                {
                    if (coin.out.GetType() == CTxOutType::StandardKeyHashOutput || coin.out.GetType() == CTxOutType::PoW2WitnessOutput)
                    {
                        CKeyID spendSigningKeyID;
                        if (coin.out.GetType() == CTxOutType::StandardKeyHashOutput)
                        {
                            if (tx.vin[i].scriptWitness.stack.size() != 1)
                                return state.DoS(100,false, REJECT_INVALID, strprintf("invalid-scriptwitness-size (%d) (standard-key-hash-input should always have a scriptwitness stack size of exactly 1)", tx.vin[i].scriptWitness.stack.size()));
                        }
                        else
                        {
                            // NB! The checks in tx_verify ensure that we have the right number of signatures (2 or 1) based on the type of witness operation.
                            // So we can assume at this point in the code that a spend will always have 2 signatures and won't try trick the system by providing only 1 signature.
                            // We therefore just validate here based on number of signatures provided.
                            if (tx.vin[i].scriptWitness.stack.size() == 2)
                            {
                                spendSigningKeyID = ExtractSigningPubkeyFromTxOutput(coin.out, SignType::Spend);
                                if (spendSigningKeyID.IsNull())
                                    return state.DoS(100,false, REJECT_INVALID, strprintf("invalid-witness-prevout (unable to extract a valid spending key from prevout)"));
                                if (signingKeyID.IsNull())
                                    return state.DoS(100,false, REJECT_INVALID, strprintf("invalid-witness-prevout (unable to extract a valid witness key from prevout)"));
                            }
                            else if (tx.vin[i].scriptWitness.stack.size() == 1)
                            {
                                if (signingKeyID.IsNull())
                                    return state.DoS(100,false, REJECT_INVALID, strprintf("invalid-witness-prevout (unable to extract a valid witness key from prevout)"));
                            }
                            else
                            {
                                return state.DoS(100,false, REJECT_INVALID, strprintf("invalid-scriptwitness-size (%d) (witness-input should always have a scriptwitness stack size of either 1 or 2 depending on whether it is a spend or witness operation)", tx.vin[i].scriptWitness.stack.size()));
                            }
                        }

                        CScript scriptCodePlaceHolder;
                        if (coin.out.GetType() == CTxOutType::StandardKeyHashOutput)
                        {
                            std::vector<unsigned char> sKeyHashPlaceholder = {'k','e','y','h','a','s','h'};
                            scriptCodePlaceHolder = CScript(sKeyHashPlaceholder.begin(), sKeyHashPlaceholder.end());
                        }
                        else
                        {
                            std::vector<unsigned char> sWitnessPlaceholder = {'p','o','w','2','w','i','t','n','e','s','s'};
                            scriptCodePlaceHolder = CScript(sWitnessPlaceholder.begin(), sWitnessPlaceholder.end());
                        }

                        //We extract the pubkey from the signatures so just pass in an empty pubkey for the checks.
                        std::vector<unsigned char> vchEmptyPubKey;
                        CachingTransactionSignatureChecker check1(signingKeyID, &tx, i, amount, cacheStore, txdata);
                        if (!check1.CheckSig(tx.vin[i].scriptWitness.stack[0], vchEmptyPubKey, scriptCodePlaceHolder, SIGVERSION_SEGSIG))
                        {
                            return false;
                        }
                        // For a witness spend operation we have a second key that also needs checking.
                        if (!spendSigningKeyID.IsNull())
                        {
                            CachingTransactionSignatureChecker check2(spendSigningKeyID, &tx, i, amount, cacheStore, txdata);
                            if (!check2.CheckSig(tx.vin[i].scriptWitness.stack[1], vchEmptyPubKey, scriptCodePlaceHolder, SIGVERSION_SEGSIG))
                            {
                                return false;
                            }
                        }
                    }
                    else
                    {
                        //fixme: ERROR HANDLING
                        return false;
                    }
                    return true;
                }

                //fixme: (HIGH) - also transition to extracted signature.
                // Verify signature
                const CScript& scriptPubKey = coin.out.output.scriptPubKey;
                CScriptCheck check(signingKeyID, scriptPubKey, amount, tx, i, flags, cacheStore, &txdata);
                if (pvChecks) {
                    pvChecks->push_back(CScriptCheck());
                    check.swap(pvChecks->back());
                } else if (!check()) {
                    if (flags & STANDARD_NOT_MANDATORY_VERIFY_FLAGS) {
                        // Check whether the failure was caused by a
                        // non-mandatory script verification check, such as
                        // non-standard DER encodings or non-null dummy
                        // arguments; if so, don't trigger DoS protection to
                        // avoid splitting the network between upgraded and
                        // non-upgraded nodes.
                        CScriptCheck check2(signingKeyID, scriptPubKey, amount, tx, i,
                                flags & ~STANDARD_NOT_MANDATORY_VERIFY_FLAGS, cacheStore, &txdata);
                        if (check2())
                            return state.Invalid(false, REJECT_NONSTANDARD, strprintf("non-mandatory-script-verify-flag (%s)", ScriptErrorString(check.GetScriptError())));
                    }
                    // Failures of other flags indicate a transaction that is
                    // invalid in new blocks, e.g. a invalid P2SH. We DoS ban
                    // such nodes as they are not following the protocol. That
                    // said during an upgrade careful thought should be taken
                    // as to the correct behavior - we may want to continue
                    // peering with non-upgraded nodes even after soft-fork
                    // super-majority signaling has occurred.
                    return state.DoS(100,false, REJECT_INVALID, strprintf("mandatory-script-verify-flag-failed (%s)", ScriptErrorString(check.GetScriptError())));
                }
            }
        }
    }

    return true;
}

namespace {

/** Abort with a message */
bool AbortNode(const std::string& strMessage, const std::string& userMessage="")
{
    SetMiscWarning(strMessage);
    LogPrintf("*** %s\n", strMessage);
    uiInterface.ThreadSafeMessageBox(
        userMessage.empty() ? _("Error: A fatal internal error occurred, see debug.log for details") : userMessage,
        "", CClientUIInterface::MSG_ERROR);
    StartShutdown();
    return false;
}

bool AbortNode(CValidationState& state, const std::string& strMessage, const std::string& userMessage="")
{
    AbortNode(strMessage, userMessage);
    return state.Error(strMessage);
}

} // anon namespace

enum DisconnectResult
{
    DISCONNECT_OK,      // All good.
    DISCONNECT_UNCLEAN, // Rolled back, but UTXO set was inconsistent with block.
    DISCONNECT_FAILED   // Something else went wrong.
};

/**
 * Restore the UTXO in a Coin at a given COutPoint
 * @param undo The Coin to be restored.
 * @param view The coins view to which to apply the changes.
 * @param out The out point that corresponds to the tx input.
 * @return A DisconnectResult as an int
 */
int ApplyTxInUndo(Coin&& undo, CCoinsViewCache& view, const COutPoint& out)
{
    bool fClean = true;

    if (view.HaveCoin(out)) fClean = false; // overwriting transaction output

    if (undo.nHeight == 0) {
        // Missing undo metadata (height and coinbase). Older versions included this
        // information only in undo records for the last spend of a transactions'
        // outputs. This implies that it must be present for some other output of the same tx.
        const Coin& alternate = AccessByTxid(view, out.hash);
        if (!alternate.IsSpent()) {
            undo.nHeight = alternate.nHeight;
            undo.fCoinBase = alternate.fCoinBase;
        } else {
            return DISCONNECT_FAILED; // adding output for transaction without known metadata
        }
    }
    view.AddCoin(out, std::move(undo), undo.fCoinBase);

    return fClean ? DISCONNECT_OK : DISCONNECT_UNCLEAN;
}

/** Undo the effects of this block (with given index) on the UTXO set represented by coins.
 *  When UNCLEAN or FAILED is returned, view is left in an indeterminate state. */
static DisconnectResult DisconnectBlock(const CBlock& block, const CBlockIndex* pindex, CCoinsViewCache& view)
{
    assert(pindex->GetBlockHashPoW2() == view.GetBestBlock());

    bool fClean = true;

    CBlockUndo blockUndo;
    CDiskBlockPos pos = pindex->GetUndoPos();
    if (pos.IsNull()) {
        error("DisconnectBlock(): no undo data available");
        return DISCONNECT_FAILED;
    }
    if (!blockStore.UndoReadFromDisk(blockUndo, pos, pindex->pprev->GetBlockHashPoW2())) {
        error("DisconnectBlock(): failure reading undo data");
        return DISCONNECT_FAILED;
    }

    if (blockUndo.vtxundo.size() + 1 != block.vtx.size()) {
        error("DisconnectBlock(): block and undo data inconsistent");
        return DISCONNECT_FAILED;
    }

    // undo transactions in reverse order
    for (int i = block.vtx.size() - 1; i >= 0; i--) {
        const CTransaction &tx = *(block.vtx[i]);
        uint256 hash = tx.GetHash();

        // Check that all outputs are available and match the outputs in the block itself
        // exactly.
        for (size_t o = 0; o < tx.vout.size(); o++) {
            if (!tx.vout[o].IsUnspendable()) {
                COutPoint out(hash, o);
                Coin coin;
                view.SpendCoin(out, &coin);
                if (tx.vout[o] != coin.out) {
                    fClean = false; // transaction output mismatch
                }
            }
        }

        // restore inputs
        if (i > 0) { // not coinbases
            CTxUndo &txundo = blockUndo.vtxundo[i-1];
            //fixme: (GULDEN) (HIGH) (NEXT) (force only 1 valid input in checkblock as well.)
            if (tx.IsPoW2WitnessCoinBase())
            {
                if (txundo.vprevout.size() != 1 || tx.vin.size() < 2)
                {
                    error("DisconnectBlock(): transaction and undo data inconsistent");
                    return DISCONNECT_FAILED;
                }
                for (unsigned int j = tx.vin.size(); j-- > 0;) {
                    if (!tx.vin[j].prevout.IsNull())
                    {
                        const COutPoint &out = tx.vin[j].prevout;
                        int res = ApplyTxInUndo(std::move(txundo.vprevout[0]), view, out);
                        if (res == DISCONNECT_FAILED)
                            return DISCONNECT_FAILED;
                        fClean = fClean && res != DISCONNECT_UNCLEAN;
                    }
                }
            }
            else
            {
                if (txundo.vprevout.size() != tx.vin.size()) {
                    error("DisconnectBlock(): transaction and undo data inconsistent");
                    return DISCONNECT_FAILED;
                }
                for (unsigned int j = tx.vin.size(); j-- > 0;) {
                    const COutPoint &out = tx.vin[j].prevout;
                    int res = ApplyTxInUndo(std::move(txundo.vprevout[j]), view, out);
                    if (res == DISCONNECT_FAILED)
                        return DISCONNECT_FAILED;
                    fClean = fClean && res != DISCONNECT_UNCLEAN;
                }
            }
            // At this point, all of txundo.vprevout should have been moved out.
        }
    }

    // move best block pointer to prevout block
    view.SetBestBlock(pindex->pprev->GetBlockHashPoW2());

    return fClean ? DISCONNECT_OK : DISCONNECT_UNCLEAN;
}

void static FlushBlockFile(bool fFinalize = false)
{
    LOCK(cs_LastBlockFile);

    CDiskBlockPos posOld(nLastBlockFile, 0);

    FILE *fileOld = blockStore.GetBlockFile(posOld);
    if (fileOld) {
        if (fFinalize)
            TruncateFile(fileOld, vinfoBlockFile[nLastBlockFile].nSize);
        FileCommit(fileOld);
    }

    fileOld = blockStore.GetUndoFile(posOld);
    if (fileOld) {
        if (fFinalize)
            TruncateFile(fileOld, vinfoBlockFile[nLastBlockFile].nUndoSize);
        FileCommit(fileOld);
    }
}

static bool FindUndoPos(CValidationState &state, int nFile, CDiskBlockPos &pos, unsigned int nAddSize);

static CCheckQueue<CScriptCheck> scriptcheckqueue(128);

void ThreadScriptCheck() {
    RenameThread("Gulden-scriptch");
    scriptcheckqueue.Thread();
}

// Protected by cs_main
VersionBitsCache versionbitscache;


bool HaveRequiredPeerUpgradePercent(int nRequiredProtoVersion, unsigned int nRequiredPercent)
{
    std::vector<CNodeStats> vstats;
    g_connman->GetNodeStats(vstats);

    // Insufficient peers to determine.
    if (vstats.size() < 3)
    {
        if (IsArgSet("-testnet"))
            return true;

        return false;
    }

    int nUpgradeCount = 0;
    for (const CNodeStats& stats : vstats)
    {
        if (stats.nVersion >= nRequiredProtoVersion)
        {
            ++nUpgradeCount;
        }
    }
    return (100 * nUpgradeCount) / vstats.size() > nRequiredPercent;
}

//fixme: next high - does this need to take a chain paramater?
int32_t ComputeBlockVersion(const CBlockIndex* pindexPrev, const Consensus::Params& params)
{
    LOCK(cs_main);
    int32_t nVersion = VERSIONBITS_TOP_BITS;

    for (int i = 0; i < (int)Consensus::MAX_VERSION_BITS_DEPLOYMENTS; i++) {
        ThresholdState state = VersionBitsState(pindexPrev, params, (Consensus::DeploymentPos)i, versionbitscache);
        if (state == THRESHOLD_LOCKED_IN || state == THRESHOLD_STARTED) {
            //fixme: (GULDEN) (POW2) Make same change in RPC mining code.
            if (params.vDeployments[i].protoVersion == 0 || HaveRequiredPeerUpgradePercent(params.vDeployments[i].protoVersion, params.vDeployments[i].requiredProtoUpgradePercent))
            {
                nVersion |= VersionBitsMask(params, (Consensus::DeploymentPos)i);
            }
        }
    }

    return nVersion;
}

/**
 * Threshold condition checker that triggers when unknown versionbits are seen on the network.
 */
class WarningBitsConditionChecker : public AbstractThresholdConditionChecker
{
private:
    int bit;

public:
    WarningBitsConditionChecker(int bitIn) : bit(bitIn) {}

    int64_t BeginTime(const Consensus::Params& params) const { return 0; }
    int64_t EndTime(const Consensus::Params& params) const { return std::numeric_limits<int64_t>::max(); }
    int Period(const Consensus::Params& params) const { return params.nMinerConfirmationWindow; }
    int Threshold(const Consensus::Params& params) const { return params.nRuleChangeActivationThreshold; }

    bool Condition(const CBlockIndex* pindex, const Consensus::Params& params) const
    {
        return ((pindex->nVersion & VERSIONBITS_TOP_MASK) == VERSIONBITS_TOP_BITS) &&
               ((pindex->nVersion >> bit) & 1) != 0 &&
               ((ComputeBlockVersion(pindex->pprev, params) >> bit) & 1) == 0;
    }
};

//fixme: (GULDEN) (2.1) Can remove this.
int GetPoW2WitnessCoinbaseIndex(const CBlock& block)
{
    int commitpos = -1;
    if (!block.vtx.empty()) {
        for (size_t o = 0; o < block.vtx[0]->vout.size(); o++) {
            if (block.vtx[0]->vout[o].GetType() <= CTxOutType::ScriptLegacyOutput)
            {
                if (block.vtx[0]->vout[o].output.scriptPubKey.size() == 143 && block.vtx[0]->vout[o].output.scriptPubKey[0] == OP_RETURN && block.vtx[0]->vout[o].output.scriptPubKey[1] == 0x50 && block.vtx[0]->vout[o].output.scriptPubKey[2] == 0x6f && block.vtx[0]->vout[o].output.scriptPubKey[3] == 0x57 && block.vtx[0]->vout[o].output.scriptPubKey[4] == 0xc2 && block.vtx[0]->vout[o].output.scriptPubKey[5] == 0xb2) {
                    commitpos = o;
                }
            }
        }
    }
    return commitpos;
}

// Protected by cs_main
static ThresholdConditionCache warningcache[VERSIONBITS_NUM_BITS];

static int64_t nTimeCheck = 0;
static int64_t nTimeForks = 0;
static int64_t nTimeVerify = 0;
static int64_t nTimeConnect = 0;
static int64_t nTimeIndex = 0;
static int64_t nTimeCallbacks = 0;
static int64_t nTimeTotal = 0;

//fixme: (GULDEN) (2.1) Remove this double ContextualCheckBlock nonsense, see comment above actual function.
static bool ContextualCheckBlock(const CBlock& block, CValidationState& state, const CChainParams& chainParams, const CBlockIndex* pindexPrev, CChain& chainOverride, CCoinsViewCache* viewOverride=nullptr, bool doUTXOChecks=false);

/** Apply the effects of this block (with given index) on the UTXO set represented by coins.
 *  Validity checks that depend on the UTXO set are also done; ConnectBlock()
 *  can fail if those validity checks fail (among other reasons). */
static bool ConnectBlock(CChain& chain, const CBlock& block, CValidationState& state, CBlockIndex* pindex,
                  CCoinsViewCache& view, const CChainParams& chainparams, bool fJustCheck = false, bool fVerifyWitness=true)
{
    if (!ContextualCheckBlock(block, state, chainparams, pindex->pprev, chain, &view, true))
        return error("%s: Consensus::CheckBlock, failed ContextualCheckBlock with utxo check: %s", __func__, FormatStateMessage(state));

    AssertLockHeld(cs_main);
    assert(pindex);
    // pindex->phashBlock can be null if called by CreateNewBlock/TestBlockValidity
    assert((pindex->phashBlock == NULL) ||
           (*pindex->phashBlock == block.GetHashPoW2()));
    int64_t nTimeStart = GetTimeMicros();

    // Check it again in case a previous version let a bad block in
    if (!CheckBlock(block, state, chainparams.GetConsensus(), !fJustCheck, !fJustCheck))
        return error("%s: Consensus::CheckBlock: %s", __func__, FormatStateMessage(state));

    // verify that the view's current state corresponds to the previous block
    uint256 hashPrevBlock = pindex->pprev == NULL ? uint256() : pindex->pprev->GetBlockHashPoW2();
    assert(hashPrevBlock == view.GetBestBlock());

    // Special case for the genesis block, skipping connection of its transactions
    // (its coinbase is unspendable)
    if (block.GetHashLegacy() == chainparams.GetConsensus().hashGenesisBlock) {
        if (!fJustCheck)
            view.SetBestBlock(pindex->GetBlockHashLegacy());
        return true;
    }

    // Check transactions
    std::vector<std::vector<CWitnessTxBundle>> witnessBundles;
    for (const auto& tx : block.vtx)
    {
        witnessBundles.push_back(std::vector<CWitnessTxBundle>());
        if (!CheckTransactionContextual(*tx, state, pindex->nHeight, &witnessBundles.back(), false))
        {
            return state.Invalid(false, state.GetRejectCode(), state.GetRejectReason(), strprintf("Transaction check failed (tx hash %s) %s", tx->GetHash().ToString(), state.GetDebugMessage()));
        }
    }

    bool fScriptChecks = true;
    if (!hashAssumeValid.IsNull()) {
        // We've been configured with the hash of a block which has been externally verified to have a valid history.
        // A suitable default value is included with the software and updated from time to time.  Because validity
        //  relative to a piece of software is an objective fact these defaults can be easily reviewed.
        // This setting doesn't force the selection of any particular chain but makes validating some faster by
        //  effectively caching the result of part of the verification.
        BlockMap::const_iterator  it = mapBlockIndex.find(hashAssumeValid);
        if (it != mapBlockIndex.end()) {
            if (it->second->GetAncestor(pindex->nHeight) == pindex &&
                pindexBestHeader->GetAncestor(pindex->nHeight) == pindex &&
                pindexBestHeader->nChainWork >= UintToArith256(chainparams.GetConsensus().nMinimumChainWork)) {
                // This block is a member of the assumed verified chain and an ancestor of the best header.
                // The equivalent time check discourages hash power from extorting the network via DOS attack
                //  into accepting an invalid block through telling users they must manually set assumevalid.
                //  Requiring a software change or burying the invalid block, regardless of the setting, makes
                //  it hard to hide the implication of the demand.  This also avoids having release candidates
                //  that are hardly doing any signature verification at all in testing without having to
                //  artificially set the default assumed verified block further back.
                // The test against nMinimumChainWork prevents the skipping when denied access to any chain at
                //  least as good as the expected chain.
                fScriptChecks = (GetBlockProofEquivalentTime(*pindexBestHeader, *pindex, *pindexBestHeader, chainparams.GetConsensus()) <= 60 * 60 * 24 * 7 * 2);
            }
        }
    }

    int64_t nTime1 = GetTimeMicros(); nTimeCheck += nTime1 - nTimeStart;
    LogPrint(BCLog::BENCH, "    - Sanity checks: %.2fms [%.2fs]\n", 0.001 * (nTime1 - nTimeStart), nTimeCheck * 0.000001);

    // Do not allow blocks that contain transactions which 'overwrite' older transactions,
    // unless those are already completely spent.
    // If such overwrites are allowed, coinbases and transactions depending upon those
    // can be duplicated to remove the ability to spend the first instance -- even after
    // being sent to another address.
    // See BIP30 and http://r6.ca/blog/20120206T005236Z.html for more information.
    // This logic is not necessary for memory pool transactions, as AcceptToMemoryPool
    // already refuses previously-known transaction ids entirely.
    // This rule was originally applied to all blocks with a timestamp after March 15, 2012, 0:00 UTC.
    // Now that the whole chain is irreversibly beyond that time it is applied to all blocks except the
    // two in the chain that violate it. This prevents exploiting the issue against nodes during their
    // initial block download.
    //Gulden: BIP30 always true for us.
    bool fEnforceBIP30 = true;
/*
    bool fEnforceBIP30 = (!pindex->phashBlock) || // Enforce on CreateNewBlock invocations which don't have a hash.
                          !((pindex->nHeight==91842 && pindex->GetBlockHash() == uint256S("0x00000000000a4d0a398161ffc163c503763b1f4360639393e0e4c8e300e0caec")) ||
                           (pindex->nHeight==91880 && pindex->GetBlockHash() == uint256S("0x00000000000743f190a18c5577a3c2d2a1f610ae9601ac046a38084ccb7cd721")));
*/

    // Once BIP34 activated it was not possible to create new duplicate coinbases and thus other than starting
    // with the 2 existing duplicate coinbase pairs, not possible to create overwriting txs.  But by the
    // time BIP34 activated, in each of the existing pairs the duplicate coinbase had overwritten the first
    // before the first had been spent.  Since those coinbases are sufficiently buried its no longer possible to create further
    // duplicate transactions descending from the known pairs either.
    // If we're on the known chain at height greater than where BIP34 activated, we can save the db accesses needed for the BIP30 check.
    CBlockIndex *pindexBIP34height = pindex->pprev->GetAncestor(chainparams.GetConsensus().BIP34Height);
    //Only continue to enforce if we're below BIP34 activation height or the block hash at that height doesn't correspond.
    fEnforceBIP30 = fEnforceBIP30 && (!pindexBIP34height || !(pindexBIP34height->GetBlockHashPoW2() == chainparams.GetConsensus().BIP34Hash));

    if (fEnforceBIP30) {
        for (const auto& tx : block.vtx) {
            for (size_t o = 0; o < tx->vout.size(); o++) {
                if (view.HaveCoin(COutPoint(tx->GetHash(), o))) {
                    return state.DoS(100, error("ConnectBlock(): tried to overwrite transaction"),
                                     REJECT_INVALID, "bad-txns-BIP30");
                }
            }
        }
    }

    // BIP16 didn't become active until Oct 1 2012
    int64_t nBIP16SwitchTime = 1349049600;
    bool fStrictPayToScriptHash = (pindex->GetBlockTime() >= nBIP16SwitchTime);

    unsigned int flags = fStrictPayToScriptHash ? SCRIPT_VERIFY_P2SH : SCRIPT_VERIFY_NONE;

    // Start enforcing the DERSIG (BIP66) rule
    if (pindex->nHeight >= chainparams.GetConsensus().BIP66Height) {
        flags |= SCRIPT_VERIFY_DERSIG;
    }

    // Start enforcing CHECKLOCKTIMEVERIFY (BIP65) rule
    if (pindex->nHeight >= chainparams.GetConsensus().BIP65Height) {
        flags |= SCRIPT_VERIFY_CHECKLOCKTIMEVERIFY;
    }

    // Start enforcing BIP68 (sequence locks) and BIP112 (CHECKSEQUENCEVERIFY) using versionbits logic.
    int nLockTimeFlags = 0;
    if (VersionBitsState(pindex->pprev, chainparams.GetConsensus(), Consensus::DEPLOYMENT_CSV, versionbitscache) == THRESHOLD_ACTIVE) {
        flags |= SCRIPT_VERIFY_CHECKSEQUENCEVERIFY;
        nLockTimeFlags |= LOCKTIME_VERIFY_SEQUENCE;
    }

    // Start enforcing WITNESS rules using versionbits logic.
    if (IsSegSigEnabled(pindex->pprev, chainparams, chain, &view)) {
        flags |= SCRIPT_VERIFY_WITNESS;
        flags |= SCRIPT_VERIFY_NULLDUMMY;
    }

    int64_t nTime2 = GetTimeMicros(); nTimeForks += nTime2 - nTime1;
    LogPrint(BCLog::BENCH, "    - Fork checks: %.2fms [%.2fs]\n", 0.001 * (nTime2 - nTime1), nTimeForks * 0.000001);

    CBlockUndo blockundo;

    //fixme: Ideally this would be placed lower down (just before CAmount blockReward = nFees + nSubsidy;) 
    //However GetWitness calls recursively into ConnectBlock and CCheckQueueControl has a non-recursive mutex - so we must call this before creating 
    // Witness block must have valid signature from witness.
    if (block.nVersionPoW2Witness != 0)
    {
        CPubKey pubkey;
        uint256 hash = block.GetHashPoW2();
        if (!pubkey.RecoverCompact(hash, block.witnessHeaderPoW2Sig))
            return state.DoS(50, false, REJECT_INVALID, "invalid-witness-signature", false, "witness signature validation failed");

        if (fVerifyWitness)
        {
            CGetWitnessInfo witInfo;
            if (!GetWitness(chain, chainparams, &view, pindex->pprev, block, witInfo))
                return state.DoS(100, false, REJECT_INVALID, "invalid-witness", false, "could not determine a valid witness for block");
            if (witInfo.selectedWitnessTransaction.GetType() <= CTxOutType::ScriptLegacyOutput)
            {
                if (CKeyID(uint160(witInfo.selectedWitnessTransaction.output.scriptPubKey.GetPow2WitnessHash())) != pubkey.GetID())
                    return state.DoS(100, false, REJECT_INVALID, "invalid-witness-signature", false, "script witness signature incorrect for block");
            }
            else if(witInfo.selectedWitnessTransaction.GetType() == CTxOutType::PoW2WitnessOutput)
            {
                if (witInfo.selectedWitnessTransaction.output.witnessDetails.witnessKeyID != pubkey.GetID())
                    return state.DoS(100, false, REJECT_INVALID, "invalid-witness-signature", false, "witness signature incorrect for block");
            }
            else
            {
                return state.DoS(100, false, REJECT_INVALID, "invalid-witness-signature", false, "witness signature missing for block");
            }
        }
    }

    //fixme: (GULDEN) (2.1) After 2.1 the below re-entrancy from WitnessCoinbaseInfoIsValid is no longer a thing.
    //So we can move this down and combine it with the scope where we check:
    //unsigned int nWitnessCoinbasePayoutIndex = nWitnessCoinbaseIndex + 1;
    //NB! This must occur before CCheckQueueControl to prevent CCheckQueueControl re-entrancy.

    int nPoW2PhaseParent = GetPoW2Phase(pindex->pprev, chainparams, chain, &view);
    int nPoW2PhaseGrandParent = GetPoW2Phase(pindex->pprev->pprev, chainparams, chain, &view);
    int nPoW2PhaseGreatGrandParent = ( (pindex->pprev && pindex->pprev->pprev && pindex->pprev->pprev->pprev) ? GetPoW2Phase(pindex->pprev->pprev->pprev, chainparams, chain, &view) : 1 );
    //NB! IMPORTANT - Below this point we should -not- do any further Is/Get PoW2 phase checks - as we modify the view below which alters the results of phase 3 check.
    //Do and store all such tests above this point in the code.


    //Only the second block with a phase 3 parent onwards has a witness coinbase with embedded data, as only the first block with a phase 3 parent has a witness.
    int nEmbeddedWitnessCoinbaseIndex = 0;
    if (nPoW2PhaseGrandParent == 3)
    {
        nEmbeddedWitnessCoinbaseIndex = GetPoW2WitnessCoinbaseIndex(block);
        if (nEmbeddedWitnessCoinbaseIndex == -1)
            return state.DoS(100, error("ConnectBlock(): PoW2 phase 3 coinbase lacks witness data)"), REJECT_INVALID, "bad-cb-nowitnessdata");

        if (fVerifyWitness)
        {
            if (!WitnessCoinbaseInfoIsValid(chain, nEmbeddedWitnessCoinbaseIndex, pindex->pprev, block, chainparams, view))
                return state.DoS(100, error("ConnectBlock(): PoW2 phase 3 coinbase has invalid coinbase info)"), REJECT_INVALID, "bad-cb-badwitnessinfo");
        }
    }
    int nWitnessCoinbaseIndex = 0;
    if (nPoW2PhaseParent >= 3)
    {
        if (block.nVersionPoW2Witness == 0)
        {
            // PoW block
            // Phase 4 + 5 - miner mines 80 reward instead of 100, so nothing to do here (GetBlockSubsidy returns correct amount)
        }
        else
        {
            // PoW2 block
            // Ensure witness coinbase is present and that it pays out the right amount.
            {
                for (unsigned int i = 1; i < block.vtx.size(); i++)
                {
                    if (block.vtx[i]->IsCoinBase() && block.vtx[i]->IsPoW2WitnessCoinBase())
                    {
                        nWitnessCoinbaseIndex = i;
                        break;
                    }
                }
                //testme: (GULDEN) (2.1) I think this is a duplicate check so can probably be removed.
                if (nWitnessCoinbaseIndex == 0)
                {
                    return state.DoS(100, error("ConnectBlock(): PoW2 witness coinbase missing)"), REJECT_INVALID, "bad-witness-cb");
                }
            }
        }
    }

    CCheckQueueControl<CScriptCheck> control(fScriptChecks && nScriptCheckThreads ? &scriptcheckqueue : NULL);

    std::vector<int> prevheights;
    CAmount nFees = 0;
    CAmount nFeesPoW2Witness = 0;
    int nInputs = 0;
    int64_t nSigOpsCost = 0;
    CDiskTxPos pos(pindex->GetBlockPos(), GetSizeOfCompactSize(block.vtx.size()));
    std::vector<std::pair<uint256, CDiskTxPos> > vPos;
    vPos.reserve(block.vtx.size());
    blockundo.vtxundo.reserve(block.vtx.size() - 1);
    std::vector<PrecomputedTransactionData> txdata;
    txdata.reserve(block.vtx.size()); // Required so that pointers to individual PrecomputedTransactionData don't get invalidated
    for (unsigned int i = 0; i < block.vtx.size(); i++)
    {
        const CTransaction &tx = *(block.vtx[i]);

        nInputs += tx.vin.size();

        if (tx.IsPoW2WitnessCoinBase())
        {
            for (unsigned int i = 0; i < tx.vin.size(); i++)
            {
                if (!tx.vin[i].prevout.IsNull())
                {
                    if (!view.HaveCoin(tx.vin[i].prevout))
                    {
                        return state.DoS(100, error("ConnectBlock(): witness coinbase inputs missing/spent"), REJECT_INVALID, "bad-txns-inputs-missingorspent");
                    }

                    //fixme: (GULDEN) (HIGH) (2.0) - Find a way to implement the bip68 sequence stuff here as well with minimal code churn...
                }
            }
        }
        else
        {
            if (!tx.IsCoinBase())
            {
                if (!view.HaveInputs(tx))
                    return state.DoS(100, error("ConnectBlock(): inputs missing/spent"),
                                    REJECT_INVALID, "bad-txns-inputs-missingorspent");

                // Check that transaction is BIP68 final
                // BIP68 lock checks (as opposed to nLockTime checks) must
                // be in ConnectBlock because they require the UTXO set
                prevheights.resize(tx.vin.size());
                for (size_t j = 0; j < tx.vin.size(); j++) {
                    prevheights[j] = view.AccessCoin(tx.vin[j].prevout).nHeight;
                }

                if (!SequenceLocks(tx, nLockTimeFlags, &prevheights, *pindex)) {
                    return state.DoS(100, error("%s: contains a non-BIP68-final transaction", __func__),
                                    REJECT_INVALID, "bad-txns-nonfinal");
                }
            }
        }

        // GetTransactionSigOpCost counts 3 types of sigops:
        // * legacy (always)
        // * p2sh (when P2SH enabled in flags and excludes coinbase)
        // * witness (when witness enabled in flags and excludes coinbase)
        nSigOpsCost += GetTransactionSigOpCost(tx, view, flags);
        if (nSigOpsCost > MAX_BLOCK_SIGOPS_COST)
            return state.DoS(100, error("ConnectBlock(): too many sigops"),
                             REJECT_INVALID, "bad-blk-sigops");

        txdata.emplace_back(tx);
        //fixme: (HIGH) - CheckInputs needs to run as well for witness coinbase (can we just run this whole block for witness coinbase?)
        if (!tx.IsCoinBase())
        {
            if (nWitnessCoinbaseIndex != 0 && i > nWitnessCoinbaseIndex)
            {
                nFeesPoW2Witness += view.GetValueIn(tx)-tx.GetValueOut();;
            }
            else
            {
                nFees += view.GetValueIn(tx)-tx.GetValueOut();
            }

            std::vector<CScriptCheck> vChecks;
            bool fCacheResults = fJustCheck; /* Don't cache results if we're actually connecting blocks (still consult the cache, though) */
            if (!CheckInputs(tx, state, view, fScriptChecks, flags, fCacheResults, txdata[i], &witnessBundles[i], nScriptCheckThreads ? &vChecks : NULL))
                return error("ConnectBlock(): CheckInputs on %s failed with %s",
                    tx.GetHash().ToString(), FormatStateMessage(state));
            control.Add(vChecks);
        }

        CTxUndo undoDummy;
        if (i > 0) {
            blockundo.vtxundo.push_back(CTxUndo());
        }
        UpdateCoins(tx, view, i == 0 ? undoDummy : blockundo.vtxundo.back(), pindex->nHeight);

        vPos.push_back(std::make_pair(tx.GetHash(), pos));
        pos.nTxOffset += ::GetSerializeSize(tx, SER_DISK, CLIENT_VERSION);
    }
    int64_t nTime3 = GetTimeMicros(); nTimeConnect += nTime3 - nTime2;
    LogPrint(BCLog::BENCH, "      - Connect %u transactions: %.2fms (%.3fms/tx, %.3fms/txin) [%.2fs]\n", (unsigned)block.vtx.size(), 0.001 * (nTime3 - nTime2), 0.001 * (nTime3 - nTime2) / block.vtx.size(), nInputs <= 1 ? 0 : 0.001 * (nTime3 - nTime2) / (nInputs-1), nTimeConnect * 0.000001);

    //fixme: (GULDEN) (2.1) (CLEANUP) - We can remove this after 2.1 becomes active.

    //Until PoW2 activates mining subsidy remains full.
    //Phase 3 - miner mines 80 reward for himself and 20 reward for previous blocks witness...
    //Phase 4/5 - miner mines 80 reward for himself, witness 20 reward for himself (two seperate coinbases)
    CAmount nSubsidy = GetBlockSubsidy(pindex->nHeight, chainparams.GetConsensus());
    CAmount nSubsidyWitness = GetBlockSubsidyWitness(pindex->nHeight, chainparams.GetConsensus());

    // testme: (2.0) (POW2) (HIGH) Ensure this works as intended.
    // Second block with a phase 3 parent up to and including first block with a phase 4 parent.
    // Coinbase of previous witness block embedded in coinbase of current PoW block.
    if (nPoW2PhaseGrandParent == 3)
    {
        unsigned int nWitnessCoinbasePayoutIndex = nEmbeddedWitnessCoinbaseIndex + 1;

        if (block.vtx[0]->vout.size()-1 < nWitnessCoinbasePayoutIndex)
            return state.DoS(100, error("ConnectBlock(): PoW2 phase 3 coinbase lacks witness payout)"), REJECT_INVALID, "bad-cb-nowitnesspayout");

        if (block.vtx[0]->vout[nWitnessCoinbasePayoutIndex].nValue != nSubsidyWitness)
            return state.DoS(100, error("ConnectBlock(): PoW2 phase 3 coinbase has incorrect witness payout amount)"), REJECT_INVALID, "bad-cb-badwitnesspayoutamount");
    }
    else if (nPoW2PhaseParent >= 4)
    {
        nSubsidy -= nSubsidyWitness;
        // First block of phase 4 contains two witness subsidies so miner loses out on 20 NLG for this block
        // This block is treated special. (but special casing can dissapear for 2.1 release.
        if (nPoW2PhaseGrandParent == 3)
            nSubsidy -= nSubsidyWitness;
    }

    if (block.nVersionPoW2Witness == 0)
    {
        // PoW block
        // Phase 4 + 5 - miner mines 80 reward instead of 100, so nothing to do here (GetBlockSubsidy returns correct amount)
    }
    else
    {
        // PoW2 block
        // Ensure witness coinbase is present and that it pays out the right amount.
        if (nPoW2PhaseParent >= 3)
        {
            CAmount nValIn = 0;
            for (auto output : blockundo.vtxundo[nWitnessCoinbaseIndex-1].vprevout)
            {
                if (output.out.nValue > 0)
                    nValIn += output.out.nValue;
            }
            //fixme: HIGH NEXT - maybe do n't increment nSubsidyWitness but only add it for below check - we must not allow fees to be compounded.
            nSubsidyWitness += nFeesPoW2Witness;
            if (block.vtx[nWitnessCoinbaseIndex]->GetValueOut() - nValIn > nSubsidyWitness)
            {
                return state.DoS(100, error("ConnectBlock(): PoW2 witness pays too much (actual=%d vs limit=%d)", block.vtx[nWitnessCoinbaseIndex]->GetValueOut(), nSubsidyWitness), REJECT_INVALID, "bad-witness-cb-amount");
            }

            if (nPoW2PhaseParent == 3)
            {
                if (block.vtx[nWitnessCoinbaseIndex]->vout.size() != 2)
                    return state.DoS(100, error("ConnectBlock(): PoW2 witness coinbase invalid vout size)"), REJECT_INVALID, "bad-witness-cb");

                if (block.vtx[nWitnessCoinbaseIndex]->vin.size() != 2)
                    return state.DoS(100, error("ConnectBlock(): PoW2 witness coinbase invalid vin size)"), REJECT_INVALID, "bad-witness-cb");

                if (!block.vtx[nWitnessCoinbaseIndex]->vin[0].prevout.IsNull())
                    return state.DoS(100, error("ConnectBlock(): PoW2 witness coinbase invalid prevout)"), REJECT_INVALID, "bad-witness-cb");

                if (block.vtx[nWitnessCoinbaseIndex]->vin[0].GetSequence(block.vtx[nWitnessCoinbaseIndex]->nVersion) != 0)
                    return state.DoS(100, error("ConnectBlock(): PoW2 witness coinbase invalid sequence)"), REJECT_INVALID, "bad-witness-cb");
            }
            else if (nPoW2PhaseParent >= 4)
            {
                //fixme: NEXT - Implement witness coinbase restrictions here.
            }
        }
        else
        {
            assert(0);
        }
    }


    //fixme: (GULDEN) (PoW2) (2.0) - Any other coinbase rules to enforce here?

    CAmount blockReward = nFees + nSubsidy;
    if (block.vtx[0]->GetValueOut() > blockReward)
        return state.DoS(100,
                         error("ConnectBlock(): coinbase pays too much (actual=%d vs limit=%d)",
                               block.vtx[0]->GetValueOut(), blockReward),
                               REJECT_INVALID, "bad-cb-amount");

    if (!control.Wait())
        return state.DoS(100, error("%s: CheckQueue failed", __func__), REJECT_INVALID, "block-validation-failed");
    int64_t nTime4 = GetTimeMicros(); nTimeVerify += nTime4 - nTime2;
    LogPrint(BCLog::BENCH, "    - Verify %u txins: %.2fms (%.3fms/txin) [%.2fs]\n", nInputs - 1, 0.001 * (nTime4 - nTime2), nInputs <= 1 ? 0 : 0.001 * (nTime4 - nTime2) / (nInputs-1), nTimeVerify * 0.000001);

    if (fJustCheck)
        return true;

    // Write undo information to disk
    if (pindex->GetUndoPos().IsNull() || !pindex->IsValid(BLOCK_VALID_SCRIPTS))
    {
        if (pindex->GetUndoPos().IsNull()) {
            CDiskBlockPos _pos;
            if (!FindUndoPos(state, pindex->nFile, _pos, ::GetSerializeSize(blockundo, SER_DISK, CLIENT_VERSION) + 40))
                return error("ConnectBlock(): FindUndoPos failed");
            if (!blockStore.UndoWriteToDisk(blockundo, _pos, pindex->pprev->GetBlockHashPoW2(), chainparams.MessageStart()))
                return AbortNode(state, "Failed to write undo data");

            // update nUndoPos in block index
            pindex->nUndoPos = _pos.nPos;
            pindex->nStatus |= BLOCK_HAVE_UNDO;
        }

        pindex->RaiseValidity(BLOCK_VALID_SCRIPTS);
        if (chain == chainActive)
        {
            setDirtyBlockIndex.insert(pindex);
        }
    }

    if (fTxIndex)
        if (!pblocktree->WriteTxIndex(vPos))
            return AbortNode(state, "Failed to write transaction index");

    // add this block to the view's block chain
    view.SetBestBlock(pindex->GetBlockHashPoW2());

    int64_t nTime5 = GetTimeMicros(); nTimeIndex += nTime5 - nTime4;
    LogPrint(BCLog::BENCH, "    - Index writing: %.2fms [%.2fs]\n", 0.001 * (nTime5 - nTime4), nTimeIndex * 0.000001);

    int64_t nTime6 = GetTimeMicros(); nTimeCallbacks += nTime6 - nTime5;
    LogPrint(BCLog::BENCH, "    - Callbacks: %.2fms [%.2fs]\n", 0.001 * (nTime6 - nTime5), nTimeCallbacks * 0.000001);

    return true;
}

std::vector<CBlockIndex*> GetTopLevelPoWOrphans(const int64_t nHeight, const uint256& prevHash)
{
    LOCK(cs_main);
    std::vector<CBlockIndex*> vRet;
    for (const auto candidateIter : setBlockIndexCandidates)
    {
        if (candidateIter->nVersionPoW2Witness == 0)
        {
            if (candidateIter->nHeight >= nHeight)
            {
                vRet.push_back(candidateIter);
            }
        }
    }
    return vRet;
}

std::vector<CBlockIndex*> GetTopLevelWitnessOrphans(const int64_t nHeight)
{
    LOCK(cs_main);
    std::vector<CBlockIndex*> vRet;
    for (const auto candidateIter : setBlockIndexCandidates)
    {
        if (candidateIter->nVersionPoW2Witness != 0)
        {
            if (candidateIter->nHeight >= nHeight)
            {
                vRet.push_back(candidateIter);
            }
        }
    }
    return vRet;
}

CBlockIndex* GetWitnessOrphanForBlock(const int64_t nHeight, const uint256& prevHash, const uint256& powHash)
{
    LOCK(cs_main);
    for (const auto candidateIter : setBlockIndexCandidates)
    {
        if (candidateIter->nVersionPoW2Witness != 0)
        {
            if (candidateIter->nHeight == nHeight && candidateIter->pprev && *candidateIter->pprev->phashBlock == prevHash)
            {
                if (candidateIter->GetBlockHashLegacy() == powHash)
                {
                    return candidateIter;
                }
            }
        }
    }
    return NULL;
}

/**
 * Update the on-disk chain state.
 * The caches and indexes are flushed depending on the mode we're called with
 * if they're too large, if it's been a while since the last write,
 * or always and in all cases if we're in prune mode and are deleting files.
 */
bool static FlushStateToDisk(const CChainParams& chainparams, CValidationState &state, FlushStateMode mode, int nManualPruneHeight) {
    int64_t nMempoolUsage = mempool.DynamicMemoryUsage();
    LOCK2(cs_main, cs_LastBlockFile);
    static int64_t nLastWrite = 0;
    static int64_t nLastFlush = 0;
    static int64_t nLastSetChain = 0;
    std::set<int> setFilesToPrune;
    bool fFlushForPrune = false;
    try {
    if (fPruneMode && (fCheckForPruning || nManualPruneHeight > 0) && !fReindex) {
        if (nManualPruneHeight > 0) {
            FindFilesToPruneManual(setFilesToPrune, nManualPruneHeight);
        } else {
            FindFilesToPrune(setFilesToPrune, chainparams.PruneAfterHeight());
            fCheckForPruning = false;
        }
        if (!setFilesToPrune.empty()) {
            fFlushForPrune = true;
            if (!fHavePruned) {
                pblocktree->WriteFlag("prunedblockfiles", true);
                fHavePruned = true;
            }
        }
    }
    int64_t nNow = GetTimeMicros();
    // Avoid writing/flushing immediately after startup.
    if (nLastWrite == 0) {
        nLastWrite = nNow;
    }
    if (nLastFlush == 0) {
        nLastFlush = nNow;
    }
    if (nLastSetChain == 0) {
        nLastSetChain = nNow;
    }
    int64_t nMempoolSizeMax = GetArg("-maxmempool", DEFAULT_MAX_MEMPOOL_SIZE) * 1000000;
    int64_t cacheSize = pcoinsTip->DynamicMemoryUsage() * DB_PEAK_USAGE_FACTOR;
    int64_t nTotalSpace = nCoinCacheUsage + std::max<int64_t>(nMempoolSizeMax - nMempoolUsage, 0);
    // The cache is large and we're within 10% and 10 MiB of the limit, but we have time now (not in the middle of a block processing).
    bool fCacheLarge = mode == FLUSH_STATE_PERIODIC && cacheSize > std::max((9 * nTotalSpace) / 10, nTotalSpace - MAX_BLOCK_COINSDB_USAGE * 1024 * 1024);
    // The cache is over the limit, we have to write now.
    bool fCacheCritical = mode == FLUSH_STATE_IF_NEEDED && cacheSize > nTotalSpace;
    // It's been a while since we wrote the block index to disk. Do this frequently, so we don't need to redownload after a crash.
    bool fPeriodicWrite = mode == FLUSH_STATE_PERIODIC && nNow > nLastWrite + (int64_t)DATABASE_WRITE_INTERVAL * 1000000;
    // It's been very long since we flushed the cache. Do this infrequently, to optimize cache usage.
    bool fPeriodicFlush = mode == FLUSH_STATE_PERIODIC && nNow > nLastFlush + (int64_t)DATABASE_FLUSH_INTERVAL * 1000000;
    // Combine all conditions that result in a full cache flush.
    bool fDoFullFlush = (mode == FLUSH_STATE_ALWAYS) || fCacheLarge || fCacheCritical || fPeriodicFlush || fFlushForPrune;
    // Write blocks and block index to disk.
    if (fDoFullFlush || fPeriodicWrite) {
        // Depend on nMinDiskSpace to ensure we can write block index
        if (!CheckDiskSpace(0))
            return state.Error("out of disk space");
        // First make sure all block and undo data is flushed to disk.
        FlushBlockFile();
        // Then update all block file information (which may refer to block and undo files).
        {
            std::vector<std::pair<int, const CBlockFileInfo*> > vFiles;
            vFiles.reserve(setDirtyFileInfo.size());
            for (std::set<int>::iterator it = setDirtyFileInfo.begin(); it != setDirtyFileInfo.end(); ) {
                vFiles.push_back(std::make_pair(*it, &vinfoBlockFile[*it]));
                setDirtyFileInfo.erase(it++);
            }
            std::vector<const CBlockIndex*> vBlocks;
            vBlocks.reserve(setDirtyBlockIndex.size());
            for (std::set<CBlockIndex*>::iterator it = setDirtyBlockIndex.begin(); it != setDirtyBlockIndex.end(); ) {
                vBlocks.push_back(*it);
                setDirtyBlockIndex.erase(it++);
            }
            if (!pblocktree->WriteBatchSync(vFiles, nLastBlockFile, vBlocks)) {
                return AbortNode(state, "Failed to write to block index database");
            }
        }
        // Finally remove any pruned files
        if (fFlushForPrune)
            blockStore.UnlinkPrunedFiles(setFilesToPrune);
        nLastWrite = nNow;
    }
    // Flush best chain related state. This can only be done if the blocks / block index write was also done.
    if (fDoFullFlush) {
        // Typical Coin structures on disk are around 48 bytes in size.
        // Pushing a new one to the database can cause it to be written
        // twice (once in the log, and once in the tables). This is already
        // an overestimation, as most will delete an existing entry or
        // overwrite one. Still, use a conservative safety factor of 2.
        if (!CheckDiskSpace(48 * 2 * 2 * pcoinsTip->GetCacheSize()))
            return state.Error("out of disk space");
        // Flush the chainstate (which may refer to block index entries).
        if (!pcoinsTip->Flush())
            return AbortNode(state, "Failed to write to coin database");
        nLastFlush = nNow;
    }
    if (fDoFullFlush || ((mode == FLUSH_STATE_ALWAYS || mode == FLUSH_STATE_PERIODIC) && nNow > nLastSetChain + (int64_t)DATABASE_WRITE_INTERVAL * 1000000)) {
        // Update best block in wallet (so we can detect restored wallets).
        GetMainSignals().SetBestChain(chainActive.GetLocatorPoW2());
        nLastSetChain = nNow;
    }
    } catch (const std::runtime_error& e) {
        return AbortNode(state, std::string("System error while flushing: ") + e.what());
    }
    return true;
}

void FlushStateToDisk() {
    CValidationState state;
    const CChainParams& chainparams = Params();
    FlushStateToDisk(chainparams, state, FLUSH_STATE_ALWAYS);
}

void PruneAndFlush() {
    CValidationState state;
    fCheckForPruning = true;
    const CChainParams& chainparams = Params();
    FlushStateToDisk(chainparams, state, FLUSH_STATE_NONE);
}

static void DoWarning(const std::string& strWarning)
{
    static bool fWarned = false;
    SetMiscWarning(strWarning);
    if (!fWarned) {
        //fixme: (MERGE)
        //AlertNotify(strWarning);
        fWarned = true;
    }
}

/** Update chainActive and related internal data structures. */
void static UpdateTip(CBlockIndex *pindexNew, const CChainParams& chainParams) {
    chainActive.SetTip(pindexNew);

    // New best block
    mempool.AddTransactionsUpdated(1);

    cvBlockChange.notify_all();

    std::vector<std::string> warningMessages;
    if (!IsInitialBlockDownload())
    {
        int nUpgraded = 0;
        const CBlockIndex* pindex = chainActive.Tip();
        for (int bit = 0; bit < VERSIONBITS_NUM_BITS; bit++) {
            WarningBitsConditionChecker checker(bit);
            ThresholdState state = checker.GetStateFor(pindex, chainParams.GetConsensus(), warningcache[bit]);
            if (state == THRESHOLD_ACTIVE || state == THRESHOLD_LOCKED_IN) {
                const std::string strWarning = strprintf(_("Warning: unknown new rules activated (versionbit %i)"), bit);
                if (state == THRESHOLD_ACTIVE) {
                    DoWarning(strWarning);
                } else {
                    warningMessages.push_back(strWarning);
                }
            }
        }
        // Check the version of the last 100 blocks to see if we need to upgrade:
        for (int i = 0; i < 100 && pindex != NULL; i++)
        {
            int32_t nExpectedVersion = ComputeBlockVersion(pindex->pprev, chainParams.GetConsensus());
            if (pindex->nVersion > VERSIONBITS_LAST_OLD_BLOCK_VERSION && (pindex->nVersion & ~nExpectedVersion) != 0)
                ++nUpgraded;
            pindex = pindex->pprev;
        }
        if (nUpgraded > 0)
            warningMessages.push_back(strprintf(_("%d of last 100 blocks have unexpected version"), nUpgraded));
        if (nUpgraded > 100/2)
        {
            std::string strWarning = _("Warning: Unknown block versions being mined! It's possible unknown rules are in effect");
            // notify GetWarnings(), called by Qt and the JSON-RPC code to warn the user:
            DoWarning(strWarning);
        }
    }
    LogPrintf("%s: new best=%s height=%d version=0x%08x versionpow2=0x%08x log2_work=%.8g tx=%lu date='%s' progress=%f cache=%.1fMiB(%utxo)", __func__,
      chainActive.Tip()->GetBlockHashPoW2().ToString(), chainActive.Height(), chainActive.Tip()->nVersion, chainActive.Tip()->nVersionPoW2Witness,
      log(chainActive.Tip()->nChainWork.getdouble())/log(2.0), (unsigned long)chainActive.Tip()->nChainTx,
      DateTimeStrFormat("%Y-%m-%d %H:%M:%S", chainActive.Tip()->GetBlockTime()),
      GuessVerificationProgress(chainParams.TxData(), chainActive.Tip()), pcoinsTip->DynamicMemoryUsage() * (1.0 / (1<<20)), pcoinsTip->GetCacheSize());
    if (!warningMessages.empty())
        LogPrintf(" warning='%s'", boost::algorithm::join(warningMessages, ", "));
    LogPrintf("\n");

}

/** Disconnect chainActive's tip.
  * After calling, the mempool will be in an inconsistent state, with
  * transactions from disconnected blocks being added to disconnectpool.  You
  * should make the mempool consistent again by calling UpdateMempoolForReorg.
  * with cs_main held.
  *
  * If disconnectpool is NULL, then no disconnected transactions are added to
  * disconnectpool (note that the caller is responsible for mempool consistency
  * in any case).
  */
bool static DisconnectTip(CValidationState& state, const CChainParams& chainparams, DisconnectedBlockTransactions *disconnectpool)
{
    AssertLockHeld(cs_main); // Required for ReadBlockFromDisk.

    CBlockIndex *pindexDelete = chainActive.Tip();
    assert(pindexDelete);
    // Read block from disk.
    std::shared_ptr<CBlock> pblock = std::make_shared<CBlock>();
    CBlock& block = *pblock;
    if (!ReadBlockFromDisk(block, pindexDelete, chainparams.GetConsensus()))
        return AbortNode(state, "Failed to read block");
    // Apply the block atomically to the chain state.
    int64_t nStart = GetTimeMicros();
    {
        CCoinsViewCache view(pcoinsTip);
        if (DisconnectBlock(block, pindexDelete, view) != DISCONNECT_OK)
            return error("DisconnectTip(): DisconnectBlock %s failed", pindexDelete->GetBlockHashPoW2().ToString());
        bool flushed = view.Flush();
        assert(flushed);
    }
    LogPrint(BCLog::BENCH, "- Disconnect block: %.2fms\n", (GetTimeMicros() - nStart) * 0.001);
    // Write the chain state to disk, if necessary.
    if (!FlushStateToDisk(chainparams, state, FLUSH_STATE_IF_NEEDED))
        return false;

    if (disconnectpool) {
        // Save transactions to re-add to mempool at end of reorg
        for (auto it = block.vtx.rbegin(); it != block.vtx.rend(); ++it) {
            disconnectpool->addTransaction(*it);
        }
        while (disconnectpool->DynamicMemoryUsage() > MAX_DISCONNECTED_TX_POOL_SIZE * 1000) {
            // Drop the earliest entry, and remove its children from the mempool.
            auto it = disconnectpool->queuedTx.get<insertion_order>().begin();
            mempool.removeRecursive(**it, MemPoolRemovalReason::REORG);
            disconnectpool->removeEntry(it);
        }
    }

    // Update chainActive and related variables.
    UpdateTip(pindexDelete->pprev, chainparams);
    // Let wallets know transactions went from 1-confirmed to
    // 0-confirmed or conflicted:
    GetMainSignals().BlockDisconnected(pblock);
    return true;
}

static int64_t nTimeReadFromDisk = 0;
static int64_t nTimeConnectTotal = 0;
static int64_t nTimeFlush = 0;
static int64_t nTimeChainState = 0;
static int64_t nTimePostConnect = 0;

struct PerBlockConnectTrace {
    CBlockIndex* pindex = NULL;
    std::shared_ptr<const CBlock> pblock;
    std::shared_ptr<std::vector<CTransactionRef>> conflictedTxs;
    PerBlockConnectTrace() : conflictedTxs(std::make_shared<std::vector<CTransactionRef>>()) {}
};
/**
 * Used to track blocks whose transactions were applied to the UTXO state as a
 * part of a single ActivateBestChainStep call.
 *
 * This class also tracks transactions that are removed from the mempool as
 * conflicts (per block) and can be used to pass all those transactions
 * through SyncTransaction.
 *
 * This class assumes (and asserts) that the conflicted transactions for a given
 * block are added via mempool callbacks prior to the BlockConnected() associated
 * with those transactions. If any transactions are marked conflicted, it is
 * assumed that an associated block will always be added.
 *
 * This class is single-use, once you call GetBlocksConnected() you have to throw
 * it away and make a new one.
 */
class ConnectTrace {
private:
    std::vector<PerBlockConnectTrace> blocksConnected;
    CTxMemPool &pool;

public:
    ConnectTrace(CTxMemPool &_pool) : blocksConnected(1), pool(_pool) {
        pool.NotifyEntryRemoved.connect(boost::bind(&ConnectTrace::NotifyEntryRemoved, this, _1, _2));
    }

    ~ConnectTrace() {
        pool.NotifyEntryRemoved.disconnect(boost::bind(&ConnectTrace::NotifyEntryRemoved, this, _1, _2));
    }

    void BlockConnected(CBlockIndex* pindex, std::shared_ptr<const CBlock> pblock) {
        assert(!blocksConnected.back().pindex);
        assert(pindex);
        assert(pblock);
        blocksConnected.back().pindex = pindex;
        blocksConnected.back().pblock = std::move(pblock);
        blocksConnected.emplace_back();
    }

    std::vector<PerBlockConnectTrace>& GetBlocksConnected() {
        // We always keep one extra block at the end of our list because
        // blocks are added after all the conflicted transactions have
        // been filled in. Thus, the last entry should always be an empty
        // one waiting for the transactions from the next block. We pop
        // the last entry here to make sure the list we return is sane.
        assert(!blocksConnected.back().pindex);
        assert(blocksConnected.back().conflictedTxs->empty());
        blocksConnected.pop_back();
        return blocksConnected;
    }

    void NotifyEntryRemoved(CTransactionRef txRemoved, MemPoolRemovalReason reason) {
        assert(!blocksConnected.back().pindex);
        if (reason == MemPoolRemovalReason::CONFLICT) {
            blocksConnected.back().conflictedTxs->emplace_back(std::move(txRemoved));
        }
    }
};

/**
 * Connect a new block to chainActive. pblock is either NULL or a pointer to a CBlock
 * corresponding to pindexNew, to bypass loading it again from disk.
 *
 * The block is added to connectTrace if connection succeeds.
 */
bool static ConnectTip(CValidationState& state, const CChainParams& chainparams, CBlockIndex* pindexNew, const std::shared_ptr<const CBlock>& pblock, ConnectTrace& connectTrace, DisconnectedBlockTransactions &disconnectpool)
{
    AssertLockHeld(cs_main); // Required for ReadBlockFromDisk.

    assert(pindexNew->pprev == chainActive.Tip());
    // Read block from disk.
    int64_t nTime1 = GetTimeMicros();
    std::shared_ptr<const CBlock> pthisBlock;
    if (!pblock) {
        std::shared_ptr<CBlock> pblockNew = std::make_shared<CBlock>();
        if (!ReadBlockFromDisk(*pblockNew, pindexNew, chainparams.GetConsensus()))
            return AbortNode(state, "Failed to read block");
        pthisBlock = pblockNew;
    } else {
        pthisBlock = pblock;
    }
    const CBlock& blockConnecting = *pthisBlock;
    // Apply the block atomically to the chain state.
    int64_t nTime2 = GetTimeMicros(); nTimeReadFromDisk += nTime2 - nTime1;
    int64_t nTime3;
    LogPrint(BCLog::BENCH, "  - Load block from disk: %.2fms [%.2fs]\n", (nTime2 - nTime1) * 0.001, nTimeReadFromDisk * 0.000001);
    {
        CCoinsViewCache view(pcoinsTip);
        bool rv = ConnectBlock(chainActive, blockConnecting, state, pindexNew, view, chainparams);
        GetMainSignals().BlockChecked(blockConnecting, state);
        if (!rv) {
            if (state.IsInvalid())
                InvalidBlockFound(pindexNew, state);
            return error("ConnectTip(): ConnectBlock %s failed", pindexNew->GetBlockHashPoW2().ToString());
        }
        nTime3 = GetTimeMicros(); nTimeConnectTotal += nTime3 - nTime2;
        LogPrint(BCLog::BENCH, "  - Connect total: %.2fms [%.2fs]\n", (nTime3 - nTime2) * 0.001, nTimeConnectTotal * 0.000001);
        bool flushed = view.Flush();
        assert(flushed);
    }
    int64_t nTime4 = GetTimeMicros(); nTimeFlush += nTime4 - nTime3;
    LogPrint(BCLog::BENCH, "  - Flush: %.2fms [%.2fs]\n", (nTime4 - nTime3) * 0.001, nTimeFlush * 0.000001);
    // Write the chain state to disk, if necessary.
    if (!FlushStateToDisk(chainparams, state, FLUSH_STATE_IF_NEEDED))
        return false;
    int64_t nTime5 = GetTimeMicros(); nTimeChainState += nTime5 - nTime4;
    LogPrint(BCLog::BENCH, "  - Writing chainstate: %.2fms [%.2fs]\n", (nTime5 - nTime4) * 0.001, nTimeChainState * 0.000001);
    // Remove conflicting transactions from the mempool.;
    mempool.removeForBlock(blockConnecting.vtx, pindexNew->nHeight);
    disconnectpool.removeForBlock(blockConnecting.vtx);
    // Update chainActive & related variables.
    UpdateTip(pindexNew, chainparams);

    int64_t nTime6 = GetTimeMicros(); nTimePostConnect += nTime6 - nTime5; nTimeTotal += nTime6 - nTime1;
    LogPrint(BCLog::BENCH, "  - Connect postprocess: %.2fms [%.2fs]\n", (nTime6 - nTime5) * 0.001, nTimePostConnect * 0.000001);
    LogPrint(BCLog::BENCH, "- Connect block: %.2fms [%.2fs]\n", (nTime6 - nTime1) * 0.001, nTimeTotal * 0.000001);

    connectTrace.BlockConnected(pindexNew, std::move(pthisBlock));
    return true;
}

/**
 * Return the tip of the chain with the most work in it, that isn't
 * known to be invalid (it's however far from certain to be valid).
 */
static CBlockIndex* FindMostWorkChain() {
    LOCK(cs_main);
    do {
        CBlockIndex *pindexNew = NULL;

        // Find the best candidate header.
        {
            std::set<CBlockIndex*, CBlockIndexWorkComparator>::reverse_iterator it = setBlockIndexCandidates.rbegin();
            if (it == setBlockIndexCandidates.rend())
                return NULL;
            pindexNew = *it;
        }

        // Check whether all blocks on the path between the currently active chain and the candidate are valid.
        // Just going until the active chain is an optimization, as we know all blocks in it are valid already.
        CBlockIndex *pindexTest = pindexNew;
        bool fInvalidAncestor = false;
        while (pindexTest && !chainActive.Contains(pindexTest)) {
            //fixme: (GULDEN) (2.1) See if we can change back to an assert here.
            //had to remove assert for compatibility with 1.6.x nodes.
            //assert(pindexTest->nChainTx || pindexTest->nHeight == 0);
            if(!pindexTest->nChainTx && pindexTest->nHeight != 0)
                return NULL;

            // Pruned nodes may have entries in setBlockIndexCandidates for
            // which block files have been deleted.  Remove those as candidates
            // for the most work chain if we come across them; we can't switch
            // to a chain unless we have all the non-active-chain parent blocks.
            bool fFailedChain = pindexTest->nStatus & BLOCK_FAILED_MASK;
            bool fMissingData = !(pindexTest->nStatus & BLOCK_HAVE_DATA);
            if (fFailedChain || fMissingData) {
                // Candidate chain is not usable (either invalid or missing data)
                if (fFailedChain && (pindexBestInvalid == NULL || pindexNew->nChainWork > pindexBestInvalid->nChainWork))
                    pindexBestInvalid = pindexNew;
                CBlockIndex *pindexFailed = pindexNew;
                // Remove the entire chain from the set.
                while (pindexTest != pindexFailed) {
                    if (fFailedChain) {
                        pindexFailed->nStatus |= BLOCK_FAILED_CHILD;
                    } else if (fMissingData) {
                        // If we're missing data, then add back to mapBlocksUnlinked,
                        // so that if the block arrives in the future we can try adding
                        // to setBlockIndexCandidates again.
                        mapBlocksUnlinked.insert(std::make_pair(pindexFailed->pprev, pindexFailed));
                    }
                    setBlockIndexCandidates.erase(pindexFailed);
                    pindexFailed = pindexFailed->pprev;
                }
                setBlockIndexCandidates.erase(pindexTest);
                fInvalidAncestor = true;
                break;
            }
            pindexTest = pindexTest->pprev;
        }
        if (!fInvalidAncestor)
            return pindexNew;
    } while(true);
}

/** Delete all entries in setBlockIndexCandidates that are worse than the current tip. */
static void PruneBlockIndexCandidates() {
    LOCK(cs_main);
    // Note that we can't delete the current block itself, as we may need to return to it later in case a
    // reorganization to a better block fails.
    std::set<CBlockIndex*, CBlockIndexWorkComparator>::iterator it = setBlockIndexCandidates.begin();
    //fixme: NEXT HIGH
    //NB! We don't prune blocks that are the same height as the current tip when the current tip is PoW (as we must consider all such blocks as witness candidates even if they are of lower weight).
    //if (nPoW2Version != 0 || (*it)->nHeight < chainActive.Tip()->nHeight-1)
    //while (it != setBlockIndexCandidates.end() && (*it)->nChainWork < chainActive.Tip()->nChainWork && ((*it)->nVersionPoW2Witness == 0 || (*it)->nHeight < chainActive.Tip()->nHeight-10) ) {
    int nPoW2Version = chainActive.Tip()->nVersionPoW2Witness;
    while (it != setBlockIndexCandidates.end() && (*it)->nChainWork < chainActive.Tip()->nChainWork) {
            setBlockIndexCandidates.erase(it++);
    }
    // Either the current tip or a successor of it we're working towards is left in setBlockIndexCandidates.
    assert(!setBlockIndexCandidates.empty());
}

/**
 * Try to make some progress towards making pindexMostWork the active block.
 * pblock is either NULL or a pointer to a CBlock corresponding to pindexMostWork.
 */
static bool ActivateBestChainStep(CValidationState& state, const CChainParams& chainparams, CBlockIndex* pindexMostWork, const std::shared_ptr<const CBlock>& pblock, bool& fInvalidFound, ConnectTrace& connectTrace)
{
    AssertLockHeld(cs_main);
    const CBlockIndex *pindexOldTip = chainActive.Tip();
    const CBlockIndex *pindexFork = chainActive.FindFork(pindexMostWork);

    // Disconnect active blocks which are no longer in the best chain.
    bool fBlocksDisconnected = false;
    DisconnectedBlockTransactions disconnectpool;
    while (chainActive.Tip() && chainActive.Tip() != pindexFork) {
        if (!DisconnectTip(state, chainparams, &disconnectpool)) {
            // This is likely a fatal error, but keep the mempool consistent,
            // just in case. Only remove from the mempool in this case.
            UpdateMempoolForReorg(disconnectpool, false);
            return false;
        }
        fBlocksDisconnected = true;
    }

    // Build list of new blocks to connect.
    std::vector<CBlockIndex*> vpindexToConnect;
    bool fContinue = true;
    int nHeight = pindexFork ? pindexFork->nHeight : -1;
    while (fContinue && nHeight != pindexMostWork->nHeight) {
        // Don't iterate the entire list of potential improvements toward the best tip, as we likely only need
        // a few blocks along the way.
        int nTargetHeight = std::min(nHeight + 32, pindexMostWork->nHeight);
        vpindexToConnect.clear();
        vpindexToConnect.reserve(nTargetHeight - nHeight);
        CBlockIndex *pindexIter = pindexMostWork->GetAncestor(nTargetHeight);
        while (pindexIter && pindexIter->nHeight != nHeight) {
            vpindexToConnect.push_back(pindexIter);
            pindexIter = pindexIter->pprev;
        }
        nHeight = nTargetHeight;

        // Connect new blocks.
        BOOST_REVERSE_FOREACH(CBlockIndex *pindexConnect, vpindexToConnect) {
            if (!ConnectTip(state, chainparams, pindexConnect, pindexConnect == pindexMostWork ? pblock : std::shared_ptr<const CBlock>(), connectTrace, disconnectpool)) {
                if (state.IsInvalid()) {
                    // The block violates a consensus rule.
                    if (!state.CorruptionPossible())
                        InvalidChainFound(vpindexToConnect.back());
                    state = CValidationState();
                    fInvalidFound = true;
                    fContinue = false;
                    break;
                } else {
                    // A system error occurred (disk space, database error, ...).
                    // Make the mempool consistent with the current tip, just in case
                    // any observers try to use it before shutdown.
                    UpdateMempoolForReorg(disconnectpool, false);
                    return false;
                }
            } else {
                PruneBlockIndexCandidates();
                if (!pindexOldTip || chainActive.Tip()->nChainWork > pindexOldTip->nChainWork) {
                    // We're in a better position than we were. Return temporarily to release the lock.
                    fContinue = false;
                    break;
                }
            }
        }
    }

    if (fBlocksDisconnected) {
        // If any blocks were disconnected, disconnectpool may be non empty.  Add
        // any disconnected transactions back to the mempool.
        UpdateMempoolForReorg(disconnectpool, true);
    }
    mempool.check(pcoinsTip);

    // Callbacks/notifications for a new best chain.
    if (fInvalidFound)
        CheckForkWarningConditionsOnNewFork(vpindexToConnect.back());
    else
        CheckForkWarningConditions();

    return true;
}

static void NotifyHeaderTip() {
    bool fNotify = false;
    bool fInitialBlockDownload = false;
    static CBlockIndex* pindexHeaderOld = NULL;
    CBlockIndex* pindexHeader = NULL;
    {
        LOCK(cs_main);
        pindexHeader = pindexBestHeader;

        if (pindexHeader != pindexHeaderOld) {
            fNotify = true;
            fInitialBlockDownload = IsInitialBlockDownload();
            pindexHeaderOld = pindexHeader;
        }
    }
    // Send block tip changed notifications without cs_main
    if (fNotify) {
        uiInterface.NotifyHeaderTip(fInitialBlockDownload, pindexHeader);
    }
}

/**
 * Make the best chain active, in multiple steps. The result is either failure
 * or an activated best chain. pblock is either NULL or a pointer to a block
 * that is already loaded (to avoid loading it again from disk).
 */
bool ActivateBestChain(CValidationState &state, const CChainParams& chainparams, std::shared_ptr<const CBlock> pblock) {
    // Note that while we're often called here from ProcessNewBlock, this is
    // far from a guarantee. Things in the P2P/RPC will often end up calling
    // us in the middle of ProcessNewBlock - do not assume pblock is set
    // sanely for performance or correctness!

    CBlockIndex *pindexMostWork = NULL;
    CBlockIndex *pindexNewTip = NULL;
    int nStopAtHeight = GetArg("-stopatheight", DEFAULT_STOPATHEIGHT);
    do {
        boost::this_thread::interruption_point();
        if (ShutdownRequested())
            break;

        const CBlockIndex *pindexFork;
        bool fInitialDownload;
        {
            LOCK2(cs_main, pactiveWallet?&pactiveWallet->cs_wallet:NULL);
            ConnectTrace connectTrace(mempool); // Destructed before cs_main is unlocked

            CBlockIndex *pindexOldTip = chainActive.Tip();
            if (pindexMostWork == NULL) {
                pindexMostWork = FindMostWorkChain();
            }

            // Gulden - This is PoW2 related (unwitnessed blocks sit ahead of the chain tip with 0 extra chain work until they are activated).
            if (pindexMostWork && pindexMostWork->pprev && pindexMostWork->nChainWork == pindexMostWork->pprev->nChainWork)
                pindexMostWork = pindexMostWork->pprev;


            // Whether we have anything to do at all.
            if (pindexMostWork == NULL || pindexMostWork == chainActive.Tip())
                return true;

            bool fInvalidFound = false;
            std::shared_ptr<const CBlock> nullBlockPtr;
            if (!ActivateBestChainStep(state, chainparams, pindexMostWork, pblock && pblock->GetHashPoW2() == pindexMostWork->GetBlockHashPoW2() ? pblock : nullBlockPtr, fInvalidFound, connectTrace))
                return false;

            if (fInvalidFound) {
                // Wipe cache, we may need another branch now.
                pindexMostWork = NULL;
            }
            pindexNewTip = chainActive.Tip();
            pindexFork = chainActive.FindFork(pindexOldTip);
            fInitialDownload = IsInitialBlockDownload();

            for (const PerBlockConnectTrace& trace : connectTrace.GetBlocksConnected()) {
                assert(trace.pblock && trace.pindex);
                GetMainSignals().BlockConnected(trace.pblock, trace.pindex, *trace.conflictedTxs);
            }
        }
        // When we reach this point, we switched to a new tip (stored in pindexNewTip).

        // Disallow the following as they should never happen:
        // 1) Activating a PoW block as tip that in turn points to a previous unwitnessed PoW block (phase 3)
        // 2) Activating a PoW block as tip that points to a previous PoW block (phase 4+)
        //fixme: NEXT HIGH IMPLEMENT

        // Notifications/callbacks that can run without cs_main

        // Notify external listeners about the new tip.
        GetMainSignals().UpdatedBlockTip(pindexNewTip, pindexFork, fInitialDownload);

        // Always notify the UI if a new block tip was connected
        if (pindexFork != pindexNewTip) {
            uiInterface.NotifyBlockTip(fInitialDownload, pindexNewTip);
        }

        if (nStopAtHeight && pindexNewTip && pindexNewTip->nHeight >= nStopAtHeight) StartShutdown();
    } while (pindexNewTip != pindexMostWork);
    CheckBlockIndex(chainparams.GetConsensus());

    // Write changes periodically to disk, after relay.
    if (!FlushStateToDisk(chainparams, state, FLUSH_STATE_PERIODIC)) {
        return false;
    }

    return true;
}

static bool ForceActivateChainStep(CValidationState& state, CChain& currentChain, const CChainParams& chainparams, CBlockIndex* pindexMostWork, const std::shared_ptr<const CBlock>& pblock, bool& fInvalidFound, ConnectTrace& connectTrace, CCoinsViewCache& coinView)
{
    AssertLockHeld(cs_main); // Required for ReadBlockFromDisk.
    const CBlockIndex *pindexFork = currentChain.FindFork(pindexMostWork);

    if (!pindexFork)
    {
        while (currentChain.Tip() && currentChain.Tip()->nHeight >= pindexMostWork->nHeight - 1)
        {
            CBlockIndex* pindexNew = currentChain.Tip()->pprev;
            std::shared_ptr<CBlock> pblock = std::make_shared<CBlock>();
            CBlock& block = *pblock;
            if (!ReadBlockFromDisk(block, currentChain.Tip(), chainparams.GetConsensus()))
                return false;
            if (DisconnectBlock(block, currentChain.Tip(), coinView) != DISCONNECT_OK)
                return false;
            currentChain.SetTip(pindexNew);
        }
        pindexFork = currentChain.FindFork(pindexMostWork);
    }

    // Disconnect active blocks which are no longer in the best chain.
    while (currentChain.Tip() && currentChain.Tip() != pindexFork) {
        CBlockIndex* pindexNew = currentChain.Tip()->pprev;
        std::shared_ptr<CBlock> pblock = std::make_shared<CBlock>();
        CBlock& block = *pblock;
        if (!ReadBlockFromDisk(block, currentChain.Tip(), chainparams.GetConsensus()))
            return false;
        if (DisconnectBlock(block, currentChain.Tip(), coinView) != DISCONNECT_OK)
            return false;
        currentChain.SetTip(pindexNew);
    }

    // Build list of new blocks to connect.
    std::vector<CBlockIndex*> vpindexToConnect;
    bool fContinue = true;
    int nHeight = pindexFork ? pindexFork->nHeight : -1;
    while (fContinue && nHeight != pindexMostWork->nHeight) {
        // Don't iterate the entire list of potential improvements toward the best tip, as we likely only need
        // a few blocks along the way.
        int nTargetHeight = std::min(nHeight + 32, pindexMostWork->nHeight);
        vpindexToConnect.clear();
        vpindexToConnect.reserve(nTargetHeight - nHeight);
        CBlockIndex *pindexIter = pindexMostWork->GetAncestor(nTargetHeight);
        while (pindexIter && pindexIter->nHeight != nHeight) {
            vpindexToConnect.push_back(pindexIter);
            pindexIter = pindexIter->pprev;
        }
        nHeight = nTargetHeight;

        // Connect new blocks.
        BOOST_REVERSE_FOREACH(CBlockIndex *pindexConnect, vpindexToConnect) {
            std::shared_ptr<CBlock> pblockConnect = nullptr;
            if (pindexConnect != pindexMostWork || !pblock)
            {
                pblockConnect = std::make_shared<CBlock>();
                CBlock& block = *pblockConnect;
                if (!ReadBlockFromDisk(block, pindexConnect, chainparams.GetConsensus()))
                    return false;
            }
            bool rv = ConnectBlock(currentChain, pblockConnect?*pblockConnect:*pblock, state, pindexConnect, coinView, chainparams);
            if (!rv)
                return false;
            currentChain.SetTip(pindexConnect);
        }
    }

    return true;
}


// pblock is either NULL or a pointer to a CBlock corresponding to pActiveIndex, to bypass loading it again from disk.
bool ForceActivateChain(CBlockIndex* pActivateIndex, std::shared_ptr<const CBlock> pblock, CValidationState& state, const CChainParams& chainparams, CChain& currentChain, CCoinsViewCache& coinView) {
    CBlockIndex* pindexNewTip = nullptr;
    do {
        bool fInitialDownload;
        {
            LOCK(cs_main);
            ConnectTrace connectTrace(mempool);

            // Whether we have anything to do at all.
            if (pActivateIndex == NULL || pActivateIndex == currentChain.Tip())
                return true;

            bool fInvalidFound = false;
            std::shared_ptr<const CBlock> nullBlockPtr;
            if (!ForceActivateChainStep(state, currentChain, chainparams, pActivateIndex, pblock, fInvalidFound, connectTrace, coinView))
                return false;

            if (fInvalidFound) {
                return false;
            }
            pindexNewTip = currentChain.Tip();
            fInitialDownload = IsInitialBlockDownload();
        }
        // When we reach this point, we switched to a new tip (stored in pindexNewTip).

        // Disallow the following as they should never happen:
        // 1) Activating a witness block as tip during phase 3 is an error.
        // 2) Activating an unwitnessed PoW block as tip for phase 3.
        // 3) Activating a PoW block as tip from phase 4 onwards...
        /*if (pindexNewTip->pprev && IsPow2Phase3Active(pindexNewTip->pprev->pprev, chainparams.GetConsensus()) && !IsPow2Phase4Active(pindexNewTip->pprev, chainparams.GetConsensus()))
        {
            assert(pindexNewTip->nVersionPoW2Witness == 0);
            assert (GetWitnessOrphanForBlock(pindexNewTip->nHeight, pindexNewTip->pprev->GetBlockHashLegacy(), pindexNewTip->GetBlockHashLegacy()) != NULL);
        }
        if (GetPoW2Phase(pindexNewTip->pprev, chainparams.GetConsensus()) >= 4)
        {
            assert(pindexNewTip->nVersionPoW2Witness != 0);
        }*/
    } while (pindexNewTip != pActivateIndex);

    return true;
}

bool ForceActivateChainWithBlockAsTip(CBlockIndex* pActivateIndex, std::shared_ptr<const CBlock> pblock, CValidationState& state, const CChainParams& chainparams, CChain& currentChain, CCoinsViewCache& coinView, CBlockIndex* pnewblockastip)
{
    if(!ForceActivateChain(pActivateIndex, pblock, state, chainparams, currentChain, coinView))
        return false;
    return ForceActivateChain(pnewblockastip, nullptr, state, chainparams, currentChain, coinView);
}

uint64_t expectedWitnessBlockPeriod(uint64_t nWeight, uint64_t networkTotalWeight)
{
    if (networkTotalWeight == 0)
        return 0;

    if (nWeight > networkTotalWeight/100)
        nWeight = networkTotalWeight/100;

    static const arith_uint256 base = arith_uint256(100000000) * arith_uint256(100000000) * arith_uint256(100000000);
    #define BASE(x) (arith_uint256(x)*base)
    #define AI(x) arith_uint256(x)
    return 100 + std::max(( ((BASE(1)/((BASE(nWeight)/AI(networkTotalWeight))))).GetLow64() * 10 ), (uint64_t)900);
    #undef AI
    #undef BASE
}

uint64_t estimatedWitnessBlockPeriod(uint64_t nWeight, uint64_t networkTotalWeight)
{
    if (networkTotalWeight == 0)
        return 0;

    if (nWeight > networkTotalWeight/100)
        nWeight = networkTotalWeight/100;

    static const arith_uint256 base = arith_uint256(100000000) * arith_uint256(100000000) * arith_uint256(100000000);
    #define BASE(x) (arith_uint256(x)*base)
    #define AI(x) arith_uint256(x)
    return 100 + ((BASE(1)/((BASE(nWeight)/AI(networkTotalWeight))))).GetLow64();
    #undef AI
    #undef BASE
}


bool getAllUnspentWitnessCoins(CChain& chain, const CChainParams& chainParams, const CBlockIndex* pPreviousIndexChain_, std::map<COutPoint, Coin>& allWitnessCoins, CBlock* newBlock, CCoinsViewCache* viewOverride)
{
    LOCK2(cs_main, pactiveWallet?&pactiveWallet->cs_wallet:NULL);
    assert(pPreviousIndexChain_);

    allWitnessCoins.clear();
    //fixme: (GULDEN) (PoW2) Error handling
    // Sort out pre-conditions.
    // We have to make sure that we are using a view and chain that includes the PoW block we are witnessing and all of its transactions as the tip.
    // It won't necessarily be part of the chain yet; if we are in the process of witnessing; or if the block is an older one on a fork; because only blocks that have already been witnessed can be part of the chain.
    // So we have to temporarily force disconnect/reconnect of blocks as necessary to make a temporary working chain that suits the properties we want.
    // NB!!! - It is important that we don't flush either of these before destructing, we want to throw the result away.
    CCoinsViewCache viewNew(viewOverride?viewOverride:pcoinsTip);

    // fixme: (GULDEN) SBSU - We really don't need to clone the entire chain here, could we clone just the last 1000 or something?
    // We work on a clone of the chain to prevent modifying the actual chain.
    CBlockIndex* pPreviousIndexChain = nullptr;
    CCloneChain tempChain = chain.Clone(pPreviousIndexChain_, pPreviousIndexChain);
    CValidationState state;
    assert(pPreviousIndexChain);

    // Force the tip of the chain to the block that comes before the block we are examining.
    // For phase 3 this must be a PoW block - from phase 4 it should be a witness block 
    if (pPreviousIndexChain->nVersionPoW2Witness==0 || GetPoW2Phase(pPreviousIndexChain->pprev, chainParams, tempChain, &viewNew) > 3)
    {
        ForceActivateChain(pPreviousIndexChain, nullptr, state, chainParams, tempChain, viewNew);
    }
    else
    {
        CBlockIndex* pPreviousIndexChainPoW = new CBlockIndex(*GetPoWBlockForPoSBlock(pPreviousIndexChain));
        assert(pPreviousIndexChainPoW);
        pPreviousIndexChainPoW->pprev = pPreviousIndexChain->pprev;
        ForceActivateChainWithBlockAsTip(pPreviousIndexChain->pprev, nullptr, state, chainParams, tempChain, viewNew, pPreviousIndexChainPoW);
    }

    // If we have been passed a new tip block (not yet part of the chain) then add it to the chain now.
    if (newBlock)
    {
        // Strip any witness information from the block we have been given we want a non-witness block as the tip in order to calculate the witness for it.
        if (newBlock->nVersionPoW2Witness != 0)
        {
            for (unsigned int i = 1; i < newBlock->vtx.size(); i++)
            {
                if (newBlock->vtx[i]->IsCoinBase() && newBlock->vtx[i]->IsPoW2WitnessCoinBase())
                {
                    while (newBlock->vtx.size() > i)
                    {
                        newBlock->vtx.pop_back();
                    }
                    break;
                }
            }
            newBlock->nVersionPoW2Witness = 0;
            newBlock->nTimePoW2Witness = 0;
            newBlock->hashMerkleRootPoW2Witness = uint256();
            newBlock->witnessHeaderPoW2Sig.clear();
        }

        // Place the block in question at the tip of the chain.
        CBlockIndex indexDummy(*newBlock);
        indexDummy.pprev = pPreviousIndexChain;
        indexDummy.nHeight = pPreviousIndexChain->nHeight + 1;
        if (!ConnectBlock(tempChain, *newBlock, state, &indexDummy, viewNew, chainParams, true, false))
        {
            //fixme: (GULDEN) (2.0) If we are inside a GetWitness call ban the peer that sent us this?
            return false;
        }
    }

    /** Gather a list of all unspent witness outputs.
        NB!!! There are multiple layers of cache at play here, with insertions/deletions possibly having taken place at each layer.
        Therefore the order of operations is crucial, we must first iterate the lowest layer, then the second lowest and finally the highest layer.
        For each iteration we should remove items from allWitnessCoins if they have been deleted in the higher layer as the higher layer overrides the lower layer.
        GetAllCoins takes care of all of this automatically.
    **/
    viewNew.pChainedWitView->GetAllCoins(allWitnessCoins);

    return true;
}



//fixme: HIGH NEXT.
//Proper error handling.
//Handle pruning.
// Check whether we have ever pruned block & undo files
//pblocktree->ReadFlag("prunedblockfiles", fHavePruned);
bool GetWitnessHelper(CChain& chain, const CChainParams& chainParams, CCoinsViewCache* viewOverride, CBlockIndex* pPreviousIndexChain, uint256 blockHash, CGetWitnessInfo& witnessInfo, uint64_t nBlockHeight)
{
    LOCK2(cs_main, pactiveWallet?&pactiveWallet->cs_wallet:nullptr);

    /** Generate the pool of potential witnesses for the given block index **/
    /** Addresses older than 10000 blocks or younger than 100 blocks are discarded **/
    uint64_t nMinAge = nMinimumParticipationAge;
    while (true)
    {
        witnessInfo.witnessSelectionPoolFiltered.clear();
        witnessInfo.witnessSelectionPoolFiltered = witnessInfo.witnessSelectionPoolUnfiltered;

        //LogPrint(BCLog::WITNESS, "Witness pool size1b: %d minage: %d\n", witnessInfo.witnessSelectionPoolFiltered.size(), nMinAge);
        /** Eliminate addresses that have witnessed within the last `nMinimumParticipationAge` blocks **/
        witnessInfo.witnessSelectionPoolFiltered.erase(std::remove_if(witnessInfo.witnessSelectionPoolFiltered.begin(), witnessInfo.witnessSelectionPoolFiltered.end(), [&](RouletteItem& x){ return (x.nAge <= nMinAge); }), witnessInfo.witnessSelectionPoolFiltered.end());
        //LogPrint(BCLog::WITNESS, "Witness pool size1a %d minage: %d\n", witnessInfo.witnessSelectionPoolFiltered.size(), nMinAge);

        /** Eliminate addresses that have not witnessed within the expected period of time that they should have **/
        //LogPrint(BCLog::WITNESS, "Witness pool size2b: %d minage: %d\n", witnessInfo.witnessSelectionPoolFiltered.size(), nMinAge);
        witnessInfo.witnessSelectionPoolFiltered.erase(std::remove_if(witnessInfo.witnessSelectionPoolFiltered.begin(), witnessInfo.witnessSelectionPoolFiltered.end(), [&](RouletteItem& x){ return witnessHasExpired(x.nAge, x.nWeight, witnessInfo.nTotalWeight); }), witnessInfo.witnessSelectionPoolFiltered.end());
        //LogPrint(BCLog::WITNESS, "Witness pool size2a: %d minage: %d\n", witnessInfo.witnessSelectionPoolFiltered.size(), nMinAge);

        //fixme: (GULDEN) (2.0) check for off by 1 error.
        /** Eliminate addresses that are within 100 blocks from lock period expiring, or whose lock period has expired. **/
        //LogPrint(BCLog::WITNESS, "Witness pool size3b: %d minage: %d\n", witnessInfo.witnessSelectionPoolFiltered.size(), nMinAge);
        witnessInfo.witnessSelectionPoolFiltered.erase(std::remove_if(witnessInfo.witnessSelectionPoolFiltered.begin(), witnessInfo.witnessSelectionPoolFiltered.end(), [&](RouletteItem& x){ CTxOutPoW2Witness details; GetPow2WitnessOutput(x.coin.out, details); return !(details.lockUntilBlock - nMinAge >= nBlockHeight); }), witnessInfo.witnessSelectionPoolFiltered.end());
        //LogPrint(BCLog::WITNESS, "Witness pool size3a: %d minage: %d\n", witnessInfo.witnessSelectionPoolFiltered.size(), nMinAge);

        // We must have at least 100 accounts to keep odds of being selected down below 1% at all times.
        if (witnessInfo.witnessSelectionPoolFiltered.size() < 100)
        {
            // fixme: Add warning/logging for this.
            // NB!! This part of the code should (ideally) never actually be used, it exists only for instances where their are a shortage of witnesses paticipating on the network.
            // Hard limit - we never allow a min age lower than 2 as this starts to cause code issues.
            if (nMinAge == 0 || (nMinAge <= 10 && witnessInfo.witnessSelectionPoolFiltered.size() > 5))
            {
                break;
            }
            else
            {
                // Try again to reach 100 candidates with a smaller min age.
                nMinAge -= 5;
            }
        }
        else
        {
            break;
        }
    }

    if (witnessInfo.witnessSelectionPoolFiltered.size() == 0)
    {
        return error("Unable to determine any witnesses for block.");
    }

    /** Ensure the pool is sorted deterministically **/
    std::sort(witnessInfo.witnessSelectionPoolFiltered.begin(), witnessInfo.witnessSelectionPoolFiltered.end());

    /** Reduce larger weightings to a maximum weighting of 1% of network weight. **/
    /** NB!! this actually will end up a little bit more than 1% as the overall network weight will also be reduced as a result. **/
    /** This is however unimportant as 1% is in and of itself also somewhat arbitrary, simpler code is favoured here over exactness. **/
    /** So we delibritely make no attempt to compensate for this. **/
    uint64_t maxWeight = witnessInfo.nTotalWeight / 100;
    witnessInfo.nReducedTotalWeight = 0;
    for (auto& item : witnessInfo.witnessSelectionPoolFiltered)
    {
        if (item.nWeight > maxWeight)
            item.nWeight = maxWeight;
        witnessInfo.nReducedTotalWeight += item.nWeight;
        item.nCumulativeWeight = witnessInfo.nReducedTotalWeight;
    }

    /** sha256 as random roulette spin/seed - NB! We deliritely use sha256 and -not- the normal PoW hash here as the normal PoW hash is biased towards certain number ranges by -design- (block target) so is not a good RNG... **/
    arith_uint256 rouletteSelectionSeed = UintToArith256(blockHash);

    //checkme: (GULDEN) (2.0) (POW2) - Is this necessary? I don't think so, so disabling.
    /** ensure random seed exceeds one full spin of the wheel to prevent any possible bias towards low numbers **/
    //while (rouletteSelectionSeed < witnessInfo.nReducedTotalWeight)
    //{
        //rouletteSelectionSeed = rouletteSelectionSeed * 2;
    //}

    //LogPrint(BCLog::WITNESS, "RNG1 %d %d\n", rouletteSelectionSeed.GetLow64(), witnessInfo.nReducedTotalWeight);
    if (rouletteSelectionSeed > arith_uint256(witnessInfo.nReducedTotalWeight))
    {
        // 'BigNum' Modulo operator via mathematical identity:  a % b = a - (b * int(a/b))
        rouletteSelectionSeed = rouletteSelectionSeed - (arith_uint256(witnessInfo.nReducedTotalWeight) * arith_uint256(rouletteSelectionSeed/arith_uint256(witnessInfo.nReducedTotalWeight)));
    }
    //LogPrint(BCLog::WITNESS, "RNG2 %d %d\n", rouletteSelectionSeed.GetLow64(), witnessInfo.nReducedTotalWeight);

    auto selectedWitness = std::lower_bound(witnessInfo.witnessSelectionPoolFiltered.begin(), witnessInfo.witnessSelectionPoolFiltered.end(), rouletteSelectionSeed.GetLow64());
    //LogPrint(BCLog::WITNESS, "Selected witness age %d\n", selectedWitness->nAge);
    witnessInfo.selectedWitnessTransaction = selectedWitness->coin.out;
    witnessInfo.selectedWitnessBlockHeight = selectedWitness->coin.nHeight;
    witnessInfo.selectedWitnessOutpoint = selectedWitness->outpoint;

    //LogPrintf(">>>Selected witness=%s %s fromblockhash=%s fromblockheight=%d currentheight=%d prevout=%s \n",selectedWitness->coin.out.output.GetHex(selectedWitness->coin.out.GetType()), selectedWitness->coin.out.ToString(), block.GetHashPoW2().ToString(), resultBlockHeight, nBlockHeight, resultOutPoint.hash.ToString());
    return true;
}

bool GetWitnessInfo(CChain& chain, const CChainParams& chainParams, CCoinsViewCache* viewOverride, CBlockIndex* pPreviousIndexChain, CBlock block, CGetWitnessInfo& witnessInfo, uint64_t nBlockHeight)
{
    LOCK2(cs_main, pactiveWallet?&pactiveWallet->cs_wallet:nullptr);

    // Fetch all unspent witness outputs for the chain in which -block- acts as the tip.
    if (!getAllUnspentWitnessCoins(chain, chainParams, pPreviousIndexChain, witnessInfo.allWitnessCoins, &block, viewOverride))
        return false;

    // Calculate network weight based on current block, exclude witnesses that are too old.
    for (auto coinIter : witnessInfo.allWitnessCoins)
    {
        //testme: (GULDEN) (POW2) (2.0) (HIGH) - Make sure no off by 1 error here.
        uint64_t nAge = nBlockHeight - coinIter.second.nHeight;
        COutPoint outPoint = coinIter.first;
        Coin coin = coinIter.second;
        if (coin.out.nValue >= nMinimumWitnessAmount)
        {
            uint64_t nUnused1, nUnused2;
            int64_t nWeight = GetPoW2RawWeightForAmount(coin.out.nValue, GetPoW2LockLengthInBlocksFromOutput(coin.out, coin.nHeight, nUnused1, nUnused2));
            if (nWeight < nMinimumWitnessWeight)
                continue;
            witnessInfo.witnessSelectionPoolUnfiltered.push_back(RouletteItem(outPoint, coin, nWeight, nAge));
            witnessInfo.nTotalWeight += nWeight;
        }
    }
    return true;
}

bool GetWitness(CChain& chain, const CChainParams& chainParams, CCoinsViewCache* viewOverride, CBlockIndex* pPreviousIndexChain, CBlock block, CGetWitnessInfo& witnessInfo)
{
    LOCK2(cs_main, pactiveWallet?&pactiveWallet->cs_wallet:nullptr);

    // Fetch all the chain info (for specific block) we will need to calculate the witness.
    uint64_t nBlockHeight = pPreviousIndexChain->nHeight + 1;
    if (!GetWitnessInfo(chain, chainParams, viewOverride, pPreviousIndexChain, block, witnessInfo, nBlockHeight))
        return false;

    return GetWitnessHelper(chain, chainParams, viewOverride, pPreviousIndexChain, block.GetHashLegacy(), witnessInfo, nBlockHeight);
}

//fixme: (HIGH) - switch to a hybrid of witInfo.nTotalWeight / witInfo.nReducedTotalWeight - as both independantly aren't perfect.
// total weight is prone to be too high if there are lots of large >1% witnesses, nReducedTotalWeight is prone to be too low if there is one large witness who has recently witnessed.
bool witnessHasExpired(uint64_t nWitnessAge, uint64_t nWitnessWeight, uint64_t nNetworkTotalWitnessWeight)
{
    uint64_t nExpectedWitnessPeriod = expectedWitnessBlockPeriod(nWitnessWeight, nNetworkTotalWitnessWeight);
    return ( nWitnessAge > nMaximumParticipationAge ) || ( nWitnessAge > nExpectedWitnessPeriod );
}


bool PreciousBlock(CValidationState& state, const CChainParams& params, CBlockIndex *pindex)
{
    {
        LOCK(cs_main);
        if (pindex->nChainWork < chainActive.Tip()->nChainWork) {
            // Nothing to do, this block is not at the tip.
            return true;
        }
        if (chainActive.Tip()->nChainWork > nLastPreciousChainwork) {
            // The chain has been extended since the last call, reset the counter.
            nBlockReverseSequenceId = -1;
        }
        nLastPreciousChainwork = chainActive.Tip()->nChainWork;
        setBlockIndexCandidates.erase(pindex);
        pindex->nSequenceId = nBlockReverseSequenceId;
        if (nBlockReverseSequenceId > std::numeric_limits<int32_t>::min()) {
            // We can't keep reducing the counter if somebody really wants to
            // call preciousblock 2**31-1 times on the same set of tips...
            nBlockReverseSequenceId--;
        }
        if (pindex->IsValid(BLOCK_VALID_TRANSACTIONS) && pindex->nChainTx) {
            setBlockIndexCandidates.insert(pindex);
            PruneBlockIndexCandidates();
        }
    }

    return ActivateBestChain(state, params);
}

bool InvalidateBlock(CValidationState& state, const CChainParams& chainparams, CBlockIndex *pindex)
{
    AssertLockHeld(cs_main);

    // Mark the block itself as invalid.
    pindex->nStatus |= BLOCK_FAILED_VALID;
    setDirtyBlockIndex.insert(pindex);
    setBlockIndexCandidates.erase(pindex);

    DisconnectedBlockTransactions disconnectpool;
    while (chainActive.Contains(pindex)) {
        CBlockIndex *pindexWalk = chainActive.Tip();
        pindexWalk->nStatus |= BLOCK_FAILED_CHILD;
        setDirtyBlockIndex.insert(pindexWalk);
        setBlockIndexCandidates.erase(pindexWalk);
        // ActivateBestChain considers blocks already in chainActive
        // unconditionally valid already, so force disconnect away from it.
        if (!DisconnectTip(state, chainparams, &disconnectpool)) {
            // It's probably hopeless to try to make the mempool consistent
            // here if DisconnectTip failed, but we can try.
            UpdateMempoolForReorg(disconnectpool, false);
            return false;
        }
    }

    // DisconnectTip will add transactions to disconnectpool; try to add these
    // back to the mempool.
    UpdateMempoolForReorg(disconnectpool, true);

    // The resulting new best tip may not be in setBlockIndexCandidates anymore, so
    // add it again.
    BlockMap::iterator it = mapBlockIndex.begin();
    while (it != mapBlockIndex.end()) {
        if (it->second->IsValid(BLOCK_VALID_TRANSACTIONS) && it->second->nChainTx && !setBlockIndexCandidates.value_comp()(it->second, chainActive.Tip())) {
            setBlockIndexCandidates.insert(it->second);
        }
        it++;
    }

    InvalidChainFound(pindex);
    uiInterface.NotifyBlockTip(IsInitialBlockDownload(), pindex->pprev);
    return true;
}

bool ResetBlockFailureFlags(CBlockIndex *pindex) {
    AssertLockHeld(cs_main);

    int nHeight = pindex->nHeight;

    // Remove the invalidity flag from this block and all its descendants.
    BlockMap::iterator it = mapBlockIndex.begin();
    while (it != mapBlockIndex.end()) {
        if (!it->second->IsValid() && it->second->GetAncestor(nHeight) == pindex) {
            it->second->nStatus &= ~BLOCK_FAILED_MASK;
            setDirtyBlockIndex.insert(it->second);
            if (it->second->IsValid(BLOCK_VALID_TRANSACTIONS) && it->second->nChainTx && setBlockIndexCandidates.value_comp()(chainActive.Tip(), it->second)) {
                setBlockIndexCandidates.insert(it->second);
            }
            if (it->second == pindexBestInvalid) {
                // Reset invalid block marker if it was pointing to one of those.
                pindexBestInvalid = NULL;
            }
        }
        it++;
    }

    // Remove the invalidity flag from all ancestors too.
    while (pindex != NULL) {
        if (pindex->nStatus & BLOCK_FAILED_MASK) {
            pindex->nStatus &= ~BLOCK_FAILED_MASK;
            setDirtyBlockIndex.insert(pindex);
        }
        pindex = pindex->pprev;
    }
    return true;
}

void SetChainWorkForIndex(CBlockIndex* pIndex, const CChainParams& chainparams, bool setPrevDirty)
{
    LOCK(cs_main);

    setBlockIndexCandidates.erase(pIndex);

    // fixme: (GULDEN) (2.0) HIGH - I guess we should also count the weight of the witness toward the chain height? Or would that just introduce bias?
    // fixme: (GULDEN) (2.0) (HIGH) (NEXT)
    // Figure out how to renable something similar to the below:
    // All PoW blocks are zero weight, regardless of work involved (this puts all blocks into consideration for next tip when DELTA does a diff drop)

    arith_uint256 nBlockProof = GetBlockProof(*pIndex);
    pIndex->nChainWork = (pIndex->pprev ? pIndex->pprev->nChainWork : 0) + nBlockProof;
    if (pIndex->nVersionPoW2Witness != 0)
    {
        // Witnessed blocks sit ahead of non-witnessed blocks in the chain.
        //checkme: (Gulden) (2.0) Is there a better way to handle this? We increase the weight of the witnessed block a chunk vs the non-witnessed one.
        //In order to prevent a PoW block of larger weight than the one we witnessed from overtaking us.
        //pIndex->nChainWork += (20 * nBlockProof);
        pIndex->nChainWork += 1;
    }
    setBlockIndexCandidates.insert(pIndex);
}

static CBlockIndex* AddToBlockIndex(const CChainParams& chainParams, const CBlockHeader& block)
{
    // Check for duplicate
    uint256 hash = block.GetHashPoW2();
    BlockMap::iterator it = mapBlockIndex.find(hash);
    if (it != mapBlockIndex.end())
        return it->second;

    // Construct new block index object
    CBlockIndex* pindexNew = new CBlockIndex(block);
    assert(pindexNew);
    // We assign the sequence id to blocks only when the full data is available,
    // to avoid miners withholding blocks but broadcasting headers, to get a
    // competitive advantage.
    pindexNew->nSequenceId = 0;
    BlockMap::iterator mi = mapBlockIndex.insert(std::make_pair(hash, pindexNew)).first;
    pindexNew->phashBlock = &((*mi).first);
    BlockMap::iterator miPrev = mapBlockIndex.find(block.hashPrevBlock);
    if (miPrev != mapBlockIndex.end())
    {
        pindexNew->pprev = (*miPrev).second;
        pindexNew->nHeight = pindexNew->pprev->nHeight + 1;
        pindexNew->BuildSkip();
    }
    pindexNew->nTimeMax = (pindexNew->pprev ? std::max(pindexNew->pprev->nTimeMax, pindexNew->nTime) : pindexNew->nTime);

    // Gulden: PoW2
    SetChainWorkForIndex(pindexNew, chainParams, true);

    pindexNew->RaiseValidity(BLOCK_VALID_TREE);
    if (pindexBestHeader == NULL || pindexBestHeader->nChainWork < pindexNew->nChainWork)
        pindexBestHeader = pindexNew;

    setDirtyBlockIndex.insert(pindexNew);

    return pindexNew;
}

/** Mark a block as having its data received and checked (up to BLOCK_VALID_TRANSACTIONS). */
static bool ReceivedBlockTransactions(const CBlock &block, CValidationState& state, CBlockIndex *pindexNew, const CDiskBlockPos& pos, const Consensus::Params& consensusParams)
{
    pindexNew->nTx = block.vtx.size();
    pindexNew->nChainTx = 0;
    pindexNew->nFile = pos.nFile;
    pindexNew->nDataPos = pos.nPos;
    pindexNew->nUndoPos = 0;
    pindexNew->nStatus |= BLOCK_HAVE_DATA;
    if (IsSegSigEnabled(pindexNew->pprev, Params(), chainActive, nullptr)) {
        pindexNew->nStatus |= BLOCK_OPT_WITNESS;
    }
    pindexNew->RaiseValidity(BLOCK_VALID_TRANSACTIONS);
    setDirtyBlockIndex.insert(pindexNew);

    if (pindexNew->pprev == NULL || pindexNew->pprev->nChainTx) {
        // If pindexNew is the genesis block or all parents are BLOCK_VALID_TRANSACTIONS.
        std::deque<CBlockIndex*> queue;
        queue.push_back(pindexNew);

        LOCK(cs_main);
        // Recursively process any descendant blocks that now may be eligible to be connected.
        while (!queue.empty()) {
            CBlockIndex *pindex = queue.front();
            queue.pop_front();
            pindex->nChainTx = (pindex->pprev ? pindex->pprev->nChainTx : 0) + pindex->nTx;
            {
                LOCK(cs_nBlockSequenceId);
                setBlockIndexCandidates.erase(pindex);
                pindex->nSequenceId = nBlockSequenceId++;
            }
            if (chainActive.Tip() == NULL || pindex->nChainWork >= chainActive.Tip()->nChainWork || pindex->nHeight >= chainActive.Tip()->nHeight) {
                setBlockIndexCandidates.insert(pindex);
            }
            std::pair<std::multimap<CBlockIndex*, CBlockIndex*>::iterator, std::multimap<CBlockIndex*, CBlockIndex*>::iterator> range = mapBlocksUnlinked.equal_range(pindex);
            while (range.first != range.second) {
                std::multimap<CBlockIndex*, CBlockIndex*>::iterator it = range.first;
                queue.push_back(it->second);
                range.first++;
                mapBlocksUnlinked.erase(it);
            }
        }
    } else {
        if (pindexNew->pprev && pindexNew->pprev->IsValid(BLOCK_VALID_TREE)) {
            mapBlocksUnlinked.insert(std::make_pair(pindexNew->pprev, pindexNew));
        }
    }

    return true;
}

static bool FindBlockPos(CValidationState &state, CDiskBlockPos &pos, unsigned int nAddSize, unsigned int nHeight, uint64_t nTime, bool fKnown = false)
{
    LOCK(cs_LastBlockFile);

    unsigned int nFile = fKnown ? pos.nFile : nLastBlockFile;
    if (vinfoBlockFile.size() <= nFile) {
        vinfoBlockFile.resize(nFile + 1);
    }

    if (!fKnown) {
        while (vinfoBlockFile[nFile].nSize + nAddSize >= MAX_BLOCKFILE_SIZE) {
            nFile++;
            if (vinfoBlockFile.size() <= nFile) {
                vinfoBlockFile.resize(nFile + 1);
            }
        }
        pos.nFile = nFile;
        pos.nPos = vinfoBlockFile[nFile].nSize;
    }

    if ((int)nFile != nLastBlockFile) {
        if (!fKnown) {
            LogPrintf("Leaving block file %i: %s\n", nLastBlockFile, vinfoBlockFile[nLastBlockFile].ToString());
        }
        FlushBlockFile(!fKnown);
        nLastBlockFile = nFile;
    }

    vinfoBlockFile[nFile].AddBlock(nHeight, nTime);
    if (fKnown)
        vinfoBlockFile[nFile].nSize = std::max(pos.nPos + nAddSize, vinfoBlockFile[nFile].nSize);
    else
        vinfoBlockFile[nFile].nSize += nAddSize;

    if (!fKnown) {
        unsigned int nOldChunks = (pos.nPos + BLOCKFILE_CHUNK_SIZE - 1) / BLOCKFILE_CHUNK_SIZE;
        unsigned int nNewChunks = (vinfoBlockFile[nFile].nSize + BLOCKFILE_CHUNK_SIZE - 1) / BLOCKFILE_CHUNK_SIZE;
        if (nNewChunks > nOldChunks) {
            if (fPruneMode)
                fCheckForPruning = true;
            if (CheckDiskSpace(nNewChunks * BLOCKFILE_CHUNK_SIZE - pos.nPos)) {
                FILE *file = blockStore.GetBlockFile(pos);
                if (file) {
                    LogPrintf("Pre-allocating up to position 0x%x in blk%05u.dat\n", nNewChunks * BLOCKFILE_CHUNK_SIZE, pos.nFile);
                    AllocateFileRange(file, pos.nPos, nNewChunks * BLOCKFILE_CHUNK_SIZE - pos.nPos);
                }
            }
            else
                return state.Error("out of disk space");
        }
    }

    setDirtyFileInfo.insert(nFile);
    return true;
}

static bool FindUndoPos(CValidationState &state, int nFile, CDiskBlockPos &pos, unsigned int nAddSize)
{
    pos.nFile = nFile;

    LOCK(cs_LastBlockFile);

    unsigned int nNewSize;
    pos.nPos = vinfoBlockFile[nFile].nUndoSize;
    nNewSize = vinfoBlockFile[nFile].nUndoSize += nAddSize;
    setDirtyFileInfo.insert(nFile);

    unsigned int nOldChunks = (pos.nPos + UNDOFILE_CHUNK_SIZE - 1) / UNDOFILE_CHUNK_SIZE;
    unsigned int nNewChunks = (nNewSize + UNDOFILE_CHUNK_SIZE - 1) / UNDOFILE_CHUNK_SIZE;
    if (nNewChunks > nOldChunks) {
        if (fPruneMode)
            fCheckForPruning = true;
        if (CheckDiskSpace(nNewChunks * UNDOFILE_CHUNK_SIZE - pos.nPos)) {
            FILE *file = blockStore.GetUndoFile(pos);
            if (file) {
                LogPrintf("Pre-allocating up to position 0x%x in rev%05u.dat\n", nNewChunks * UNDOFILE_CHUNK_SIZE, pos.nFile);
                AllocateFileRange(file, pos.nPos, nNewChunks * UNDOFILE_CHUNK_SIZE - pos.nPos);
            }
        }
        else
            return state.Error("out of disk space");
    }

    return true;
}

static bool CheckBlockHeader(const CBlock& block, CValidationState& state, const Consensus::Params& consensusParams, bool fCheckPOW = true)
{
    // Check proof of work matches claimed amount
    if (fCheckPOW) {
        // Nested if statement for easier breakpoint management
        if (!CheckProofOfWork(block.GetPoWHash(), block.nBits, consensusParams))
            return state.DoS(50, false, REJECT_INVALID, "high-hash", false, "proof of work failed");
    }

    return true;
}

bool CheckBlock(const CBlock& block, CValidationState& state, const Consensus::Params& consensusParams, bool fCheckPOW, bool fCheckMerkleRoot, bool fAssumePOWGood)
{
    // These are checks that are independent of context.

    if (block.fChecked)
        return true;

    // Check that the header is valid (particularly PoW).  This is mostly
    // redundant with the call in AcceptBlockHeader.
    if (fCheckPOW)
    {
        if (!CheckBlockHeader(block, state, consensusParams, !fAssumePOWGood && !block.fPOWChecked))
            return false;
        else
            block.fPOWChecked = true;
    }

    // All potential-corruption validation must be done before we do any
    // transaction validation, as otherwise we may mark the header as invalid
    // because we receive the wrong transactions for it.
    // Note that witness malleability is checked in ContextualCheckBlock, so no
    // checks that use witness data may be performed here.

    // Size limits
    if (block.vtx.empty() || block.vtx.size() > MAX_BLOCK_BASE_SIZE || ::GetSerializeSize(block, SER_NETWORK, PROTOCOL_VERSION | SERIALIZE_TRANSACTION_NO_WITNESS) > MAX_BLOCK_BASE_SIZE)
        return state.DoS(100, false, REJECT_INVALID, "bad-blk-length", false, "size limits failed");

    // First transaction must be coinbase, the rest must not be
    if (block.vtx.empty() || !block.vtx[0]->IsCoinBase())
        return state.DoS(100, false, REJECT_INVALID, "bad-cb-missing", false, "first tx is not coinbase");

    // Witness block has two coinbases
    unsigned int nWitnessCoinbaseIndex = 0;
    if (block.nVersionPoW2Witness != 0)
    {
        //fixme: (GULDEN) (POW2) (2.0) - Check that coinbase is a valid witness transaction. (Phase 3 only)
        for (unsigned int i = 1; i < block.vtx.size(); i++)
            if (block.vtx[i]->IsCoinBase() && block.vtx[i]->IsPoW2WitnessCoinBase())
                nWitnessCoinbaseIndex = i;
    }

    // Extra coinbase (invalid)
    for (unsigned int i = (nWitnessCoinbaseIndex == 0 ? 1 : nWitnessCoinbaseIndex+1); i < block.vtx.size(); i++)
        if (block.vtx[i]->IsCoinBase())
            return state.DoS(100, false, REJECT_INVALID, "bad-cb-multiple", false, "block contains excess coinbase transactions");

    // Check the merkle root.
    if (fCheckMerkleRoot) {
        bool mutated;
        uint256 hashMerkleRoot2 = BlockMerkleRoot(block.vtx.begin(), (nWitnessCoinbaseIndex == 0 ? block.vtx.end() : block.vtx.begin()+nWitnessCoinbaseIndex), &mutated);
        if (block.hashMerkleRoot != hashMerkleRoot2)
            return state.DoS(100, false, REJECT_INVALID, "bad-txnmrklroot", true, "hashMerkleRoot mismatch");

        // Check for merkle tree malleability (CVE-2012-2459): repeating sequences
        // of transactions in a block without affecting the merkle root of a block,
        // while still invalidating it.
        if (mutated)
            return state.DoS(100, false, REJECT_INVALID, "bad-txns-duplicate", true, "duplicate transaction");

        if (block.nVersionPoW2Witness != 0)
        {
            uint256 hashMerkleRoot3 = BlockMerkleRoot(block.vtx.begin()+nWitnessCoinbaseIndex, block.vtx.end(), &mutated);
            if (block.hashMerkleRootPoW2Witness != hashMerkleRoot3)
                return state.DoS(100, false, REJECT_INVALID, "bad-txnmrklroot", true, "pow2 witness hashMerkleRoot mismatch");

            // Check for merkle tree malleability (CVE-2012-2459): repeating sequences
            // of transactions in a block without affecting the merkle root of a block,
            // while still invalidating it.
            if (mutated)
                return state.DoS(100, false, REJECT_INVALID, "bad-txns-duplicate", true, "witness duplicate transaction");
        }
    }

    // Check transactions
    for (const auto& tx : block.vtx)
        if (!CheckTransaction(*tx, state, false))
            return state.Invalid(false, state.GetRejectCode(), state.GetRejectReason(),
                                 strprintf("Transaction check failed (tx hash %s) %s", tx->GetHash().ToString(), state.GetDebugMessage()));

    unsigned int nSigOps = 0;
    for (const auto& tx : block.vtx)
    {
        nSigOps += GetLegacySigOpCount(*tx);
    }
    if (nSigOps * WITNESS_SCALE_FACTOR > MAX_BLOCK_SIGOPS_COST)
        return state.DoS(100, false, REJECT_INVALID, "bad-blk-sigops", false, "out-of-bounds SigOpCount");

    if (fCheckPOW && fCheckMerkleRoot)
        block.fChecked = true;

    return true;
}

static bool CheckIndexAgainstCheckpoint(const CBlockIndex* pindexPrev, CValidationState& state, const CChainParams& chainparams, const uint256& hash)
{
    if (*pindexPrev->phashBlock == chainparams.GetConsensus().hashGenesisBlock)
        return true;

    int nHeight = pindexPrev->nHeight+1;
    // Gulden: check that the block satisfies synchronized checkpoint
    if (!Checkpoints::CheckSync(hash, pindexPrev))
        return error("AcceptBlock() : rejected by synchronized checkpoint");


    // Don't accept any forks from the main chain prior to last checkpoint.
    // GetLastCheckpoint finds the last checkpoint in MapCheckpoints that's in our
    // MapBlockIndex.
    CBlockIndex* pcheckpoint = Checkpoints::GetLastCheckpoint(chainparams.Checkpoints());
    if (pcheckpoint && nHeight < pcheckpoint->nHeight)
        return state.DoS(100, error("%s: forked chain older than last checkpoint (height %d)", __func__, nHeight), REJECT_CHECKPOINT, "bad-fork-prior-to-checkpoint");

    return true;
}

bool IsSegSigEnabled(const CBlockIndex* pindexPrev, const CChainParams& chainParams, CChain& chainOverride, CCoinsViewCache* viewOverride)
{
    LOCK(cs_main);
    // Witnessing never kicks in at genesis or block after genesis...
    if (!pindexPrev)
        return false;
    if (pindexPrev->nVersionPoW2Witness != 0)
        return true;
    return false;
}

#if 0
//GULDEN - We don't implement any of this because our witness commitment just becomes part of the merkle root.
// Compute at which vout of the block's coinbase transaction the witness
// commitment occurs, or -1 if not found.
static int GetWitnessCommitmentIndex(const CBlock& block)
{
    int commitpos = -1;
    if (!block.vtx.empty()) {
        for (size_t o = 0; o < block.vtx[0]->vout.size(); o++) {
            if (block.vtx[0]->vout[o].scriptPubKey.size() >= 38 && block.vtx[0]->vout[o].scriptPubKey[0] == OP_RETURN && block.vtx[0]->vout[o].scriptPubKey[1] == 0x24 && block.vtx[0]->vout[o].scriptPubKey[2] == 0xaa && block.vtx[0]->vout[o].scriptPubKey[3] == 0x21 && block.vtx[0]->vout[o].scriptPubKey[4] == 0xa9 && block.vtx[0]->vout[o].scriptPubKey[5] == 0xed) {
                commitpos = o;
            }
        }
    }
    return commitpos;
}

void UpdateUncommittedBlockStructures(CBlock& block, const CBlockIndex* pindexPrev, const Consensus::Params& consensusParams)
{
    int commitpos = GetWitnessCommitmentIndex(block);
    static const std::vector<unsigned char> nonce(32, 0x00);
    if (commitpos != -1 && IsSegSigEnabled(pindexPrev, consensusParams) && !block.vtx[0]->HasWitness()) {
        CMutableTransaction tx(*block.vtx[0]);
        tx.vin[0].scriptWitness.stack.resize(1);
        tx.vin[0].scriptWitness.stack[0] = nonce;
        block.vtx[0] = MakeTransactionRef(std::move(tx));
    }
}

std::vector<unsigned char> GenerateCoinbaseCommitment(CBlock& block, const CBlockIndex* pindexPrev, const Consensus::Params& consensusParams)
{
    std::vector<unsigned char> commitment;
    int commitpos = GetWitnessCommitmentIndex(block);
    std::vector<unsigned char> ret(32, 0x00);
    if (consensusParams.vDeployments[Consensus::DEPLOYMENT_SEGWIT].nTimeout != 0) {
        if (commitpos == -1) {
            uint256 witnessroot = BlockWitnessMerkleRoot(block, NULL);
            CHash256().Write(witnessroot.begin(), 32).Write(&ret[0], 32).Finalize(witnessroot.begin());
            CTxOut out;
            out.nValue = 0;
            out.scriptPubKey.resize(38);
            out.scriptPubKey[0] = OP_RETURN;
            out.scriptPubKey[1] = 0x24;
            out.scriptPubKey[2] = 0xaa;
            out.scriptPubKey[3] = 0x21;
            out.scriptPubKey[4] = 0xa9;
            out.scriptPubKey[5] = 0xed;
            memcpy(&out.scriptPubKey[6], witnessroot.begin(), 32);
            commitment = std::vector<unsigned char>(out.scriptPubKey.begin(), out.scriptPubKey.end());
            CMutableTransaction tx(*block.vtx[0]);
            tx.vout.push_back(out);
            block.vtx[0] = MakeTransactionRef(std::move(tx));
        }
    }
    UpdateUncommittedBlockStructures(block, pindexPrev, consensusParams);
    return commitment;
}
#endif



/** Context-dependent validity checks.
 *  By "context", we mean only the previous block headers, but not the UTXO
 *  set; UTXO-related validity checks are done in ConnectBlock(). */
static bool ContextualCheckBlockHeader(const CBlockHeader& block, CValidationState& state, const Consensus::Params& consensusParams, const CBlockIndex* pindexPrev, int64_t nAdjustedTime)
{
    assert(pindexPrev != NULL);
    //const int nHeight = pindexPrev->nHeight + 1;
    // Check proof of work
    if (block.nBits != GetNextWorkRequired(pindexPrev, &block, consensusParams))
        return state.DoS(100, false, REJECT_INVALID, "bad-diffbits", false, "incorrect proof of work");

    // Check timestamp against prev
    if (block.GetBlockTime() <= pindexPrev->GetMedianTimePastWitness())
        return state.Invalid(false, REJECT_INVALID, "time-too-old", "block's timestamp is too early");

    // Check timestamp
    if (pindexPrev->nHeight > (IsArgSet("-testnet") ? 446500 : 437500) )
    {
        if (block.GetBlockTime() > nAdjustedTime + MAX_FUTURE_BLOCK_TIME)
            return state.Invalid(false, REJECT_INVALID, "time-too-new", "block timestamp too far in the future");
    }
    else
    {
        if (block.GetBlockTime() > nAdjustedTime + 15 * 60)
            return state.Invalid(false, REJECT_INVALID, "time-too-new", "block timestamp too far in the future");
    }

    //fixme: (GULDEN) (2.0) (HIGH) (SEGSIG) Enforce segsig upgrade rules here..

    // Reject outdated version blocks when 95% (75% on testnet) of the network has upgraded:
    // check for version 2, 3 and 4 upgrades
    /* GULDEN - These aren't valid for Gulden
    if((block.nVersion < 2 && nHeight >= consensusParams.BIP34Height) ||
       (block.nVersion < 3 && nHeight >= consensusParams.BIP66Height) ||
       (block.nVersion < 4 && nHeight >= consensusParams.BIP65Height))
            return state.Invalid(false, REJECT_OBSOLETE, strprintf("bad-version(0x%08x)", block.nVersion),
                                 strprintf("rejected nVersion=0x%08x block", block.nVersion));
    */

    return true;
}

//fixme: (GULDEN) (2.1) Do away with this doUTXOChecks junk
//Long story short; we need to call this twice, the second time from within ConnectTip as we can't do the 'phase' checks without the utxo
//After 2.1 we won't need the phase checks so we can code this properly.
static bool ContextualCheckBlock(const CBlock& block, CValidationState& state, const CChainParams& chainParams, const CBlockIndex* pindexPrev, CChain& chainOverride, CCoinsViewCache* viewOverride, bool doUTXOChecks)
{
    const int nHeight = pindexPrev == NULL ? 0 : pindexPrev->nHeight + 1;

    // Start enforcing BIP113 (Median Time Past) using versionbits logic.
    int nLockTimeFlags = 0;
    if (VersionBitsState(pindexPrev, chainParams.GetConsensus(), Consensus::DEPLOYMENT_CSV, versionbitscache) == THRESHOLD_ACTIVE) {
        nLockTimeFlags |= LOCKTIME_MEDIAN_TIME_PAST;
    }

    int64_t nLockTimeCutoff = (nLockTimeFlags & LOCKTIME_MEDIAN_TIME_PAST)
                              ? pindexPrev->GetMedianTimePast()
                              : block.GetBlockTime();

    // Check that all transactions are finalized
    for (const auto& tx : block.vtx) {
        if (!IsFinalTx(*tx, nHeight, nLockTimeCutoff)) {
            return state.DoS(10, false, REJECT_INVALID, "bad-txns-nonfinal", false, "non-final transaction");
        }
    }

    int nPoW2PhaseParent = ( doUTXOChecks && pindexPrev ? GetPoW2Phase(pindexPrev, chainParams, chainOverride, viewOverride) : 1 );
    int nPoW2PhaseGrandParent = ( (doUTXOChecks && pindexPrev && pindexPrev->pprev) ? GetPoW2Phase(pindexPrev->pprev, chainParams, chainOverride, viewOverride) : 1 );
    int nPoW2PhaseGreatGrandParent = ( (doUTXOChecks && pindexPrev && pindexPrev->pprev && pindexPrev->pprev->pprev) ? GetPoW2Phase(pindexPrev->pprev->pprev, chainParams, chainOverride, viewOverride) : 1 );

    // Check that no transactions (from phase2 onward) have transaction version above 4 - this behaviour is no longer allowed
    if (doUTXOChecks && nPoW2PhaseParent >= 3)
    {
        for (const auto& tx : block.vtx)
        {
            if (tx->nVersion > CTransaction::MAX_STANDARD_VERSION)
            {
                return state.DoS(100, false, REJECT_INVALID, "bad-transaction-version", false, "non-standard transaction versions above are no longer permitted.");
            }
        }
    }

    // Check that no transactions (from phase4 onward) contain a scriptSig - scriptSig is completely deprecated.
    if (doUTXOChecks && nPoW2PhaseGreatGrandParent >= 4)
    {
        for (const auto& tx : block.vtx)
        {
            for (const auto& txIn : tx->vin)
            {
                if (txIn.scriptSig.size() > 0)
                {
                    return state.DoS(100, false, REJECT_INVALID, "bad-segsig-txin", false, "segsig blocks may not contain scriptSig which has been deprecated");
                }
            }
        }
    }

    // Enforce rule that the coinbase starts with serialized block height
    if (doUTXOChecks && nHeight >= chainParams.GetConsensus().BIP34Height)
    {
        if (nPoW2PhaseGrandParent < 4)
        {
            CScript expect = CScript() << nHeight;
            if (block.vtx[0]->vin[0].scriptSig.size() < expect.size() ||
                !std::equal(expect.begin(), expect.end(), block.vtx[0]->vin[0].scriptSig.begin())) {
                return state.DoS(100, false, REJECT_INVALID, "bad-cb-height", false, "block height mismatch in coinbase1");
            }
        }
        else
        {
            std::vector<unsigned char> expect;
            CVectorWriter(0, 0, expect, 0) << VARINT(nHeight);
            if (block.vtx[0]->vin[0].scriptWitness.stack.empty() || !std::equal(expect.begin(), expect.end(), block.vtx[0]->vin[0].scriptWitness.stack[0].begin()))
            {
                return state.DoS(100, false, REJECT_INVALID, "bad-cb-height", false, "block height mismatch in coinbase2");
            }
        }
    }

    // And the same for witness coinbase. (Enforce rule that the coinbase starts with serialized block height)
    unsigned int nWitnessCoinbaseIndex = 0;
    if (block.nVersionPoW2Witness != 0)
    {
        for (unsigned int i = 1; i < block.vtx.size(); i++)
        {
            if (block.vtx[i]->IsCoinBase() && block.vtx[i]->IsPoW2WitnessCoinBase())
            {
                nWitnessCoinbaseIndex = i;
                break;
            }
        }
        //checkme: (GULDEN) (2.1) Pretty sure this is a duplicate check - so we should eventually remove it, for now we just leave it in.
        if (nWitnessCoinbaseIndex == 0)
        {
            return state.DoS(100, error("ContextualCheckBlock(): PoW2 witness coinbase missing)"), REJECT_INVALID, "bad-witness-cb");
        }
    }

    if (doUTXOChecks && block.nVersionPoW2Witness != 0)
    {
        // Phase 3 - we restrict the coinbase signature to only the block height.
        // This helps simplify the logic for the PoW mining (which has to stuff all this info into it's own coinbase signature).
        if (nPoW2PhaseParent < 4)
        {
            CScript expect = CScript() << nHeight;
            if (block.vtx[nWitnessCoinbaseIndex]->vin[0].scriptSig.size() != expect.size())
                return state.DoS(100, error("ContextualCheckBlock(): PoW2 phase 3 witness coinbase has incorrect size for scriptSig)"), REJECT_INVALID, "bad-phase3-witness-cb-scriptsig");

            // Enforce rule that the coinbase starts with serialized block height
            if (block.vtx[nWitnessCoinbaseIndex]->vin[0].scriptSig.size() < expect.size() ||
                !std::equal(expect.begin(), expect.end(), block.vtx[nWitnessCoinbaseIndex]->vin[0].scriptSig.begin()))
            {
                return state.DoS(100, false, REJECT_INVALID, "bad-witness-cb-height", false, "block height mismatch in witness coinbase");
            }
        }
        else
        {
            std::vector<unsigned char> expect;
            CVectorWriter(0, 0, expect, 0) << VARINT(nHeight);
            if (block.vtx[nWitnessCoinbaseIndex]->vin[0].scriptWitness.stack.empty() || !std::equal(expect.begin(), expect.end(), block.vtx[nWitnessCoinbaseIndex]->vin[0].scriptWitness.stack[0].begin()))
            {
                return state.DoS(100, false, REJECT_INVALID, "bad-cb-height", false, "block height mismatch in coinbase3");
            }
        }
    }

    if (doUTXOChecks)
    {
    // Validation for witness commitments.
    // * We compute the witness hash (which is the hash including witnesses) of all the block's transactions, except the
    //   coinbase (where 0x0000....0000 is used instead).
    // * The coinbase scriptWitness is a stack of a single 32-byte vector, containing a witness nonce (unconstrained).
    // * We build a merkle tree with all those witness hashes as leaves (similar to the hashMerkleRoot in the block header).
    // * There must be at least one output whose scriptPubKey is a single 36-byte push, the first 4 bytes of which are
    //   {0xaa, 0x21, 0xa9, 0xed}, and the following 32 bytes are SHA256^2(witness root, witness nonce). In case there are
    //   multiple, the last one is used.
    bool fHaveWitness = (IsPow2Phase4Active(pindexPrev, chainParams, chainOverride, viewOverride));
    #if 0
    //GULDEN - We hash this data as part of the normal merkle root instead.
    if (VersionBitsState(pindexPrev, consensusParams, Consensus::DEPLOYMENT_SEGWIT, versionbitscache) == THRESHOLD_ACTIVE) {
        int commitpos = GetWitnessCommitmentIndex(block);
        if (commitpos != -1) {
            bool malleated = false;
            uint256 hashWitness = BlockWitnessMerkleRoot(block, &malleated);
            // The malleation check is ignored; as the transaction tree itself
            // already does not permit it, it is impossible to trigger in the
            // witness tree.
            if (block.vtx[0]->vin[0].scriptWitness.stack.size() != 1 || block.vtx[0]->vin[0].scriptWitness.stack[0].size() != 32) {
                return state.DoS(100, false, REJECT_INVALID, "bad-witness-nonce-size", true, strprintf("%s : invalid witness nonce size", __func__));
            }
            CHash256().Write(hashWitness.begin(), 32).Write(&block.vtx[0]->vin[0].scriptWitness.stack[0][0], 32).Finalize(hashWitness.begin());
            if (memcmp(hashWitness.begin(), &block.vtx[0]->vout[commitpos].scriptPubKey[6], 32)) {
                return state.DoS(100, false, REJECT_INVALID, "bad-witness-merkle-match", true, strprintf("%s : witness merkle commitment mismatch", __func__));
            }
            fHaveWitness = true;
        }
    }
    #endif

    // No witness data is allowed in blocks that don't commit to witness data, as this would otherwise leave room for spam
    if (!fHaveWitness) {
      for (const auto& tx : block.vtx) {
            if (tx->HasWitness()) {
                return state.DoS(100, false, REJECT_INVALID, "unexpected-witness", true, strprintf("%s : unexpected witness data found", __func__));
            }
        }
    }
    else
    {
        if (nPoW2PhaseGreatGrandParent >=4)
        {
            for (const auto& tx : block.vtx) {
                if (!tx->HasWitness()) {
                    return state.DoS(100, false, REJECT_INVALID, "missing-witness", true, strprintf("%s : missing witness data found", __func__));
                }
            }
        }
    }
    }

    // After the coinbase witness nonce and commitment are verified,
    // we can check if the block weight passes (before we've checked the
    // coinbase witness, it would be possible for the weight to be too
    // large by filling up the coinbase witness, which doesn't change
    // the block hash, so we couldn't mark the block as permanently
    // failed).
    if (GetBlockWeight(block) > MAX_BLOCK_WEIGHT) {
        return state.DoS(100, false, REJECT_INVALID, "bad-blk-weight", false, strprintf("%s : weight limit failed", __func__));
    }

    return true;
}

static bool AcceptBlockHeader(const CBlockHeader& block, CValidationState& state, const CChainParams& chainparams, CBlockIndex** ppindex, bool fAssumePOWGood = false)
{
    AssertLockHeld(cs_main);

    //fixme: (GULDEN) (2.0) (POW2) - handle different header types here...

    // Check for duplicate
    uint256 hash = block.GetHashPoW2();
    BlockMap::iterator miSelf = mapBlockIndex.find(hash);
    CBlockIndex *pindex = NULL;
    if (hash != chainparams.GetConsensus().hashGenesisBlock) {

        if (miSelf != mapBlockIndex.end()) {
            // Block header is already known.
            pindex = miSelf->second;
            if (ppindex)
                *ppindex = pindex;
            if (pindex->nStatus & BLOCK_FAILED_MASK)
                return state.Invalid(error("%s: block %s is marked invalid", __func__, hash.ToString()), 0, "duplicate");
            return true;
        }

        if (!CheckBlockHeader(block, state, chainparams.GetConsensus(), !fAssumePOWGood))
            return error("%s: Consensus::CheckBlockHeader: %s, %s", __func__, hash.ToString(), FormatStateMessage(state));

        // Get prev block index
        CBlockIndex* pindexPrev = NULL;
        BlockMap::iterator mi = mapBlockIndex.find(block.hashPrevBlock);
        if (mi == mapBlockIndex.end())
            return state.DoS(10, error("%s: prev block not found", __func__), 0, "prev-blk-not-found");
        pindexPrev = (*mi).second;
        if (pindexPrev->nStatus & BLOCK_FAILED_MASK)
            return state.DoS(100, error("%s: prev block invalid", __func__), REJECT_INVALID, "bad-prevblk");

        assert(pindexPrev);
        if (fCheckpointsEnabled && !CheckIndexAgainstCheckpoint(pindexPrev, state, chainparams, hash))
            return error("%s: CheckIndexAgainstCheckpoint(): %s", __func__, state.GetRejectReason().c_str());

        if (!ContextualCheckBlockHeader(block, state, chainparams.GetConsensus(), pindexPrev, GetAdjustedTime()))
            return error("%s: Consensus::ContextualCheckBlockHeader: %s, %s", __func__, hash.ToString(), FormatStateMessage(state));
    }
    if (pindex == NULL)
        pindex = AddToBlockIndex(chainparams, block);

    if (ppindex)
        *ppindex = pindex;

    CheckBlockIndex(chainparams.GetConsensus());

    return true;
}

// Exposed wrapper for AcceptBlockHeader
bool ProcessNewBlockHeaders(const std::vector<CBlockHeader>& headers, CValidationState& state, const CChainParams& chainparams, const CBlockIndex** ppindex, bool fAssumePOWGood)
{
    {
        LOCK(cs_main);
        for (const CBlockHeader& header : headers) {
            CBlockIndex *pindex = NULL; // Use a temp pindex instead of ppindex to avoid a const_cast
            if (!AcceptBlockHeader(header, state, chainparams, &pindex, fAssumePOWGood)) {
                return false;
            }
            if (ppindex) {
                *ppindex = pindex;
            }
        }
    }
    NotifyHeaderTip();
    return true;
}

bool ExtractWitnessBlockFromWitnessCoinbase(CChain& chain, int nWitnessCoinbaseIndex, const CBlockIndex* pindexPrev, const CBlock& block, const CChainParams& chainParams, CCoinsViewCache& view, CBlock& embeddedWitnessBlock)
{
    AssertLockHeld(cs_main); // Required for ReadBlockFromDisk.

    if (nWitnessCoinbaseIndex == -1)
        return error("Invalid coinbase index for embedded witness coinbase info.");
    if (block.vtx.size() < 2)
        return error("Missing transactions for witness coinbase index, must be at least two transactions.");
    if (block.vtx[1]->vout.size() != 2)
        return error("Missing outputs for witness coinbase index, must be exactly two outputs.");
    if (block.vtx[1]->vin.size() != 1)
        return error("Missing input for witness coinbase index, must be exactly one input.");
    if (!IsPow2WitnessOutput(block.vtx[1]->vout[0]))
        return error("Invalid transaction type for first witness coinbase output, must be a witness address/output.");
    if (IsPow2WitnessOutput(block.vtx[1]->vout[1]))
        return error("Invalid transaction type for second witness coinbase output, must not be a witness address/output.");

    CScript expect = CScript() << OP_RETURN << pindexPrev->nHeight + 1;
    if (block.vtx[1]->vout[1].output.scriptPubKey.size() < expect.size() || !std::equal(expect.begin(), expect.end(), block.vtx[1]->vout[1].output.scriptPubKey.begin()))
    {
        return error("Invalid scriptSig for embedded witness coinbase info.");
    }

    //'identifier' already checked in GetPoW2WitnessCoinbaseIndex - so just skip past it.
    std::vector<unsigned char> serialisedWitnessHeaderInfo = std::vector<unsigned char>(block.vtx[0]->vout[nWitnessCoinbaseIndex].output.scriptPubKey.begin() + 6, block.vtx[0]->vout[nWitnessCoinbaseIndex].output.scriptPubKey.end());
    CDataStream serialisedWitnessHeaderInfoStream(serialisedWitnessHeaderInfo, SER_NETWORK, INIT_PROTO_VERSION);

    uint256 hashPrevPoWIndex;

    // Reconstruct header information of previous witness block from the coinbase of this PoW block.
    if (!ReadBlockFromDisk(embeddedWitnessBlock, pindexPrev, chainParams.GetConsensus()))
        return false;

    embeddedWitnessBlock.witnessHeaderPoW2Sig.resize(65);
    ::Unserialize(serialisedWitnessHeaderInfoStream, embeddedWitnessBlock.nVersionPoW2Witness);
    ::Unserialize(serialisedWitnessHeaderInfoStream, embeddedWitnessBlock.nTimePoW2Witness);
    ::Unserialize(serialisedWitnessHeaderInfoStream, embeddedWitnessBlock.hashMerkleRootPoW2Witness);
    ::Unserialize(serialisedWitnessHeaderInfoStream, NOSIZEVECTOR(embeddedWitnessBlock.witnessHeaderPoW2Sig));
    ::Unserialize(serialisedWitnessHeaderInfoStream, hashPrevPoWIndex);

    // Check prev hash
    if (hashPrevPoWIndex != pindexPrev->GetBlockHashLegacy())
        return error("Embedded witness coinbase info contains mismatched prevHash.");

    // Check for valid signature size
    if (embeddedWitnessBlock.witnessHeaderPoW2Sig.size() != 65)
        return error("Embedded witness coinbase info contains invalid signature size.");

    // Check that block is a witness block
    if (embeddedWitnessBlock.nVersionPoW2Witness == 0)
        return error("Embedded witness coinbase info contains invalid witness version.");

    // Reconstruct transaction information of previous witness block from the coinbase of this PoW block.
    CMutableTransaction coinbaseTx(CTransaction::CURRENT_VERSION);
    coinbaseTx.vin.resize(2);
    coinbaseTx.vout.resize(2);
    coinbaseTx.vout[0] = block.vtx[1]->vout[0];
    coinbaseTx.vout[1].output.scriptPubKey = block.vtx[0]->vout[nWitnessCoinbaseIndex+1].output.scriptPubKey;
    coinbaseTx.vout[1].nValue = block.vtx[0]->vout[nWitnessCoinbaseIndex+1].nValue;
    coinbaseTx.vin[0].prevout.SetNull();
    coinbaseTx.vin[0].SetSequence(0, coinbaseTx.nVersion, CTxInFlags::None) ;
    coinbaseTx.vin[0].scriptSig = CScript() << pindexPrev->nHeight;
    coinbaseTx.vin[1] = block.vtx[1]->vin[0];
    embeddedWitnessBlock.vtx.emplace_back(MakeTransactionRef(std::move(coinbaseTx)));

    //LogPrintf(">>>[Embedded] Extract witness block from coinbase: prevheight:%d height:%d \nembedded block: %s\n", pindexPrev->nHeight, pindexPrev->nHeight+1 , embeddedWitnessBlock.ToString());
    return true;
}

bool WitnessCoinbaseInfoIsValid(CChain& chain, int nWitnessCoinbaseIndex, const CBlockIndex* pindexPrev, const CBlock& block, const CChainParams& chainParams, CCoinsViewCache& view)
{
    AssertLockHeld(cs_main);

    CBlock embeddedWitnessBlock;
    if (!ExtractWitnessBlockFromWitnessCoinbase(chain, nWitnessCoinbaseIndex, pindexPrev, block, chainParams, view, embeddedWitnessBlock))
        return error("Could not extract embedded witness information from witness coinbase.");

    // Ensure that the witness signature itself is actually valid.
    bool ret = true;
    if (ret)
    {
        CBlockIndex* pPreviousIndexChain = nullptr;
        CCloneChain tempChain = chain.Clone(pindexPrev->pprev, pPreviousIndexChain);
        CValidationState state;
        CCoinsViewCache viewNew(&view);

        CPubKey pubkey;
        uint256 hash = embeddedWitnessBlock.GetHashPoW2();
        if (!pubkey.RecoverCompact(hash, embeddedWitnessBlock.witnessHeaderPoW2Sig))
            ret = error("Could not recover public key from embedded witness coinbase header");
        //LogPrintf(">>>[Embedded] witness pubkey [%s]\n", pubkey.GetID().GetHex());

        // Phase 3 restriction - we force the miners nVersion to reflect the version the witness of the block before had - thus allowing control of voting for phase 4 to be controlled by witnesses.
        if (ret && block.nVersion != embeddedWitnessBlock.nVersionPoW2Witness)
            ret = error("Embedded witness version doesn't match version of parent PoW block.");

        if (ret)
        {
            CGetWitnessInfo witInfo;
            if (!GetWitness(tempChain, chainParams, &viewNew, pPreviousIndexChain, embeddedWitnessBlock, witInfo))
            {
                ret = error("Could not determine a valid witness for embedded witness coinbase header");
            }
            else
            {
                if (witInfo.selectedWitnessTransaction.GetType() <= CTxOutType::ScriptLegacyOutput)
                {
                    if (CKeyID(uint160(witInfo.selectedWitnessTransaction.output.scriptPubKey.GetPow2WitnessHash())) != pubkey.GetID())
                        ret = error("Mismatched witness signature for embedded witness coinbase header");
                }
                else
                {
                    ret = error("Invalid transaction type for embedded witness coinbase header");
                }
            }
        }

        if (!ret)
        {
            LogPrintf("%s\n", embeddedWitnessBlock.ToString());
            return false;
        }
    }

    // Now test that the reconstructed witness block is valid, if it is then the 'witness coinbase info' of this PoW block is valid.
    // fixme: (GULDEN) SBSU - We really don't need to clone the entire chain here, could we clone just the last 1000 or something?
    // We work on a clone of the chain to prevent modifying the actual chain.
    {
        CBlockIndex* pPreviousIndexChain = nullptr;
        CCloneChain tempChain = chain.Clone(pindexPrev->pprev, pPreviousIndexChain);
        CValidationState state;
        CCoinsViewCache viewNew(&view);
        // Force the tip of the chain to the block that comes before the block we are examining.
        ForceActivateChain(pPreviousIndexChain, nullptr, state, chainParams, tempChain, viewNew);

        CValidationState witnessValidationState;
        assert(pPreviousIndexChain && pPreviousIndexChain == tempChain.Tip());

        CBlockIndex indexDummy(embeddedWitnessBlock);
        indexDummy.pprev = pPreviousIndexChain;
        indexDummy.nHeight = pPreviousIndexChain->nHeight + 1;

        if (!ContextualCheckBlockHeader(embeddedWitnessBlock, state, chainParams.GetConsensus(), pPreviousIndexChain, GetAdjustedTime()))
            ret = error("Failed ContextualCheckBlockHeader for embedded witness block");
        if (!ret || !CheckBlock(embeddedWitnessBlock, state, chainParams.GetConsensus(), false, true))
            ret = error("Failed CheckBlock for embedded witness block");
        if (!ret || !ContextualCheckBlock(embeddedWitnessBlock, state, chainParams, pPreviousIndexChain, tempChain, &viewNew))
            ret = error("Failed ContextualCheckBlock for embedded witness block");
        if (!ret || !ConnectBlock(tempChain, embeddedWitnessBlock, state, &indexDummy, viewNew, chainParams, true, false))
            ret = error("Failed ConnectBlock for embedded witness block");
        if (!state.IsValid())
            ret = error("Invalid state after ConnectBlock for embedded witness block");

        if (!ret)
            LogPrintf("%s\n", embeddedWitnessBlock.ToString());
    }

    return ret;
}

/** Store block on disk. If dbp is non-NULL, the file is known to already reside on disk */
static bool AcceptBlock(const std::shared_ptr<const CBlock>& pblock, CValidationState& state, const CChainParams& chainparams, CBlockIndex** ppindex, bool fRequested, const CDiskBlockPos* dbp, bool* fNewBlock, bool fAssumePOWGood = false)
{
    const CBlock& block = *pblock;

    if (fNewBlock) *fNewBlock = false;
    AssertLockHeld(cs_main);

    CBlockIndex *pindexDummy = NULL;
    CBlockIndex *&pindex = ppindex ? *ppindex : pindexDummy;

    if (!AcceptBlockHeader(block, state, chainparams, &pindex, fAssumePOWGood))
        return false;

    // Try to process all requested blocks that we don't have, but only
    // process an unrequested block if it's new and has enough work to
    // advance our tip, and isn't too many blocks ahead.
    bool fAlreadyHave = pindex->nStatus & BLOCK_HAVE_DATA;
    bool fHasMoreWork = (chainActive.Tip() ? pindex->nChainWork > chainActive.Tip()->nChainWork : true);
    // Blocks that are too out-of-order needlessly limit the effectiveness of
    // pruning, because pruning will not delete block files that contain any
    // blocks which are too close in height to the tip.  Apply this test
    // regardless of whether pruning is enabled; it should generally be safe to
    // not process unrequested blocks.
    bool fTooFarAhead = (pindex->nHeight > int(chainActive.Height() + MIN_BLOCKS_TO_KEEP));

    // TODO: Decouple this function from the block download logic by removing fRequested
    // This requires some new chain data structure to efficiently look up if a
    // block is in a chain leading to a candidate for best tip, despite not
    // being such a candidate itself.

    // TODO: deal better with return value and error conditions for duplicate
    // and unrequested blocks.
    if (fAlreadyHave) return true;
    if (!fRequested) {  // If we didn't ask for it:
        if (pindex->nTx != 0) return true;  // This is a previously-processed block that was pruned
        if (!fHasMoreWork) return true;     // Don't process less-work chains
        if (fTooFarAhead) return true;      // Block height is too high
    }
    if (fNewBlock) *fNewBlock = true;

    if (!CheckBlock(block, state, chainparams.GetConsensus(), true, true, fAssumePOWGood) ||
        !ContextualCheckBlock(block, state, chainparams, pindex->pprev, chainActive)) {
        if (state.IsInvalid() && !state.CorruptionPossible()) {
            pindex->nStatus |= BLOCK_FAILED_VALID;
            setDirtyBlockIndex.insert(pindex);
        }
        return error("%s: %s", __func__, FormatStateMessage(state));
    }

    // Header is valid/has work, merkle tree and segwit merkle tree are good...RELAY NOW
    // (but if it does not build on our best tip, let the SendMessages loop relay it)
    // fixme: (GULDEN) (2.0) (HIGH) This will probably increase forks - but we need to keep pushing tip contenders out in case of stalled witness
    // Maybe we could 'delay' such candidates slightly, store them in a cache and then only relay after some time has passed with tip not advancing.
    if (!IsInitialBlockDownload() && (chainActive.Tip() == pindex->pprev || pindex->nHeight >= chainActive.Tip()->nHeight))
        GetMainSignals().NewPoWValidBlock(pindex, pblock);

    int nHeight = pindex->nHeight;

    // Write block to history file
    try {
        unsigned int nBlockSize = ::GetSerializeSize(block, SER_DISK, CLIENT_VERSION);
        CDiskBlockPos blockPos;
        if (dbp != NULL)
            blockPos = *dbp;
        if (!FindBlockPos(state, blockPos, nBlockSize+8, nHeight, block.GetBlockTime(), dbp != NULL))
            return error("AcceptBlock(): FindBlockPos failed");
        if (dbp == NULL)
            if (!blockStore.WriteBlockToDisk(block, blockPos, chainparams.MessageStart()))
                AbortNode(state, "Failed to write block");
        if (!ReceivedBlockTransactions(block, state, pindex, blockPos, chainparams.GetConsensus()))
            return error("AcceptBlock(): ReceivedBlockTransactions failed");
    } catch (const std::runtime_error& e) {
        return AbortNode(state, std::string("System error: ") + e.what());
    }

    if (fCheckForPruning)
        FlushStateToDisk(chainparams, state, FLUSH_STATE_NONE); // we just allocated more disk space for block files

    return true;
}

bool ProcessNewBlock(const CChainParams& chainparams, const std::shared_ptr<const CBlock> pblock, bool fForceProcessing, bool *fNewBlock, bool fAssumePOWGood)
{
    {
        CBlockIndex *pindex = NULL;
        if (fNewBlock) *fNewBlock = false;
        CValidationState state;
        // Ensure that CheckBlock() passes before calling AcceptBlock, as
        // belt-and-suspenders.
        bool ret = CheckBlock(*pblock, state, chainparams.GetConsensus(), true, true, fAssumePOWGood);

        LOCK(cs_main);

        if (ret) {
            // Store to disk
            ret = AcceptBlock(pblock, state, chainparams, &pindex, fForceProcessing, NULL, fNewBlock, fAssumePOWGood);
        }
        CheckBlockIndex(chainparams.GetConsensus());
        if (!ret) {
            GetMainSignals().BlockChecked(*pblock, state);
            return error("%s: AcceptBlock FAILED", __func__);
        }
    }

    NotifyHeaderTip();

    CValidationState state; // Only used to report errors, not invalidity - ignore it
    if (!ActivateBestChain(state, chainparams, pblock))
        return error("%s: ActivateBestChain failed", __func__);

    if (!IsInitialBlockDownload())
    {
        // Gulden: if responsible for sync-checkpoint send it
        if (!CSyncCheckpoint::strMasterPrivKey.empty())
            Checkpoints::SendSyncCheckpoint(Checkpoints::AutoSelectSyncCheckpoint(), chainparams);

        // Gulden: check pending sync-checkpoint
        Checkpoints::AcceptPendingSyncCheckpoint(chainparams);
    }

    return true;
}

bool TestBlockValidity(CChain& chain, CValidationState& state, const CChainParams& chainparams, const CBlock& block, CBlockIndex* pindexPrev, bool fCheckPOW, bool fCheckMerkleRoot, CCoinsViewCache* cacheOverride)
{
    AssertLockHeld(cs_main);

    if(!pindexPrev || pindexPrev != chain.Tip())
        return false;

    if (fCheckpointsEnabled && !CheckIndexAgainstCheckpoint(pindexPrev, state, chainparams, block.GetHashPoW2()))
        return error("%s: CheckIndexAgainstCheckpoint(): %s", __func__, state.GetRejectReason().c_str());

    CCoinsViewCache viewNew(cacheOverride?cacheOverride:pcoinsTip);
    CBlockIndex indexDummy(block);
    indexDummy.pprev = pindexPrev;
    indexDummy.nHeight = pindexPrev->nHeight + 1;

    // NOTE: CheckBlockHeader is called by CheckBlock
    if (!ContextualCheckBlockHeader(block, state, chainparams.GetConsensus(), pindexPrev, GetAdjustedTime()))
        return error("%s: Consensus::ContextualCheckBlockHeader: %s", __func__, FormatStateMessage(state));
    if (!CheckBlock(block, state, chainparams.GetConsensus(), fCheckPOW, fCheckMerkleRoot))
        return error("%s: Consensus::CheckBlock: %s", __func__, FormatStateMessage(state));
    if (!ContextualCheckBlock(block, state, chainparams, pindexPrev, chain, cacheOverride))
        return error("%s: Consensus::ContextualCheckBlock: %s", __func__, FormatStateMessage(state));
    if (!ConnectBlock(chain, block, state, &indexDummy, viewNew, chainparams, true))
        return false;
    assert(state.IsValid());

    return true;
}

/**
 * BLOCK PRUNING CODE
 */

/* Calculate the amount of disk space the block & undo files currently use */
static uint64_t CalculateCurrentUsage()
{
    uint64_t retval = 0;
    BOOST_FOREACH(const CBlockFileInfo &file, vinfoBlockFile) {
        retval += file.nSize + file.nUndoSize;
    }
    return retval;
}

/* Prune a block file (modify associated database entries)*/
void PruneOneBlockFile(const int fileNumber)
{
    for (BlockMap::iterator it = mapBlockIndex.begin(); it != mapBlockIndex.end(); ++it) {
        CBlockIndex* pindex = it->second;
        if (pindex->nFile == fileNumber) {
            pindex->nStatus &= ~BLOCK_HAVE_DATA;
            pindex->nStatus &= ~BLOCK_HAVE_UNDO;
            pindex->nFile = 0;
            pindex->nDataPos = 0;
            pindex->nUndoPos = 0;
            setDirtyBlockIndex.insert(pindex);

            // Prune from mapBlocksUnlinked -- any block we prune would have
            // to be downloaded again in order to consider its chain, at which
            // point it would be considered as a candidate for
            // mapBlocksUnlinked or setBlockIndexCandidates.
            std::pair<std::multimap<CBlockIndex*, CBlockIndex*>::iterator, std::multimap<CBlockIndex*, CBlockIndex*>::iterator> range = mapBlocksUnlinked.equal_range(pindex->pprev);
            while (range.first != range.second) {
                std::multimap<CBlockIndex *, CBlockIndex *>::iterator _it = range.first;
                range.first++;
                if (_it->second == pindex) {
                    mapBlocksUnlinked.erase(_it);
                }
            }
        }
    }

    vinfoBlockFile[fileNumber].SetNull();
    setDirtyFileInfo.insert(fileNumber);
}

/* Calculate the block/rev files to delete based on height specified by user with RPC command pruneblockchain */
static void FindFilesToPruneManual(std::set<int>& setFilesToPrune, int nManualPruneHeight)
{
    assert(fPruneMode && nManualPruneHeight > 0);

    LOCK2(cs_main, cs_LastBlockFile);
    if (chainActive.Tip() == NULL)
        return;

    // last block to prune is the lesser of (user-specified height, MIN_BLOCKS_TO_KEEP from the tip)
    unsigned int nLastBlockWeCanPrune = std::min((unsigned)nManualPruneHeight, chainActive.Tip()->nHeight - MIN_BLOCKS_TO_KEEP);
    int count=0;
    for (int fileNumber = 0; fileNumber < nLastBlockFile; fileNumber++) {
        if (vinfoBlockFile[fileNumber].nSize == 0 || vinfoBlockFile[fileNumber].nHeightLast > nLastBlockWeCanPrune)
            continue;
        PruneOneBlockFile(fileNumber);
        setFilesToPrune.insert(fileNumber);
        count++;
    }
    LogPrintf("Prune (Manual): prune_height=%d removed %d blk/rev pairs\n", nLastBlockWeCanPrune, count);
}

/* This function is called from the RPC code for pruneblockchain */
void PruneBlockFilesManual(int nManualPruneHeight)
{
    CValidationState state;
    const CChainParams& chainparams = Params();
    FlushStateToDisk(chainparams, state, FLUSH_STATE_NONE, nManualPruneHeight);
}

/**
 * Prune block and undo files (blk???.dat and undo???.dat) so that the disk space used is less than a user-defined target.
 * The user sets the target (in MB) on the command line or in config file.  This will be run on startup and whenever new
 * space is allocated in a block or undo file, staying below the target. Changing back to unpruned requires a reindex
 * (which in this case means the blockchain must be re-downloaded.)
 *
 * Pruning functions are called from FlushStateToDisk when the global fCheckForPruning flag has been set.
 * Block and undo files are deleted in lock-step (when blk00003.dat is deleted, so is rev00003.dat.)
 * Pruning cannot take place until the longest chain is at least a certain length (100000 on mainnet, 1000 on testnet, 1000 on regtest).
 * Pruning will never delete a block within a defined distance (currently 288) from the active chain's tip.
 * The block index is updated by unsetting HAVE_DATA and HAVE_UNDO for any blocks that were stored in the deleted files.
 * A db flag records the fact that at least some block files have been pruned.
 *
 * @param[out]   setFilesToPrune   The set of file indices that can be unlinked will be returned
 */
static void FindFilesToPrune(std::set<int>& setFilesToPrune, uint64_t nPruneAfterHeight)
{
    LOCK2(cs_main, cs_LastBlockFile);
    if (chainActive.Tip() == NULL || nPruneTarget == 0) {
        return;
    }
    if ((uint64_t)chainActive.Tip()->nHeight <= nPruneAfterHeight) {
        return;
    }

    unsigned int nLastBlockWeCanPrune = chainActive.Tip()->nHeight - MIN_BLOCKS_TO_KEEP;
    uint64_t nCurrentUsage = CalculateCurrentUsage();
    // We don't check to prune until after we've allocated new space for files
    // So we should leave a buffer under our target to account for another allocation
    // before the next pruning.
    uint64_t nBuffer = BLOCKFILE_CHUNK_SIZE + UNDOFILE_CHUNK_SIZE;
    uint64_t nBytesToPrune;
    int count=0;

    if (nCurrentUsage + nBuffer >= nPruneTarget) {
        for (int fileNumber = 0; fileNumber < nLastBlockFile; fileNumber++) {
            nBytesToPrune = vinfoBlockFile[fileNumber].nSize + vinfoBlockFile[fileNumber].nUndoSize;

            if (vinfoBlockFile[fileNumber].nSize == 0)
                continue;

            if (nCurrentUsage + nBuffer < nPruneTarget)  // are we below our target?
                break;

            // don't prune files that could have a block within MIN_BLOCKS_TO_KEEP of the main chain's tip but keep scanning
            if (vinfoBlockFile[fileNumber].nHeightLast > nLastBlockWeCanPrune)
                continue;

            PruneOneBlockFile(fileNumber);
            // Queue up the files for removal
            setFilesToPrune.insert(fileNumber);
            nCurrentUsage -= nBytesToPrune;
            count++;
        }
    }

    LogPrint(BCLog::PRUNE, "Prune: target=%dMiB actual=%dMiB diff=%dMiB max_prune_height=%d removed %d blk/rev pairs\n",
           nPruneTarget/1024/1024, nCurrentUsage/1024/1024,
           ((int64_t)nPruneTarget - (int64_t)nCurrentUsage)/1024/1024,
           nLastBlockWeCanPrune, count);
}

bool CheckDiskSpace(uint64_t nAdditionalBytes)
{
    uint64_t nFreeBytesAvailable = fs::space(GetDataDir()).available;

    // Check for nMinDiskSpace bytes (currently 50MB)
    if (nFreeBytesAvailable < nMinDiskSpace + nAdditionalBytes)
        return AbortNode("Disk space is low!", _("Error: Disk space is low!"));

    return true;
}

CBlockIndex * InsertBlockIndex(uint256 hash)
{
    if (hash.IsNull())
        return NULL;

    // Return existing
    BlockMap::iterator mi = mapBlockIndex.find(hash);
    if (mi != mapBlockIndex.end())
        return (*mi).second;

    // Create new
    CBlockIndex* pindexNew = new CBlockIndex();
    if (!pindexNew)
        throw std::runtime_error(std::string(__func__) + ": new CBlockIndex failed");
    mi = mapBlockIndex.insert(std::make_pair(hash, pindexNew)).first;
    pindexNew->phashBlock = &((*mi).first);

    return pindexNew;
}

bool static LoadBlockIndexDB(const CChainParams& chainparams)
{
    LOCK(cs_main);

    if (!pblocktree->LoadBlockIndexGuts(InsertBlockIndex))
        return false;

    boost::this_thread::interruption_point();

    // Calculate nChainWork
    std::vector<std::pair<int, CBlockIndex*> > vSortedByHeight;
    vSortedByHeight.reserve(mapBlockIndex.size());
    BOOST_FOREACH(const PAIRTYPE(uint256, CBlockIndex*)& item, mapBlockIndex)
    {
        CBlockIndex* pindex = item.second;
        vSortedByHeight.push_back(std::make_pair(pindex->nHeight, pindex));
    }
    sort(vSortedByHeight.begin(), vSortedByHeight.end(), [](const std::pair<int, CBlockIndex*>& a, const std::pair<int, CBlockIndex*>& b) -> bool 
    {
        //Ensure PoW block always comes first in sort before witness block of same height.
        if (a.first == b.first)
        {
            if (a.second->nVersionPoW2Witness == 0 && b.second->nVersionPoW2Witness > 0)
                return true;
            if (a.second->nVersionPoW2Witness > 0 && b.second->nVersionPoW2Witness == 0)
                return false;
            return a.second < b.second;
        }
        return a.first < b.first;
    }
    );
    BOOST_FOREACH(const PAIRTYPE(int, CBlockIndex*)& item, vSortedByHeight)
    {
        CBlockIndex* pindex = item.second;
        SetChainWorkForIndex(pindex, chainparams, false);
        pindex->nTimeMax = (pindex->pprev ? std::max(pindex->pprev->nTimeMax, pindex->nTime) : pindex->nTime);
        // We can link the chain of blocks for which we've received transactions at some point.
        // Pruned nodes may have deleted the block.
        if (pindex->nTx > 0) {
            if (pindex->pprev) {
                if (pindex->pprev->nChainTx) {
                    pindex->nChainTx = pindex->pprev->nChainTx + pindex->nTx;
                } else {
                    pindex->nChainTx = 0;
                    mapBlocksUnlinked.insert(std::make_pair(pindex->pprev, pindex));
                }
            } else {
                pindex->nChainTx = pindex->nTx;
            }
        }

        if (pindex->IsValid(BLOCK_VALID_TRANSACTIONS) && (pindex->nChainTx || pindex->pprev == NULL))
            setBlockIndexCandidates.insert(pindex);
        if (pindex->nStatus & BLOCK_FAILED_MASK && (!pindexBestInvalid || pindex->nChainWork > pindexBestInvalid->nChainWork))
            pindexBestInvalid = pindex;
        if (pindex->pprev)
            pindex->BuildSkip();
        if (pindex->IsValid(BLOCK_VALID_TREE) && (pindexBestHeader == NULL || CBlockIndexWorkComparator()(pindexBestHeader, pindex)))
            pindexBestHeader = pindex;
    }

    // Load block file info
    pblocktree->ReadLastBlockFile(nLastBlockFile);
    vinfoBlockFile.resize(nLastBlockFile + 1);
    LogPrintf("%s: last block file = %i\n", __func__, nLastBlockFile);
    for (int nFile = 0; nFile <= nLastBlockFile; nFile++) {
        pblocktree->ReadBlockFileInfo(nFile, vinfoBlockFile[nFile]);
    }
    LogPrintf("%s: last block file info: %s\n", __func__, vinfoBlockFile[nLastBlockFile].ToString());
    for (int nFile = nLastBlockFile + 1; true; nFile++) {
        CBlockFileInfo info;
        if (pblocktree->ReadBlockFileInfo(nFile, info)) {
            vinfoBlockFile.push_back(info);
        } else {
            break;
        }
    }

    // Check presence of blk files
    LogPrintf("Checking all blk files are present...\n");
    std::set<int> setBlkDataFiles;
    BOOST_FOREACH(const PAIRTYPE(uint256, CBlockIndex*)& item, mapBlockIndex)
    {
        CBlockIndex* pindex = item.second;
        if (pindex->nStatus & BLOCK_HAVE_DATA) {
            setBlkDataFiles.insert(pindex->nFile);
        }
    }
    for (std::set<int>::iterator it = setBlkDataFiles.begin(); it != setBlkDataFiles.end(); it++)
    {
        CDiskBlockPos pos(*it, 0);
        if (CFile(blockStore.GetBlockFile(pos, true), SER_DISK, CLIENT_VERSION).IsNull()) {
            return false;
        }
    }

    // Check whether we have ever pruned block & undo files
    pblocktree->ReadFlag("prunedblockfiles", fHavePruned);
    if (fHavePruned)
        LogPrintf("LoadBlockIndexDB(): Block files have previously been pruned\n");

    // Check whether we need to continue reindexing
    bool fReindexing = false;
    pblocktree->ReadReindexing(fReindexing);
    fReindex |= fReindexing;

    // Check whether we have a transaction index
    pblocktree->ReadFlag("txindex", fTxIndex);
    LogPrintf("%s: transaction index %s\n", __func__, fTxIndex ? "enabled" : "disabled");

    // Load pointer to end of best chain
    BlockMap::iterator it = mapBlockIndex.find(pcoinsTip->GetBestBlock());
    if (it == mapBlockIndex.end())
        return true;
    chainActive.SetTip(it->second);

    PruneBlockIndexCandidates();

    //Temporary code to clean up old checkpoints database - We can remove this in future versions
    if ( fs::exists(GetDataDir() / "checkpoints") )
    {
        fs::remove_all( GetDataDir() / "checkpoints" );
    }

    // Gulden: load hashSyncCheckpoint
    Checkpoints::ReadSyncCheckpoint(Checkpoints::hashSyncCheckpoint);
    LogPrintf("LoadBlockIndexDB(): using synchronized checkpoint %s\n", Checkpoints::hashSyncCheckpoint.ToString().c_str());

    LogPrintf("%s: hashBestChain=%s height=%d date=%s progress=%f\n", __func__,
        chainActive.Tip()->GetBlockHashPoW2().ToString(), chainActive.Height(),
        DateTimeStrFormat("%Y-%m-%d %H:%M:%S", chainActive.Tip()->GetBlockTime()),
        GuessVerificationProgress(chainparams.TxData(), chainActive.Tip()));

    return true;
}

bool UpgradeBlockIndex(const CChainParams& chainparams, int nPreviousVersion, int nCurrentVersion)
{
    /*LOCK(cs_main);

    // Gulden 2.0 onwards
    // Refresh all blocks on disk - change in serialisation format.
    if (nPreviousVersion == 0 && nCurrentVersion >= 1)
    {
        blockStore.CloseBlockFiles();

        CBlockStore oldStore(true);

        oldStore.Rename("16_");

        {
            LOCK(cs_LastBlockFile);
            vinfoBlockFile.clear();
            nLastBlockFile = 0;
        }

        // (Optimisation) Sort by height so that the files end up "in order" in the new block files.
        std::vector<std::pair<int, CBlockIndex*> > vSortedByHeight;
        vSortedByHeight.reserve(mapBlockIndex.size());
        BOOST_FOREACH(const PAIRTYPE(uint256, CBlockIndex*)& item, mapBlockIndex)
        {
            CBlockIndex* pindex = item.second;
            vSortedByHeight.push_back(std::make_pair(pindex->nHeight, pindex));
        }
        sort(vSortedByHeight.begin(), vSortedByHeight.end(), [](const std::pair<int, CBlockIndex*>& a, const std::pair<int, CBlockIndex*>& b) -> bool { return a.first < b.first; });

        // Now read the block files in one at a time from the old files and write them into the new files.
        CBlock* pblock = new CBlock();
        std::vector<std::pair<int, const CBlockFileInfo*> > vDirtyFiles;
        std::vector<const CBlockIndex*> vDirtyBlocks;
        for(const auto& item: vSortedByHeight)
        {
            CBlockIndex* pindex = item.second;
            pblock->SetNull();

            CDiskBlockPos blockpos = pindex->GetBlockPos();
            CDiskBlockPos undoPos = pindex->GetUndoPos();

            if (blockpos.nFile >= 0)
            {
                vDirtyFiles.push_back(std::make_pair(pindex->nFile, &vinfoBlockFile[pindex->nFile]));
                // Read block in, using old transaction format.
                {
                    if (!oldStore.ReadBlockFromDisk(*pblock, blockpos, chainparams.GetConsensus()))
                        return error("UpgradeBlockIndex: ReadBlockFromDisk: Errors in block at %s", blockpos.ToString());
                }

                // Write block out using new transaction format.
                {
                    unsigned int nSize = ::GetSerializeSize(*pblock, SER_DISK, CLIENT_VERSION);
                    CValidationState state;
                    FindBlockPos(state, blockpos, nSize+8, pindex->nHeight, pblock->GetBlockTime());
                    if (!blockStore.WriteBlockToDisk(*pblock, blockpos, chainparams.MessageStart()))
                        return error("UpgradeBlockIndex: WriteBlockToDisk: failed");
                    pindex->nFile = blockpos.nFile;
                    pindex->nDataPos = blockpos.nPos;
                }

                if (pindex->nStatus & BLOCK_HAVE_UNDO)
                {
                    // Read undo information
                    CBlockUndo blockundo;
                    {
                        if (!oldStore.UndoReadFromDisk(blockundo, undoPos, pindex->pprev->GetBlockHashPoW2()))
                            return error("UpgradeBlockIndex: UndoReadFromDisk failed");
                    }

                    // Write undo information back to disk with modified hash
                    {
                        CValidationState state;
                        CDiskBlockPos undoDiskPos;
                        if (!FindUndoPos(state, pindex->nFile, undoDiskPos, ::GetSerializeSize(blockundo, SER_DISK, CLIENT_VERSION) + 40))
                            return error("UpgradeBlockIndex: FindUndoPos failed");
                        if (!blockStore.UndoWriteToDisk(blockundo, undoDiskPos, pindex->pprev->GetBlockHashPoW2(), chainparams.MessageStart()))
                            return AbortNode(state, "UpgradeBlockIndex: Failed to write undo data");

                        // update nUndoPos in block index
                        pindex->nUndoPos = undoDiskPos.nPos;
                    }
                }

                // Update the block index as the position of the block on disk has changed.
                vDirtyBlocks.push_back(pindex);
                vDirtyFiles.push_back(std::make_pair(pindex->nFile, &vinfoBlockFile[pindex->nFile]));

                if (pindex->nHeight == chainActive.Tip()->nHeight)
                {
                    assert(pindex->nDataPos == chainActive.Tip()->nDataPos);
                    assert(pindex->nUndoPos == chainActive.Tip()->nUndoPos);
                }
            }
        }
        delete pblock;

        FlushBlockFile();
        if (!pblocktree->WriteBatchSync(vDirtyFiles, nLastBlockFile, vDirtyBlocks))
        {
            return error("UpgradeBlockIndex: Failed to write to block index database");
        }

<<<<<<< HEAD
        oldStore.Delete();
    }
=======
        // Remove the old backup block files as upgrade is done.
        nFile = 0;
        while (nFile < 1000)
        {
            CDiskBlockPos pos(nFile, 0);
            if (fs::exists(GetBlockPosFilename(pos, "16_blk")))
            {
                if (!fs::remove(GetBlockPosFilename(pos, "16_blk")))
                    return error("UpgradeBlockIndex: Could not remove old block file after upgrade [%s]", GetBlockPosFilename(pos, "16_blk"));
            }
            if (fs::exists(GetBlockPosFilename(pos, "16_rev")))
            {
                if (!fs::remove(GetBlockPosFilename(pos, "16_rev")))
                    return error("UpgradeBlockIndex: Could not remove old block file after upgrade [%s]", GetBlockPosFilename(pos, "16_rev"));
            }
            ++nFile;
        }
    }*/
>>>>>>> 4904acd3

    return true;
}

CVerifyDB::CVerifyDB()
{
    uiInterface.ShowProgress(_("Verifying blocks..."), 0);
}

CVerifyDB::~CVerifyDB()
{
    uiInterface.ShowProgress("", 100);
}

bool CVerifyDB::VerifyDB(const CChainParams& chainparams, CCoinsView *coinsview, int nCheckLevel, int nCheckDepth)
{
    LOCK(cs_main); // Required for ReadBlockFromDisk.
    if (chainActive.Tip() == NULL || chainActive.Tip()->pprev == NULL)
        return true;

    // Verify blocks in the best chain
    if (nCheckDepth <= 0)
        nCheckDepth = 1000000000; // suffices until the year 19000
    if (nCheckDepth > chainActive.Height())
        nCheckDepth = chainActive.Height();
    nCheckLevel = std::max(0, std::min(4, nCheckLevel));
    LogPrintf("Verifying last %i blocks at level %i\n", nCheckDepth, nCheckLevel);
    CCoinsViewCache coins(coinsview);
    CBlockIndex* pindexState = chainActive.Tip();
    CBlockIndex* pindexFailure = NULL;
    int nGoodTransactions = 0;
    CValidationState state;
    int reportDone = 0;
    LogPrintf("[0%%]...");
    for (CBlockIndex* pindex = chainActive.Tip(); pindex && pindex->pprev; pindex = pindex->pprev)
    {
        boost::this_thread::interruption_point();
        int percentageDone = std::max(1, std::min(99, (int)(((double)(chainActive.Height() - pindex->nHeight)) / (double)nCheckDepth * (nCheckLevel >= 4 ? 50 : 100))));
        if (reportDone < percentageDone/10) {
            // report every 10% step
            LogPrintf("[%d%%]...", percentageDone);
            reportDone = percentageDone/10;
        }
        uiInterface.ShowProgress(_("Verifying blocks..."), percentageDone);
        if (pindex->nHeight < chainActive.Height()-nCheckDepth)
            break;
        if (fPruneMode && !(pindex->nStatus & BLOCK_HAVE_DATA)) {
            // If pruning, only go back as far as we have data.
            LogPrintf("VerifyDB(): block verification stopping at height %d (pruning, no data)\n", pindex->nHeight);
            break;
        }
        CBlock block;
        // check level 0: read from disk
        if (!ReadBlockFromDisk(block, pindex, chainparams.GetConsensus()))
            return error("VerifyDB(): *** ReadBlockFromDisk failed at %d, hash=%s", pindex->nHeight, pindex->GetBlockHashPoW2().ToString());
        // check level 1: verify block validity
        if (nCheckLevel >= 1 && !CheckBlock(block, state, chainparams.GetConsensus()))
            return error("%s: *** found bad block at %d, hash=%s (%s)\n", __func__,
                         pindex->nHeight, pindex->GetBlockHashPoW2().ToString(), FormatStateMessage(state));
        // check level 2: verify undo validity
        if (nCheckLevel >= 2 && pindex) {
            CBlockUndo undo;
            CDiskBlockPos pos = pindex->GetUndoPos();
            if (!pos.IsNull()) {
                if (!blockStore.UndoReadFromDisk(undo, pos, pindex->pprev->GetBlockHashPoW2()))
                    return error("VerifyDB(): *** found bad undo data at %d, hash=%s\n", pindex->nHeight, pindex->GetBlockHashPoW2().ToString());
            }
        }
        // check level 3: check for inconsistencies during memory-only disconnect of tip blocks
        if (nCheckLevel >= 3 && pindex == pindexState && (coins.DynamicMemoryUsage() + pcoinsTip->DynamicMemoryUsage()) <= nCoinCacheUsage) {
            DisconnectResult res = DisconnectBlock(block, pindex, coins);
            if (res == DISCONNECT_FAILED) {
                return error("VerifyDB(): *** irrecoverable inconsistency in block data at %d, hash=%s", pindex->nHeight, pindex->GetBlockHashPoW2().ToString());
            }
            pindexState = pindex->pprev;
            if (res == DISCONNECT_UNCLEAN) {
                nGoodTransactions = 0;
                pindexFailure = pindex;
            } else {
                nGoodTransactions += block.vtx.size();
            }
        }
        if (ShutdownRequested())
            return true;
    }
    if (pindexFailure)
        return error("VerifyDB(): *** coin database inconsistencies found (last %i blocks, %i good transactions before that)\n", chainActive.Height() - pindexFailure->nHeight + 1, nGoodTransactions);

    // check level 4: try reconnecting blocks
    if (nCheckLevel >= 4) {
        CBlockIndex *pindex = pindexState;
        while (pindex != chainActive.Tip()) {
            boost::this_thread::interruption_point();
            uiInterface.ShowProgress(_("Verifying blocks..."), std::max(1, std::min(99, 100 - (int)(((double)(chainActive.Height() - pindex->nHeight)) / (double)nCheckDepth * 50))));
            pindex = chainActive.Next(pindex);
            CBlock block;
            if (!ReadBlockFromDisk(block, pindex, chainparams.GetConsensus()))
                return error("VerifyDB(): *** ReadBlockFromDisk failed at %d, hash=%s", pindex->nHeight, pindex->GetBlockHashPoW2().ToString());
            if (!ConnectBlock(chainActive, block, state, pindex, coins, chainparams))
                return error("VerifyDB(): *** found unconnectable block at %d, hash=%s", pindex->nHeight, pindex->GetBlockHashPoW2().ToString());
        }
    }

    LogPrintf("[DONE].\n");
    LogPrintf("No coin database inconsistencies in last %i blocks (%i transactions)\n", chainActive.Height() - pindexState->nHeight, nGoodTransactions);

    return true;
}

bool RewindBlockIndex(const CChainParams& params)
{
    LOCK(cs_main);

    int nHeight = 1;
    while (nHeight <= chainActive.Height()) {
        if (IsSegSigEnabled(chainActive[nHeight - 1], params, chainActive, nullptr) && !(chainActive[nHeight]->nStatus & BLOCK_OPT_WITNESS)) {
            break;
        }
        nHeight++;
    }

    // nHeight is now the height of the first insufficiently-validated block, or tipheight + 1
    CValidationState state;
    CBlockIndex* pindex = chainActive.Tip();
    while (chainActive.Height() >= nHeight) {
        if (fPruneMode && !(chainActive.Tip()->nStatus & BLOCK_HAVE_DATA)) {
            // If pruning, don't try rewinding past the HAVE_DATA point;
            // since older blocks can't be served anyway, there's
            // no need to walk further, and trying to DisconnectTip()
            // will fail (and require a needless reindex/redownload
            // of the blockchain).
            break;
        }
        if (!DisconnectTip(state, params, NULL)) {
            return error("RewindBlockIndex: unable to disconnect block at height %i", pindex->nHeight);
        }
        // Occasionally flush state to disk.
        if (!FlushStateToDisk(params, state, FLUSH_STATE_PERIODIC))
            return false;
    }

    // Reduce validity flag and have-data flags.
    // We do this after actual disconnecting, otherwise we'll end up writing the lack of data
    // to disk before writing the chainstate, resulting in a failure to continue if interrupted.
    for (BlockMap::iterator it = mapBlockIndex.begin(); it != mapBlockIndex.end(); it++) {
        CBlockIndex* pindexIter = it->second;

        // Note: If we encounter an insufficiently validated block that
        // is on chainActive, it must be because we are a pruning node, and
        // this block or some successor doesn't HAVE_DATA, so we were unable to
        // rewind all the way.  Blocks remaining on chainActive at this point
        // must not have their validity reduced.
        if (IsSegSigEnabled(pindexIter->pprev, params, chainActive, nullptr) && !(pindexIter->nStatus & BLOCK_OPT_WITNESS) && !chainActive.Contains(pindexIter)) {
            // Reduce validity
            pindexIter->nStatus = std::min<unsigned int>(pindexIter->nStatus & BLOCK_VALID_MASK, BLOCK_VALID_TREE) | (pindexIter->nStatus & ~BLOCK_VALID_MASK);
            // Remove have-data flags.
            pindexIter->nStatus &= ~(BLOCK_HAVE_DATA | BLOCK_HAVE_UNDO);
            // Remove storage location.
            pindexIter->nFile = 0;
            pindexIter->nDataPos = 0;
            pindexIter->nUndoPos = 0;
            // Remove various other things
            pindexIter->nTx = 0;
            pindexIter->nChainTx = 0;
            pindexIter->nSequenceId = 0;
            // Make sure it gets written.
            setDirtyBlockIndex.insert(pindexIter);
            // Update indexes
            setBlockIndexCandidates.erase(pindexIter);
            std::pair<std::multimap<CBlockIndex*, CBlockIndex*>::iterator, std::multimap<CBlockIndex*, CBlockIndex*>::iterator> ret = mapBlocksUnlinked.equal_range(pindexIter->pprev);
            while (ret.first != ret.second) {
                if (ret.first->second == pindexIter) {
                    mapBlocksUnlinked.erase(ret.first++);
                } else {
                    ++ret.first;
                }
            }
        } else if (pindexIter->IsValid(BLOCK_VALID_TRANSACTIONS) && pindexIter->nChainTx) {
            setBlockIndexCandidates.insert(pindexIter);
        }
    }

    PruneBlockIndexCandidates();

    CheckBlockIndex(params.GetConsensus());

    if (!FlushStateToDisk(params, state, FLUSH_STATE_ALWAYS)) {
        return false;
    }

    return true;
}

// May NOT be used after any connections are up as much
// of the peer-processing logic assumes a consistent
// block index state
void UnloadBlockIndex()
{
    LOCK(cs_main);
    setBlockIndexCandidates.clear();
    chainActive.SetTip(NULL);
    pindexBestInvalid = NULL;
    pindexBestHeader = NULL;
    mempool.clear();
    mapBlocksUnlinked.clear();
    vinfoBlockFile.clear();
    nLastBlockFile = 0;
    nBlockSequenceId = 1;
    setDirtyBlockIndex.clear();
    setDirtyFileInfo.clear();
    versionbitscache.Clear();
    for (int b = 0; b < VERSIONBITS_NUM_BITS; b++) {
        warningcache[b].clear();
    }

    BOOST_FOREACH(BlockMap::value_type& entry, mapBlockIndex) {
        delete entry.second;
    }
    mapBlockIndex.clear();
    fHavePruned = false;
}

bool LoadBlockIndex(const CChainParams& chainparams)
{
    // Load block index from databases
    if (!fReindex && !LoadBlockIndexDB(chainparams))
        return false;
    return true;
}

bool InitBlockIndex(const CChainParams& chainparams)
{
    LOCK(cs_main);

    // Check whether we're already initialized
    if (chainActive.Genesis() != NULL)
        return true;

    // Use the provided setting for -txindex in the new database
    fTxIndex = GetBoolArg("-txindex", DEFAULT_TXINDEX);
    pblocktree->WriteFlag("txindex", fTxIndex);
    LogPrintf("Initializing databases...\n");

    // Only add the genesis block if not reindexing (in which case we reuse the one already on disk)
    if (!fReindex) {
        try {
            CBlock &block = const_cast<CBlock&>(chainparams.GenesisBlock());
            // Start new block file
            unsigned int nBlockSize = ::GetSerializeSize(block, SER_DISK, CLIENT_VERSION);
            CDiskBlockPos blockPos;
            CValidationState state;
            if (!FindBlockPos(state, blockPos, nBlockSize+8, 0, block.GetBlockTime()))
                return error("LoadBlockIndex(): FindBlockPos failed");
            if (!blockStore.WriteBlockToDisk(block, blockPos, chainparams.MessageStart()))
                return error("LoadBlockIndex(): writing genesis block to disk failed");
            CBlockIndex *pindex = AddToBlockIndex(chainparams, block);
            if (!ReceivedBlockTransactions(block, state, pindex, blockPos, chainparams.GetConsensus()))
                return error("LoadBlockIndex(): genesis block not accepted");

            // Gulden: initialize synchronized checkpoint
            if (!Checkpoints::WriteSyncCheckpoint(Params().GenesisBlock().GetHashLegacy()))
                return error("LoadBlockIndex() : failed to init sync checkpoint");
            std::string strPubKey;
            std::string strPubKeyComp = IsArgSet("-testnet") ? CSyncCheckpoint::strMasterPubKeyTestnet : CSyncCheckpoint::strMasterPubKey;
            if (chainparams.UseSyncCheckpoints())
            {
                if (!Checkpoints::ReadCheckpointPubKey(strPubKey) || strPubKey != strPubKeyComp)
                {
                    // write checkpoint master key to db
                    if (!Checkpoints::WriteCheckpointPubKey(strPubKeyComp))
                        return error("LoadBlockIndex() : failed to write new checkpoint master key to db");
                    if (!Checkpoints::ResetSyncCheckpoint(chainparams))
                        return error("LoadBlockIndex() : failed to reset sync-checkpoint");
                }
            }
            LogPrintf("Wrote sync checkpoint...\n");

            // Force a chainstate write so that when we VerifyDB in a moment, it doesn't check stale data
            return FlushStateToDisk(chainparams, state, FLUSH_STATE_ALWAYS);
        } catch (const std::runtime_error& e) {
            return error("LoadBlockIndex(): failed to initialize block database: %s", e.what());
        }
    }

    return true;
}

bool LoadExternalBlockFile(const CChainParams& chainparams, FILE* fileIn, CDiskBlockPos *dbp)
{
    // Map of disk positions for blocks with unknown parent (only used for reindex)
    static std::multimap<uint256, CDiskBlockPos> mapBlocksUnknownParent;
    int64_t nStart = GetTimeMillis();

    int nLoaded = 0;
    try {
        // This takes over fileIn and calls fclose() on it in the CBufferedFile destructor
        CBufferedFile blkdat(fileIn, 2*MAX_BLOCK_SERIALIZED_SIZE, MAX_BLOCK_SERIALIZED_SIZE+8, SER_DISK, CLIENT_VERSION);
        uint64_t nRewind = blkdat.GetPos();
        while (!blkdat.eof()) {
            boost::this_thread::interruption_point();

            blkdat.SetPos(nRewind);
            nRewind++; // start one byte further next time, in case of failure
            blkdat.SetLimit(); // remove former limit
            unsigned int nSize = 0;
            try {
                // locate a header
                unsigned char buf[CMessageHeader::MESSAGE_START_SIZE];
                blkdat.FindByte(chainparams.MessageStart()[0]);
                nRewind = blkdat.GetPos()+1;
                blkdat >> FLATDATA(buf);
                if (memcmp(buf, chainparams.MessageStart(), CMessageHeader::MESSAGE_START_SIZE))
                    continue;
                // read size
                blkdat >> nSize;
                if (nSize < 80 || nSize > MAX_BLOCK_SERIALIZED_SIZE)
                    continue;
            } catch (const std::exception&) {
                // no valid block header found; don't complain
                break;
            }
            try {
                // read block
                uint64_t nBlockPos = blkdat.GetPos();
                if (dbp)
                    dbp->nPos = nBlockPos;
                blkdat.SetLimit(nBlockPos + nSize);
                blkdat.SetPos(nBlockPos);
                std::shared_ptr<CBlock> pblock = std::make_shared<CBlock>();
                CBlock& block = *pblock;
                blkdat >> block;
                nRewind = blkdat.GetPos();

                // detect out of order blocks, and store them for later
                uint256 hash = block.GetHashPoW2();
                if (hash != chainparams.GetConsensus().hashGenesisBlock && mapBlockIndex.find(block.hashPrevBlock) == mapBlockIndex.end()) {
                    LogPrint(BCLog::REINDEX, "%s: Out of order block %s, parent %s not known\n", __func__, hash.ToString(),
                            block.hashPrevBlock.ToString());
                    if (dbp)
                        mapBlocksUnknownParent.insert(std::make_pair(block.hashPrevBlock, *dbp));
                    continue;
                }

                // process in case the block isn't known yet
                if (mapBlockIndex.count(hash) == 0 || (mapBlockIndex[hash]->nStatus & BLOCK_HAVE_DATA) == 0) {
                    LOCK(cs_main);
                    CValidationState state;
                    if (AcceptBlock(pblock, state, chainparams, NULL, true, dbp, NULL))
                        nLoaded++;
                    if (state.IsError())
                        break;
                } else if (hash != chainparams.GetConsensus().hashGenesisBlock && mapBlockIndex[hash]->nHeight % 1000 == 0) {
                    LogPrint(BCLog::REINDEX, "Block Import: already had block %s at height %d\n", hash.ToString(), mapBlockIndex[hash]->nHeight);
                }

                // Activate the genesis block so normal node progress can continue
                if (hash == chainparams.GetConsensus().hashGenesisBlock) {
                    CValidationState state;
                    if (!ActivateBestChain(state, chainparams)) {
                        break;
                    }
                }

                NotifyHeaderTip();

                // Recursively process earlier encountered successors of this block
                std::deque<uint256> queue;
                queue.push_back(hash);
                while (!queue.empty()) {
                    uint256 head = queue.front();
                    queue.pop_front();
                    std::pair<std::multimap<uint256, CDiskBlockPos>::iterator, std::multimap<uint256, CDiskBlockPos>::iterator> range = mapBlocksUnknownParent.equal_range(head);
                    while (range.first != range.second) {
                        std::multimap<uint256, CDiskBlockPos>::iterator it = range.first;
                        std::shared_ptr<CBlock> pblockrecursive = std::make_shared<CBlock>();
                        {
                            LOCK(cs_main); // acquire cs_main here to protect ReadBlockFromDisk
                            if (blockStore.ReadBlockFromDisk(*pblockrecursive, it->second, chainparams.GetConsensus()))
                            {
                                LogPrint(BCLog::REINDEX, "%s: Processing out of order child %s of %s\n", __func__, pblockrecursive->GetHashPoW2().ToString(),
                                        head.ToString());
                                CValidationState dummy;
                                if (AcceptBlock(pblockrecursive, dummy, chainparams, NULL, true, &it->second, NULL))
                                {
                                    nLoaded++;
                                    queue.push_back(pblockrecursive->GetHashPoW2());
                                }
                            }
                        }
                        range.first++;
                        mapBlocksUnknownParent.erase(it);
                        NotifyHeaderTip();
                    }
                }
            } catch (const std::exception& e) {
                LogPrintf("%s: Deserialize or I/O error - %s\n", __func__, e.what());
            }
        }
    } catch (const std::runtime_error& e) {
        AbortNode(std::string("System error: ") + e.what());
    }
    if (nLoaded > 0)
        LogPrintf("Loaded %i blocks from external file in %dms\n", nLoaded, GetTimeMillis() - nStart);
    return nLoaded > 0;
}

void static CheckBlockIndex(const Consensus::Params& consensusParams)
{
    if (!fCheckBlockIndex) {
        return;
    }

    LOCK(cs_main);

    // During a reindex, we read the genesis block and call CheckBlockIndex before ActivateBestChain,
    // so we have the genesis block in mapBlockIndex but no active chain.  (A few of the tests when
    // iterating the block tree require that chainActive has been initialized.)
    if (chainActive.Height() < 0) {
        assert(mapBlockIndex.size() <= 1);
        return;
    }

    // Build forward-pointing map of the entire block tree.
    std::multimap<CBlockIndex*,CBlockIndex*> forward;
    for (BlockMap::iterator it = mapBlockIndex.begin(); it != mapBlockIndex.end(); it++) {
        forward.insert(std::make_pair(it->second->pprev, it->second));
    }

    assert(forward.size() == mapBlockIndex.size());

    std::pair<std::multimap<CBlockIndex*,CBlockIndex*>::iterator,std::multimap<CBlockIndex*,CBlockIndex*>::iterator> rangeGenesis = forward.equal_range(NULL);
    CBlockIndex *pindex = rangeGenesis.first->second;
    rangeGenesis.first++;
    assert(rangeGenesis.first == rangeGenesis.second); // There is only one index entry with parent NULL.

    // Iterate over the entire block tree, using depth-first search.
    // Along the way, remember whether there are blocks on the path from genesis
    // block being explored which are the first to have certain properties.
    size_t nNodes = 0;
    int nHeight = 0;
    CBlockIndex* pindexFirstInvalid = NULL; // Oldest ancestor of pindex which is invalid.
    CBlockIndex* pindexFirstMissing = NULL; // Oldest ancestor of pindex which does not have BLOCK_HAVE_DATA.
    CBlockIndex* pindexFirstNeverProcessed = NULL; // Oldest ancestor of pindex for which nTx == 0.
    CBlockIndex* pindexFirstNotTreeValid = NULL; // Oldest ancestor of pindex which does not have BLOCK_VALID_TREE (regardless of being valid or not).
    CBlockIndex* pindexFirstNotTransactionsValid = NULL; // Oldest ancestor of pindex which does not have BLOCK_VALID_TRANSACTIONS (regardless of being valid or not).
    CBlockIndex* pindexFirstNotChainValid = NULL; // Oldest ancestor of pindex which does not have BLOCK_VALID_CHAIN (regardless of being valid or not).
    CBlockIndex* pindexFirstNotScriptsValid = NULL; // Oldest ancestor of pindex which does not have BLOCK_VALID_SCRIPTS (regardless of being valid or not).
    while (pindex != NULL) {
        nNodes++;
        if (pindexFirstInvalid == NULL && pindex->nStatus & BLOCK_FAILED_VALID) pindexFirstInvalid = pindex;
        if (pindexFirstMissing == NULL && !(pindex->nStatus & BLOCK_HAVE_DATA)) pindexFirstMissing = pindex;
        if (pindexFirstNeverProcessed == NULL && pindex->nTx == 0) pindexFirstNeverProcessed = pindex;
        if (pindex->pprev != NULL && pindexFirstNotTreeValid == NULL && (pindex->nStatus & BLOCK_VALID_MASK) < BLOCK_VALID_TREE) pindexFirstNotTreeValid = pindex;
        if (pindex->pprev != NULL && pindexFirstNotTransactionsValid == NULL && (pindex->nStatus & BLOCK_VALID_MASK) < BLOCK_VALID_TRANSACTIONS) pindexFirstNotTransactionsValid = pindex;
        if (pindex->pprev != NULL && pindexFirstNotChainValid == NULL && (pindex->nStatus & BLOCK_VALID_MASK) < BLOCK_VALID_CHAIN) pindexFirstNotChainValid = pindex;
        if (pindex->pprev != NULL && pindexFirstNotScriptsValid == NULL && (pindex->nStatus & BLOCK_VALID_MASK) < BLOCK_VALID_SCRIPTS) pindexFirstNotScriptsValid = pindex;

        // Begin: actual consistency checks.
        if (pindex->pprev == NULL) {
            // Genesis block checks.
            assert(pindex->GetBlockHashLegacy() == consensusParams.hashGenesisBlock); // Genesis block's hash must match.
            assert(pindex == chainActive.Genesis()); // The current active chain's genesis block must be this block.
        }
        if (pindex->nChainTx == 0) assert(pindex->nSequenceId <= 0);  // nSequenceId can't be set positive for blocks that aren't linked (negative is used for preciousblock)
        // VALID_TRANSACTIONS is equivalent to nTx > 0 for all nodes (whether or not pruning has occurred).
        // HAVE_DATA is only equivalent to nTx > 0 (or VALID_TRANSACTIONS) if no pruning has occurred.
        if (!fHavePruned) {
            // If we've never pruned, then HAVE_DATA should be equivalent to nTx > 0
            assert(!(pindex->nStatus & BLOCK_HAVE_DATA) == (pindex->nTx == 0));
            assert(pindexFirstMissing == pindexFirstNeverProcessed);
        } else {
            // If we have pruned, then we can only say that HAVE_DATA implies nTx > 0
            if (pindex->nStatus & BLOCK_HAVE_DATA) assert(pindex->nTx > 0);
        }
        if (pindex->nStatus & BLOCK_HAVE_UNDO) assert(pindex->nStatus & BLOCK_HAVE_DATA);
        assert(((pindex->nStatus & BLOCK_VALID_MASK) >= BLOCK_VALID_TRANSACTIONS) == (pindex->nTx > 0)); // This is pruning-independent.
        // All parents having had data (at some point) is equivalent to all parents being VALID_TRANSACTIONS, which is equivalent to nChainTx being set.
        assert((pindexFirstNeverProcessed != NULL) == (pindex->nChainTx == 0)); // nChainTx != 0 is used to signal that all parent blocks have been processed (but may have been pruned).
        assert((pindexFirstNotTransactionsValid != NULL) == (pindex->nChainTx == 0));
        assert(pindex->nHeight == nHeight); // nHeight must be consistent.
        assert(pindex->pprev == NULL || pindex->nChainWork >= pindex->pprev->nChainWork); // For every block except the genesis block, the chainwork must be larger than the parent's.
        assert(nHeight < 2 || (pindex->pskip && (pindex->pskip->nHeight < nHeight))); // The pskip pointer must point back for all but the first 2 blocks.
        assert(pindexFirstNotTreeValid == NULL); // All mapBlockIndex entries must at least be TREE valid
        if ((pindex->nStatus & BLOCK_VALID_MASK) >= BLOCK_VALID_TREE) assert(pindexFirstNotTreeValid == NULL); // TREE valid implies all parents are TREE valid
        if ((pindex->nStatus & BLOCK_VALID_MASK) >= BLOCK_VALID_CHAIN) assert(pindexFirstNotChainValid == NULL); // CHAIN valid implies all parents are CHAIN valid
        if ((pindex->nStatus & BLOCK_VALID_MASK) >= BLOCK_VALID_SCRIPTS) assert(pindexFirstNotScriptsValid == NULL); // SCRIPTS valid implies all parents are SCRIPTS valid
        if (pindexFirstInvalid == NULL) {
            // Checks for not-invalid blocks.
            assert((pindex->nStatus & BLOCK_FAILED_MASK) == 0); // The failed mask cannot be set for blocks without invalid parents.
        }
        if (!CBlockIndexWorkComparator()(pindex, chainActive.Tip()) && pindexFirstNeverProcessed == NULL) {
            if (pindexFirstInvalid == NULL) {
                // If this block sorts at least as good as the current tip and
                // is valid and we have all data for its parents, it must be in
                // setBlockIndexCandidates.  chainActive.Tip() must also be there
                // even if some data has been pruned.
                if (pindexFirstMissing == NULL || pindex == chainActive.Tip()) {
                    assert(setBlockIndexCandidates.count(pindex));
                }
                // If some parent is missing, then it could be that this block was in
                // setBlockIndexCandidates but had to be removed because of the missing data.
                // In this case it must be in mapBlocksUnlinked -- see test below.
            }
        } else { // If this block sorts worse than the current tip or some ancestor's block has never been seen, it cannot be in setBlockIndexCandidates.
            assert(setBlockIndexCandidates.count(pindex) == 0);
        }
        // Check whether this block is in mapBlocksUnlinked.
        std::pair<std::multimap<CBlockIndex*,CBlockIndex*>::iterator,std::multimap<CBlockIndex*,CBlockIndex*>::iterator> rangeUnlinked = mapBlocksUnlinked.equal_range(pindex->pprev);
        bool foundInUnlinked = false;
        while (rangeUnlinked.first != rangeUnlinked.second) {
            assert(rangeUnlinked.first->first == pindex->pprev);
            if (rangeUnlinked.first->second == pindex) {
                foundInUnlinked = true;
                break;
            }
            rangeUnlinked.first++;
        }
        if (pindex->pprev && (pindex->nStatus & BLOCK_HAVE_DATA) && pindexFirstNeverProcessed != NULL && pindexFirstInvalid == NULL) {
            // If this block has block data available, some parent was never received, and has no invalid parents, it must be in mapBlocksUnlinked.
            assert(foundInUnlinked);
        }
        if (!(pindex->nStatus & BLOCK_HAVE_DATA)) assert(!foundInUnlinked); // Can't be in mapBlocksUnlinked if we don't HAVE_DATA
        if (pindexFirstMissing == NULL) assert(!foundInUnlinked); // We aren't missing data for any parent -- cannot be in mapBlocksUnlinked.
        if (pindex->pprev && (pindex->nStatus & BLOCK_HAVE_DATA) && pindexFirstNeverProcessed == NULL && pindexFirstMissing != NULL) {
            // We HAVE_DATA for this block, have received data for all parents at some point, but we're currently missing data for some parent.
            assert(fHavePruned); // We must have pruned.
            // This block may have entered mapBlocksUnlinked if:
            //  - it has a descendant that at some point had more work than the
            //    tip, and
            //  - we tried switching to that descendant but were missing
            //    data for some intermediate block between chainActive and the
            //    tip.
            // So if this block is itself better than chainActive.Tip() and it wasn't in
            // setBlockIndexCandidates, then it must be in mapBlocksUnlinked.
            if (!CBlockIndexWorkComparator()(pindex, chainActive.Tip()) && setBlockIndexCandidates.count(pindex) == 0) {
                if (pindexFirstInvalid == NULL) {
                    assert(foundInUnlinked);
                }
            }
        }
        // assert(pindex->GetBlockHash() == pindex->GetBlockHeader().GetHash()); // Perhaps too slow
        // End: actual consistency checks.

        // Try descending into the first subnode.
        std::pair<std::multimap<CBlockIndex*,CBlockIndex*>::iterator,std::multimap<CBlockIndex*,CBlockIndex*>::iterator> range = forward.equal_range(pindex);
        if (range.first != range.second) {
            // A subnode was found.
            pindex = range.first->second;
            nHeight++;
            continue;
        }
        // This is a leaf node.
        // Move upwards until we reach a node of which we have not yet visited the last child.
        while (pindex) {
            // We are going to either move to a parent or a sibling of pindex.
            // If pindex was the first with a certain property, unset the corresponding variable.
            if (pindex == pindexFirstInvalid) pindexFirstInvalid = NULL;
            if (pindex == pindexFirstMissing) pindexFirstMissing = NULL;
            if (pindex == pindexFirstNeverProcessed) pindexFirstNeverProcessed = NULL;
            if (pindex == pindexFirstNotTreeValid) pindexFirstNotTreeValid = NULL;
            if (pindex == pindexFirstNotTransactionsValid) pindexFirstNotTransactionsValid = NULL;
            if (pindex == pindexFirstNotChainValid) pindexFirstNotChainValid = NULL;
            if (pindex == pindexFirstNotScriptsValid) pindexFirstNotScriptsValid = NULL;
            // Find our parent.
            CBlockIndex* pindexPar = pindex->pprev;
            // Find which child we just visited.
            std::pair<std::multimap<CBlockIndex*,CBlockIndex*>::iterator,std::multimap<CBlockIndex*,CBlockIndex*>::iterator> rangePar = forward.equal_range(pindexPar);
            while (rangePar.first->second != pindex) {
                assert(rangePar.first != rangePar.second); // Our parent must have at least the node we're coming from as child.
                rangePar.first++;
            }
            // Proceed to the next one.
            rangePar.first++;
            if (rangePar.first != rangePar.second) {
                // Move to the sibling.
                pindex = rangePar.first->second;
                break;
            } else {
                // Move up further.
                pindex = pindexPar;
                nHeight--;
                continue;
            }
        }
    }

    // Check that we actually traversed the entire map.
    assert(nNodes == forward.size());
}

std::string CBlockFileInfo::ToString() const
{
    return strprintf("CBlockFileInfo(blocks=%u, size=%u, heights=%u...%u, time=%s...%s)", nBlocks, nSize, nHeightFirst, nHeightLast, DateTimeStrFormat("%Y-%m-%d", nTimeFirst), DateTimeStrFormat("%Y-%m-%d", nTimeLast));
}

CBlockFileInfo* GetBlockFileInfo(size_t n)
{
    return &vinfoBlockFile.at(n);
}

ThresholdState VersionBitsTipState(const Consensus::Params& params, Consensus::DeploymentPos pos)
{
    LOCK(cs_main);
    return VersionBitsState(chainActive.Tip(), params, pos, versionbitscache);
}

BIP9Stats VersionBitsTipStatistics(const Consensus::Params& params, Consensus::DeploymentPos pos)
{
    LOCK(cs_main);
    return VersionBitsStatistics(chainActive.Tip(), params, pos);
}

int VersionBitsTipStateSinceHeight(const Consensus::Params& params, Consensus::DeploymentPos pos)
{
    LOCK(cs_main);
    return VersionBitsStateSinceHeight(chainActive.Tip(), params, pos, versionbitscache);
}

static const uint64_t MEMPOOL_DUMP_VERSION = 1;

bool LoadMempool(void)
{
    const CChainParams& chainparams = Params();
    int64_t nExpiryTimeout = GetArg("-mempoolexpiry", DEFAULT_MEMPOOL_EXPIRY) * 60 * 60;
    FILE* filestr = fsbridge::fopen(GetDataDir() / "mempool.dat", "rb");
    CAutoFile file(filestr, SER_DISK, CLIENT_VERSION);
    if (file.IsNull()) {
        LogPrintf("Failed to open mempool file from disk. Continuing anyway.\n");
        return false;
    }

    int64_t count = 0;
    int64_t skipped = 0;
    int64_t failed = 0;
    int64_t nNow = GetTime();

    try {
        uint64_t version;
        file >> version;
        if (version != MEMPOOL_DUMP_VERSION) {
            return false;
        }
        uint64_t num;
        file >> num;
        while (num--) {
            CTransactionRef tx;
            int64_t nTime;
            int64_t nFeeDelta;
            file >> tx;
            file >> nTime;
            file >> nFeeDelta;

            CAmount amountdelta = nFeeDelta;
            if (amountdelta) {
                mempool.PrioritiseTransaction(tx->GetHash(), amountdelta);
            }
            CValidationState state;
            if (nTime + nExpiryTimeout > nNow) {
                LOCK(cs_main);
                AcceptToMemoryPoolWithTime(chainparams, mempool, state, tx, true, NULL, nTime, NULL, false, 0);
                if (state.IsValid()) {
                    ++count;
                } else {
                    ++failed;
                }
            } else {
                ++skipped;
            }
            if (ShutdownRequested())
                return false;
        }
        std::map<uint256, CAmount> mapDeltas;
        file >> mapDeltas;

        for (const auto& i : mapDeltas) {
            mempool.PrioritiseTransaction(i.first, i.second);
        }
    } catch (const std::exception& e) {
        LogPrintf("Failed to deserialize mempool data on disk: %s. Continuing anyway.\n", e.what());
        return false;
    }

    LogPrintf("Imported mempool transactions from disk: %i successes, %i failed, %i expired\n", count, failed, skipped);
    return true;
}

void DumpMempool(void)
{
    int64_t start = GetTimeMicros();

    std::map<uint256, CAmount> mapDeltas;
    std::vector<TxMempoolInfo> vinfo;

    {
        LOCK(mempool.cs);
        for (const auto &i : mempool.mapDeltas) {
            mapDeltas[i.first] = i.second;
        }
        vinfo = mempool.infoAll();
    }

    int64_t mid = GetTimeMicros();

    try {
        FILE* filestr = fsbridge::fopen(GetDataDir() / "mempool.dat.new", "wb");
        if (!filestr) {
            return;
        }

        CAutoFile file(filestr, SER_DISK, CLIENT_VERSION);

        uint64_t version = MEMPOOL_DUMP_VERSION;
        file << version;

        file << (uint64_t)vinfo.size();
        for (const auto& i : vinfo) {
            file << *(i.tx);
            file << (int64_t)i.nTime;
            file << (int64_t)i.nFeeDelta;
            mapDeltas.erase(i.tx->GetHash());
        }

        file << mapDeltas;
        FileCommit(file.Get());
        file.fclose();
        RenameOver(GetDataDir() / "mempool.dat.new", GetDataDir() / "mempool.dat");
        int64_t last = GetTimeMicros();
        LogPrintf("Dumped mempool: %gs to copy, %gs to dump\n", (mid-start)*0.000001, (last-mid)*0.000001);
    } catch (const std::exception& e) {
        LogPrintf("Failed to dump mempool: %s. Continuing anyway.\n", e.what());
    }
}

//! Guess how far we are in the verification process at the given block index
double GuessVerificationProgress(const ChainTxData& data, CBlockIndex *pindex) {
    if (pindex == NULL)
        return 0.0;

    int64_t nNow = time(NULL);

    double fTxTotal;

    if (pindex->nChainTx <= data.nTxCount) {
        fTxTotal = data.nTxCount + (nNow - data.nTime) * data.dTxRate;
    } else {
        fTxTotal = pindex->nChainTx + (nNow - pindex->GetBlockTime()) * data.dTxRate;
    }

    return pindex->nChainTx / fTxTotal;
}

class CMainCleanup
{
public:
    CMainCleanup() {}
    ~CMainCleanup() {
        // block headers
        BlockMap::iterator it1 = mapBlockIndex.begin();
        for (; it1 != mapBlockIndex.end(); it1++)
            delete (*it1).second;
        mapBlockIndex.clear();
    }
} instance_of_cmaincleanup;<|MERGE_RESOLUTION|>--- conflicted
+++ resolved
@@ -4615,7 +4615,7 @@
 
 bool UpgradeBlockIndex(const CChainParams& chainparams, int nPreviousVersion, int nCurrentVersion)
 {
-    /*LOCK(cs_main);
+    LOCK(cs_main);
 
     // Gulden 2.0 onwards
     // Refresh all blocks on disk - change in serialisation format.
@@ -4717,29 +4717,8 @@
             return error("UpgradeBlockIndex: Failed to write to block index database");
         }
 
-<<<<<<< HEAD
         oldStore.Delete();
     }
-=======
-        // Remove the old backup block files as upgrade is done.
-        nFile = 0;
-        while (nFile < 1000)
-        {
-            CDiskBlockPos pos(nFile, 0);
-            if (fs::exists(GetBlockPosFilename(pos, "16_blk")))
-            {
-                if (!fs::remove(GetBlockPosFilename(pos, "16_blk")))
-                    return error("UpgradeBlockIndex: Could not remove old block file after upgrade [%s]", GetBlockPosFilename(pos, "16_blk"));
-            }
-            if (fs::exists(GetBlockPosFilename(pos, "16_rev")))
-            {
-                if (!fs::remove(GetBlockPosFilename(pos, "16_rev")))
-                    return error("UpgradeBlockIndex: Could not remove old block file after upgrade [%s]", GetBlockPosFilename(pos, "16_rev"));
-            }
-            ++nFile;
-        }
-    }*/
->>>>>>> 4904acd3
 
     return true;
 }
