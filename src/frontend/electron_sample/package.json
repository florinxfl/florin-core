{
  "name": "gulden-electron-sample",
  "version": "0.0.1",
  "description": "A minimal Electron application using Gulden unified backend",
  "author": "Malcolm MacLeod",
  "license": "Gulden",
  "main": "main.js",
  "homepage": "https://www.Gulden.com",
  "repository": {
    "type": "git",
    "url": "https://github.com/gulden/gulden-official"
  },
  "scripts": {
    "start": "electron ."
  },
  "devDependencies": {
<<<<<<< HEAD
    "electron": "8.2.3"
=======
    "electron": "^9.1.0"
>>>>>>> f3af7034
  }
}<|MERGE_RESOLUTION|>--- conflicted
+++ resolved
@@ -14,10 +14,6 @@
     "start": "electron ."
   },
   "devDependencies": {
-<<<<<<< HEAD
-    "electron": "8.2.3"
-=======
     "electron": "^9.1.0"
->>>>>>> f3af7034
   }
 }