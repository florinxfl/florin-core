--- conflicted
+++ resolved
@@ -2,11 +2,7 @@
   "name": "Florin",
   "description": "Florin currency",
   "author": "Centure.com BV",
-<<<<<<< HEAD
-  "version": "2.0.9",
-=======
   "version": "2.0.10",
->>>>>>> 4b98ad3f
   "scripts": {
     "serve": "vue-cli-service serve",
     "build": "vue-cli-service build",
