{
  "accounts_section": {
    "accounts": "Accounts",
    "categories": {
      "spending": "Spending",
      "saving": "Holding"
    }
  },
  "account_settings": {
    "title": "Account settings",
    "name": "Name"
  },
  "add_saving_account": {
    "daily": "daily",
    "estimated_earnings": "Estimated earnings",
    "funding_account": "Funding account",
    "lock_for": "Lock for",
    "overall": "overall",
    "title": "Add holding account"
  },
  "add_spending_account": {
    "title": "Add spending account"
  },
  "buttons": {
    "back": "Back",
    "buy": "Buy",
    "sell": "Sell",
    "buy_your_first_coins": "Buy Florin",
    "clear": "Clear",
    "confirm": "Confirm",
    "change_password": "Change password",
    "create_mining_account": "Create mining account",
    "finish": "Finish",
    "lock": "Lock",
    "next": "Next",
    "ok": "OK",
    "previous": "Previous",
    "ready": "Ready",
    "receive": "Receive",
    "renew": "Renew",
    "send": "Send",
    "start": "Start",
    "stop": "Stop",
    "transactions": "Transactions",
    "unlock": "Unlock",
    "done": "Done",
    "saving_key": "Holding Key",
    "info": "Info"
  },
  "clipboard_field": {
    "copied_to_clipboard": "Copied to clipboard"
  },
  "common": {
    "account_name": "Account name",
    "amount": "Amount",
    "enter_your_password": "Enter your password",
    "important": "Important",
    "information": "Information",
    "months": "Months",
    "on": "on",
    "off": "off",
    "password": "Password",
    "receiving_address": "Receiving address",
    "days": "days",
    "ticker_symbol": "XFL"
  },
  "new_wallet": {
    "title": "Welcome to your Florin wallet",
    "information": "This wallet is only stored on your device.\nNever give anyone else access to your wallet.\nKeep the backup phrase you see at installation in a safe place.\nLose phrase or someone else with access to the phrase = lose Florin."
  },
<<<<<<< HEAD
  "saving_account": {
    "compound_earnings": "compound earnings",
=======
  "holding_account": {
    "compound_earnings": "Compound Earnings",
>>>>>>> 2eab46de
    "status": "Status",
    "parts": "Parts",
    "coins_locked": "Initial amount locked",
    "coins_earned": "Amount earned",
    "locked_from_block": "Locked from block",
    "locked_until_block": "Locked until block",
    "lock_duration": "Lock duration",
    "blocks": "blocks",
    "remaining_lock_period": "Remaining lock period",
    "required_earnings_frequency": "Required earnings frequency",
    "expected_earnings_frequency": "Expected earnings frequency",
    "account_weight": "Account weight",
    "network_weight": "Network weight",
    "empty": "This holding account is empty",
    "percent": "%"
  },
  "loader": {
    "shutdown": "Shutting down...",
    "synchronizing": "Your wallet is now synchronizing with the Florin network. This may take some time to complete."
  },
  "mining": {
    "arena_setup_time": "Arena setup time",
    "best_reported_speed": "Best reported speed",
    "last_reported_speed": "Last reported speed",
    "memory_to_use": "Memory usage",
    "moving_average": "Moving average",
    "number_of_threads": "Number of threads",
    "number_of_arena_threads": "Number of arena setup threads",
    "statistics": "Statistics",
    "thread": "thread | threads",
    "settings": "Settings",
    "current_of_max": "{current} of {max}",
    "warning_performance": "Performance is degraded due to reduced memory usage",
    "address": "My Mining Address"
  },
  "password_dialog": {
    "unlock_wallet": "Unlock wallet"
  },
  "settings": {
    "header": "Settings",
    "change_password": "Change password",
    "view_recovery_phrase": "View recovery phrase",
    "choose_theme": "Theme",
    "choose_language": "Language",
    "choose_decimal_places": "Decimal places",
    "english": "EN",
    "dutch": "NL"
  },
  "setup": {
    "choose_password": "Choose a password of at least 6 characters",
    "choose_password_information": "You will need your password to unlock your wallet.",
    "create_new": "I want to create a new wallet",
    "enter_existing_recovery_phrase": "Enter your recovery phrase in the boxes below to restore your wallet.",
    "enter_recovery_phrase": "Enter recovery phrase",
    "invalid_recovery_phrase": {
      "title": "Invalid recovery phrase",
      "message": "This combination is not a valid recovery phrase. Correct the error(s) and try again."
    },
    "recover_existing": "I want to recover my wallet using my recovery phrase",
    "repeat_password": "Repeat password",
    "repeat_your_recovery_phrase": "To make sure you have correctly written down your recovery phrase, enter your phrase in the boxes below.",
    "setup_your_wallet": "Setup your Florin wallet",
    "this_is_your_recovery_phrase": "This is your recovery phrase. Keep your backup phrase in a safe place. Lose phrase or someone else with access to the phrase = lose Florin."
  },
  "setup_mining": {
    "title": "Setup mining",
    "information": "Before you can start mining Florin a mining account needs to be created. Enter your password to unlock your wallet and create a mining account."
  },
  "transaction_details": {
    "title": {
      "incoming_transaction": "Incoming transaction",
      "outgoing_transaction": "Outgoing transaction"
    },
    "hash": "Hash"
  },
  "receive_coins": {
    "address_copied_to_clipboard": "Address copied to clipboard",
    "buy_or_receive_coins": "Buy or receive Florin",
    "click_to_copy_qr": "Click to copy QR",
    "information": "After each transaction you will receive a new address, but the previous address will still work.",
    "your_address": "Your Florin address",
    "qr_copied_to_clipboard": "QR copied to clipboard"
  },
  "send_coins": {
    "enter_label": "Enter label",
    "enter_coins_address": "Enter Florin address",
    "confirm_transaction": "Confirm transaction",
    "target_account": "Send to account",
    "fee_will_be_subtracted": "fee will be subtracted from the amount"
  },
  "renew_saving_account": {
    "funding_account": "Pay renewal fee from account"
  },
  "link_saving_account": {
    "title": "Your holding key",
    "information": "Use your holding key only for trusted cloud holding services. Your holding key provides access to your rewards, so never show it to other people.",
    "no_funds": "Holding account must be funded with locked funds before it is possible to link it with other wallets."
  },
  "tooltip": {
    "account_balance": "Account Balance",
    "wallet_balance": "Wallet Balance",
    "total": "Total",
    "locked": "Locked",
    "spendable": "Spendable",
    "pending": "Pending"
  }
}<|MERGE_RESOLUTION|>--- conflicted
+++ resolved
@@ -68,13 +68,8 @@
     "title": "Welcome to your Florin wallet",
     "information": "This wallet is only stored on your device.\nNever give anyone else access to your wallet.\nKeep the backup phrase you see at installation in a safe place.\nLose phrase or someone else with access to the phrase = lose Florin."
   },
-<<<<<<< HEAD
   "saving_account": {
-    "compound_earnings": "compound earnings",
-=======
-  "holding_account": {
     "compound_earnings": "Compound Earnings",
->>>>>>> 2eab46de
     "status": "Status",
     "parts": "Parts",
     "coins_locked": "Initial amount locked",
