--- conflicted
+++ resolved
@@ -69,7 +69,7 @@
     "information": "Deze wallet staat alleen op jouw apparaat.\nGeef nooit iemand anders toegang tot jouw wallet.\nBewaar de herstelzin die je te zien krijgt tijdens installatie op een veilige plek.\nHerstelzin kwijt of iemand toegang tot je herstelzin = Florin weg."
   },
   "saving_account": {
-    "compound_earnings": "cumulatieve inkomsten",
+    "compound_earnings": "Cumulatieve Inkomsten",
     "status": "Status",
     "parts": "Delen",
     "coins_locked": "Primair vastgezette aantal",
@@ -83,7 +83,8 @@
     "expected_earnings_frequency": "Verwachte beloningstijd",
     "account_weight": "Gewicht",
     "network_weight": "Netwerk gewicht",
-    "empty": "Deze holding rekening is leeg"
+    "empty": "Deze holding rekening is leeg",
+    "percent": "%"
   },
   "loader": {
     "shutdown": "Bezig met afsluiten...",
@@ -165,10 +166,7 @@
   "link_saving_account": {
     "title": "Jouw holding key",
     "information": "Gebruik je holding key alleen voor vertrouwde cloud holding services. Jouw holding key geeft toegang tot jouw beloningen, laat deze dus nooit aan andere mensen zien.",
-<<<<<<< HEAD
     "no_funds": "Holding rekening moet worden gevuld met vastgezette Florin voordat het mogelijk is om deze te koppelen met andere wallets."
-=======
-    "no_funds": "Holding account moet worden gevuld met vastgezette Florin voordat het mogelijk is om deze te koppelen met andere wallets."
   },
   "tooltip": {
     "account_balance": "Account balans",
@@ -177,6 +175,5 @@
     "locked": "Vastgezet",
     "spendable": "Te spenderen",
     "pending": "In afwachting"
->>>>>>> 2eab46de
   }
 }