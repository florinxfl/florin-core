--- conflicted
+++ resolved
@@ -42,7 +42,7 @@
           </div>
         </div>
       </div>
-<<<<<<< HEAD
+      <input v-else ref="accountNameInput" type="text" v-model="newAccountName" @keydown="onKeydown" @blur="cancelEdit" />
       <div v-if="!showBuySellButtons && showHoldinButtons">
         <div v-if="!isLinkedToHoldin">
           <button outlined class="small" @click="linkToHoldin('add')" :disabled="sellDisabled">
@@ -55,9 +55,6 @@
           </button>
         </div>
       </div>
-=======
-      <input v-else ref="accountNameInput" type="text" v-model="newAccountName" @keydown="onKeydown" @blur="cancelEdit" />
->>>>>>> 5ef6d915
     </div>
   </div>
 </template>
@@ -68,11 +65,8 @@
 import { formatMoneyForDisplay } from "../util.js";
 import AccountTooltip from "./AccountTooltip.vue";
 import EventBus from "../EventBus";
-<<<<<<< HEAD
 import { apiKey } from "../../holdinAPI";
-=======
 import ConfirmDialog from "./ConfirmDialog.vue";
->>>>>>> 5ef6d915
 
 export default {
   components: { AccountTooltip, ConfirmDialog },
@@ -83,13 +77,10 @@
       newAccountName: null,
       buyDisabled: false,
       sellDisabled: false,
-<<<<<<< HEAD
       requestLinkToHoldin: false,
       isLinkedToHoldin: false,
       keyHash: ""
-=======
       modal: null
->>>>>>> 5ef6d915
     };
   },
   props: {
@@ -229,7 +220,6 @@
     changeLockSettings() {
       EventBus.$emit(this.unlocked ? "lock-wallet" : "unlock-wallet");
     },
-<<<<<<< HEAD
     linkToHoldin(action) {
       this.requestLinkToHoldin = true;
 
@@ -326,7 +316,6 @@
         .catch(err => {
           alert(err.message);
         });
-=======
     showConfirmModal() {
       if (
         this.account.allBalances.availableIncludingLocked === 0 &&
@@ -354,7 +343,6 @@
             alert(err.message);
           });
       }, 1000);
->>>>>>> 5ef6d915
     }
   }
 };
