--- conflicted
+++ resolved
@@ -1,38 +1,24 @@
 <template>
   <div class="account-header">
-<<<<<<< HEAD
     <div class="flex-row" v-if="!editMode">
-      <div class="left-colum" @click="editName">
-        <div class="flex-row flex-1">
-          <div class="accountname ellipsis">{{ name }}</div>
-          <fa-icon class="pen" :icon="['fal', 'fa-pen']" />
+      <account-tooltip type="Account" :account="account" class="flex-1">
+        <div class="left-colum" @click="editName">
+          <div class="flex-row flex-1">
+            <div class="accountname ellipsis">{{ name }}</div>
+            <fa-icon class="pen" :icon="['fal', 'fa-pen']" />
+          </div>
+          <div class="balance-row">
+            <span>{{ balanceForDisplay }}</span>
+            <span>{{ totalBalanceFiat }}</span>
+          </div>
         </div>
-        <div class="balance-row">
-          <span>{{ balanceForDisplay }}</span>
-          <span>{{ totalBalanceFiat }}</span>
-        </div>
-      </div>
+      </account-tooltip>
       <div v-if="isSpending">
         <button outlined class="small" @click="buyCoins" :disabled="buyDisabled">buy</button>
         <button outlined class="small" @click="sellCoins" :disabled="sellDisabled">sell</button>
       </div>
-=======
-    <div v-if="!editMode" class="display-mode" @click="editName">
-      <account-tooltip type="Account" :account="account">
-        <div class="flex flex-row">
-          <div class="name ellipsis flex-1">
-            {{ name }}
-          </div>
-          <div class="icon-bar">
-            <fa-icon :icon="['fal', 'fa-pen']" />
-          </div>
-        </div>
-        <div class="balance ellipsis">
-          {{ balance }}
-        </div>
-      </account-tooltip>
->>>>>>> 2a3dded7
     </div>
+
     <input v-else ref="accountNameInput" type="text" v-model="newAccountName" @keydown="onKeydown" @blur="cancelEdit" />
   </div>
 </template>
@@ -40,11 +26,8 @@
 <script>
 import { mapState } from "vuex";
 import { formatMoneyForDisplay } from "../util.js";
-<<<<<<< HEAD
 import { AccountsController, BackendUtilities } from "@/unity/Controllers";
-=======
 import AccountTooltip from "./AccountTooltip.vue";
->>>>>>> 2a3dded7
 
 export default {
   components: { AccountTooltip },
