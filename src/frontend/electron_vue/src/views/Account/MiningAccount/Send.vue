--- conflicted
+++ resolved
@@ -102,25 +102,19 @@
         - replace amount input by custom amount input (this one is too basic)
         - improve notifications / messages on success and error
        */
-<<<<<<< HEAD
-=======
 
       // validate amount
       let accountBalance = AccountsController.GetActiveAccountBalance();
       let amountInvalid =
         accountBalance.availableExcludingLocked <
         displayToMonetary(this.amount);
->>>>>>> fc885ad2
       // validate address
       let address = AccountsController.GetReceiveAddress(
         this.fundingAccount.UUID
       );
-<<<<<<< HEAD
-=======
       let addressInvalid = !LibraryController.IsValidNativeAddress(
         this.address
       );
->>>>>>> fc885ad2
 
       // wallet needs to be unlocked to make a payment
       if (LibraryController.UnlockWallet(this.computedPassword) === false) {
