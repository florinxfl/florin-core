<template>
  <div class="send-coins flex-col">
    <portal to="sidebar-right-title">
      {{ $t("buttons.send") }}
    </portal>

    <div class="main">
      <app-form-field>
        <input v-model="computedAmount" ref="amount" type="text" readonly />
      </app-form-field>
      <app-form-field title="send_coins.target_account">
        <select-list :options="fundingAccounts" :default="fundingAccount" v-model="fundingAccount" />
      </app-form-field>
      <app-form-field>
        <input
          v-model="password"
          type="password"
          v-show="walletPassword === null"
          :placeholder="$t('common.enter_your_password')"
          :class="passwordClass"
          @keydown="onPasswordKeydown"
        />
      </app-form-field>
    </div>
    <button @click="showConfirmation" :disabled="disableSendButton">
      {{ $t("buttons.send") }}
    </button>
  </div>
</template>

<script>
import { mapState, mapGetters } from "vuex";
import { formatMoneyForDisplay } from "../../../util.js";
import { LibraryController, AccountsController } from "../../../unity/Controllers";
import ConfirmTransactionDialog from "../SpendingAccount/ConfirmTransactionDialog";
import EventBus from "@/EventBus";

export default {
  name: "Send",
  data() {
    return {
      address: null,
      password: null,
      fundingAccount: null,
      isPasswordInvalid: false
    };
  },
  computed: {
    ...mapState("wallet", ["walletPassword"]),
    ...mapGetters("wallet", ["accounts", "account"]),
    computedAmount() {
      return formatMoneyForDisplay(this.account.spendable, false, 8);
    },
    computedPassword() {
      return this.walletPassword ? this.walletPassword : this.password || "";
    },
    passwordClass() {
      return this.isPasswordInvalid ? "error" : "";
    },
    fundingAccounts() {
      return this.accounts.filter(x => x.state === "Normal" && ["Desktop"].indexOf(x.type) !== -1);
    },
    hasErrors() {
      return this.isPasswordInvalid;
    },
    disableSendButton() {
      if (this.account.spendable <= 0) return true;
      if (this.computedPassword.trim().length === 0) return true;
      return false;
    }
  },
  mounted() {
    this.$refs.amount.focus();
    EventBus.$on("transaction-succeeded", this.onTransactionSucceeded);
  },
  beforeDestroy() {
    EventBus.$off("transaction-succeeded", this.onTransactionSucceeded);
  },
  methods: {
    onPasswordKeydown() {
      this.isPasswordInvalid = false;
    },
    showConfirmation() {
      // use the original spendable amount to validate because when you convert the displayed amount back to monetary it can be higher than the original amount!
      const amount = this.account.spendable;

      // validate the address
      let address = AccountsController.GetReceiveAddress(this.fundingAccount.UUID);
      let addressInvalid = !LibraryController.IsValidNativeAddress(address);

<<<<<<< HEAD
      // validate password (confirmation dialog unlocks/locks when user confirms so don't leave it unlocked here)
      this.isPasswordInvalid = !this.isPasswordValid(this.computedPassword);
=======
      // wallet needs to be unlocked to make a payment
      if (LibraryController.UnlockWallet(this.computedPassword, 120) === false) {
        this.isPasswordInvalid = true;
      }
>>>>>>> 2a3dded7

      // fixme: when address is invalid the user does not know what's wrong because we don't show an error
      if (addressInvalid || this.isPasswordInvalid) return;

      EventBus.$emit("show-dialog", {
        title: this.$t("send_coins.confirm_transaction"),
        component: ConfirmTransactionDialog,
        componentProps: {
          amount: amount,
          address: address,
          password: this.password,
          subtractFee: true
        },
        showButtons: false
      });
    },
    onTransactionSucceeded() {
      this.$router.push({ name: "account" });
    },
    isPasswordValid(password) {
      // validation can only be done by unlocking the wallet, but make sure to lock the wallet afterwards
      const isValid = LibraryController.UnlockWallet(password);
      LibraryController.LockWallet();
      return isValid;
    }
  }
};
</script>

<style lang="less" scoped>
.send-coins {
  height: 100%;

  .main {
    flex: 1;
  }
}

button {
  width: 100%;
}
</style><|MERGE_RESOLUTION|>--- conflicted
+++ resolved
@@ -88,15 +88,8 @@
       let address = AccountsController.GetReceiveAddress(this.fundingAccount.UUID);
       let addressInvalid = !LibraryController.IsValidNativeAddress(address);
 
-<<<<<<< HEAD
       // validate password (confirmation dialog unlocks/locks when user confirms so don't leave it unlocked here)
       this.isPasswordInvalid = !this.isPasswordValid(this.computedPassword);
-=======
-      // wallet needs to be unlocked to make a payment
-      if (LibraryController.UnlockWallet(this.computedPassword, 120) === false) {
-        this.isPasswordInvalid = true;
-      }
->>>>>>> 2a3dded7
 
       // fixme: when address is invalid the user does not know what's wrong because we don't show an error
       if (addressInvalid || this.isPasswordInvalid) return;
@@ -118,9 +111,7 @@
     },
     isPasswordValid(password) {
       // validation can only be done by unlocking the wallet, but make sure to lock the wallet afterwards
-      const isValid = LibraryController.UnlockWallet(password);
-      LibraryController.LockWallet();
-      return isValid;
+      return LibraryController.UnlockWallet(password, 0);
     }
   }
 };
