<template>
  <div class="confirm-transaction-dialog">
    <div class="tx-amount">{{ computedAmount }}</div>
    <div class="tx-fee">{{ computedFee }}</div>
    <div class="tx-fee-message" v-if="subtractFee">{{ $t("send_coins.fee_will_be_subtracted") }}</div>
    <div class="tx-to">
      <fa-icon :icon="['far', 'long-arrow-down']" />
    </div>
    <div class="tx-address">{{ address }}</div>
    <button @click="confirm" class="button">
      {{ $t("buttons.confirm") }}
    </button>
  </div>
</template>

<script>
import EventBus from "@/EventBus";
import { formatMoneyForDisplay } from "../../../util.js";
import { LibraryController } from "@/unity/Controllers";

export default {
  name: "ConfirmTransactionDialog",
  props: {
    amount: null,
    address: null,
    password: null,
    subtractFee: null
  },
  computed: {
    computedRequest() {
      return {
        valid: true,
        address: this.address,
        label: "",
        desc: "",
        amount: this.amount
      };
    },
    computedAmount() {
      return `${formatMoneyForDisplay(this.amount, false, 8)} ${this.$t("common.ticker_symbol")}`;
    },
    computedFee() {
      return `${formatMoneyForDisplay(this.fee, false, 8)} ${this.$t("common.ticker_symbol")} FEE`;
    }
  },
  watch: {
    amount: {
      immediate: true,
      handler() {
        this.fee = LibraryController.FeeForRecipient(this.computedRequest);
      }
    }
  },
  methods: {
    confirm() {
<<<<<<< HEAD
      // at this point the password should already be validated
      LibraryController.UnlockWallet(this.password);
=======
      LibraryController.UnlockWallet(this.password, 120);
>>>>>>> 2a3dded7

      // try to make the payment
      let result = LibraryController.PerformPaymentToRecipient(this.computedRequest, this.subtractFee);

      if (result !== 0) {
        // payment failed, log an error. have to make this more robust
        console.error(result);
      }

      // lock the wallet again
      LibraryController.LockWallet();

      EventBus.$emit("transaction-succeeded");
      EventBus.$emit("close-dialog");
    }
  }
};
</script>

<style lang="less" scoped>
.confirm-transaction-dialog {
  text-align: center;

  & > h4 {
    margin: 20px 0 0 0;
  }
}
.tx-amount {
  font-size: 1.6em;
  font-weight: 600;
  margin: 0 0 10px 0;
}
.tx-fee {
  font-size: 0.9em;
}
.tx-fee-message {
  font-size: 0.9em;
  margin-top: 5px;
}
.tx-to {
  margin: 20px 0 10px 0;
  font-size: 1.6em;
}
.tx-address {
  padding: 10px 0 40px 0;
  font-weight: 500;
}
.button {
  width: 100%;
}
</style><|MERGE_RESOLUTION|>--- conflicted
+++ resolved
@@ -53,12 +53,8 @@
   },
   methods: {
     confirm() {
-<<<<<<< HEAD
       // at this point the password should already be validated
-      LibraryController.UnlockWallet(this.password);
-=======
       LibraryController.UnlockWallet(this.password, 120);
->>>>>>> 2a3dded7
 
       // try to make the payment
       let result = LibraryController.PerformPaymentToRecipient(this.computedRequest, this.subtractFee);
