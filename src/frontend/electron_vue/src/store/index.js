import Vue from "vue";
import Vuex from "vuex";

import { app } from "electron";

import { createPersistedState, createSharedMutations } from "vuex-electron";
import Store from "electron-store";

let store = new Store();
if (process.type !== "renderer") {
  console.log(`clear store on start`);
  store.clear();
  app.on("quit", () => {
    console.log(`clear store on quit`);
    store.clear();
  });
}

Vue.use(Vuex);

export const AppStatus = {
  start: "start",
  setup: "setup",
  synchronize: "synchronize",
  ready: "ready",
  shutdown: "shutdown"
};

export default new Vuex.Store({
  state: {
    balance: null,
    coreReady: false,
    mutations: null,
    priceInfo: null,
    receiveAddress: null,
    status: AppStatus.start,
    unityVersion: null,
    walletExists: null,
    walletVersion: null
  },
  mutations: {
    SET_BALANCE(state, payload) {
      state.balance = payload.balance;
    },
    SET_CORE_READY(state, payload) {
      state.coreReady = payload.coreReady;
    },
    SET_MUTATIONS(state, payload) {
      state.mutations = payload.mutations;
    },
    SET_PRICE_INFO(state, payload) {
      state.priceInfo = payload.priceInfo;
    },
    SET_RECEIVE_ADDRESS(state, payload) {
      state.receiveAddress = payload.receiveAddress;
    },
    SET_STATUS(state, status) {
      if (state.status === AppStatus.shutdown) return;
      if (status === AppStatus.synchronize) {
        console.log(`skip synchronization for now`);
        status = AppStatus.ready;
      }
      state.status = status;
    },
    SET_UNITY_VERSION(state, payload) {
      state.unityVersion = payload.version;
    },
    SET_WALLET_EXISTS(state, walletExists) {
      state.walletExists = walletExists;
    },
    SET_WALLET_VERSION(state, payload) {
      state.walletVersion = payload.version;
    }
  },
  actions: {
    SET_BALANCE({ commit }, payload) {
      commit(payload);
    },
    SET_CORE_READY({ commit }, payload) {
      commit(payload);
    },
    SET_GULDEN_VERSION({ commit }, payload) {
      commit(payload);
    },
    SET_MUTATIONS({ commit }, payload) {
      commit(payload);
    },
    SET_PRICE_INFO({ commit }, payload) {
      commit(payload);
    },
    SET_RECEIVE_ADDRESS({ commit }, payload) {
      commit(payload);
    },
    SET_STATUS({ commit }, payload) {
      commit("SET_STATUS", payload.status);
    },
    SET_UNITY_VERSION({ commit }, payload) {
      commit(payload);
    },
    SET_WALLET_EXISTS({ commit }, payload) {
      let status = payload.walletExists
        ? AppStatus.synchronize
        : AppStatus.setup;
      commit("SET_STATUS", status);
      commit("SET_WALLET_EXISTS", payload.walletExists);
    },
    SET_WALLET_VERSION({ commit }, payload) {
      commit(payload);
    }
  },
<<<<<<< HEAD
=======
  getters: {
    totalBalance: state => {
      let balance = state.balance;
      if (balance === undefined || balance === null) return null;
      return (
        (balance.availableIncludingLocked +
          balance.unconfirmedIncludingLocked +
          balance.immatureIncludingLocked) /
        100000000
      ).toFixed(2);
    }
  },
>>>>>>> 81e9bb8f
  plugins: [createPersistedState({ storage: store }), createSharedMutations()]
});<|MERGE_RESOLUTION|>--- conflicted
+++ resolved
@@ -108,8 +108,6 @@
       commit(payload);
     }
   },
-<<<<<<< HEAD
-=======
   getters: {
     totalBalance: state => {
       let balance = state.balance;
@@ -122,6 +120,5 @@
       ).toFixed(2);
     }
   },
->>>>>>> 81e9bb8f
   plugins: [createPersistedState({ storage: store }), createSharedMutations()]
 });