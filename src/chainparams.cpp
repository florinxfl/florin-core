--- conflicted
+++ resolved
@@ -107,7 +107,7 @@
         consensus.nMinimumChainWork = uint256S("0x0000000000000000000000000000000000000000002cb971dd56d1c583c20f90");
 
         // By default assume that the signatures in ancestors of this block are valid.
-        consensus.defaultAssumeValid = uint256S("0x0000000000000000030abc968e1bd635736e880b946085c93152969b9a81a6e2"); //447235
+        consensus.defaultAssumeValid = uint256S("0x56bce924eb7613b6fd4ac859a06a13f7643817d6a593d19951ab293182a021cb"); //505000
 
         /**
          * The message start string is designed to be unlikely to occur in normal data.
@@ -148,7 +148,6 @@
 
         checkpointData = (CCheckpointData) {
             boost::assign::map_list_of
-<<<<<<< HEAD
             (     0, uint256S("0x6c5d71a461b5bff6742bb62e5be53978b8dec5103ce52d1aaab8c6a251582f92"))
             (  1000, uint256S("0x77676cde325930f1a2f3bdabf34e54f06445e7dfd8b85a6aab372f60a222fa30"))
             (  2000, uint256S("0x9732e5f8b9fec4f62f83171eaa033cffa11714ba56dbb1dd60df681b358c9dd2"))
@@ -177,34 +176,14 @@
             ( 450000, uint256S("0xfa4f46c846b053104ce5956578d72f9a5fa87c4ae49a6450e5d66c4fd37d6d66"))
             ( 475000, uint256S("0xa730a89a11332ee0133c458c5feccbda857ace9572ab5a048701cccb0239cf4c"))
             ( 500000, uint256S("0xd30e19c8b8c567b23c09fc022b4f5ca8014a8cb3c1504782e9a68af349757afa"))
-            ( 505000, uint256S("0x56bce924eb7613b6fd4ac859a06a13f7643817d6a593d19951ab293182a021cb")),
+            ( 505000, uint256S("0x56bce924eb7613b6fd4ac859a06a13f7643817d6a593d19951ab293182a021cb"))
+            };
+            
+            chainTxData = ChainTxData{
             1491810603, // * UNIX timestamp of last checkpoint block
-            1208446,   // * total number of transactions between genesis and last checkpoint
+            1208446,    // * total number of transactions between genesis and last checkpoint
                         //   (the tx=... number in the SetBestChain debug.log lines)
-            1700.0     // * estimated number of transactions per day after checkpoint
-=======
-            ( 11111, uint256S("0x0000000069e244f73d78e8fd29ba2fd2ed618bd6fa2ee92559f542fdb26e7c1d"))
-            ( 33333, uint256S("0x000000002dd5588a74784eaa7ab0507a18ad16a236e7b1ce69f00d7ddfb5d0a6"))
-            ( 74000, uint256S("0x0000000000573993a3c9e41ce34471c079dcf5f52a0e824a81e7f953b8661a20"))
-            (105000, uint256S("0x00000000000291ce28027faea320c8d2b054b2e0fe44a773f3eefb151d6bdc97"))
-            (134444, uint256S("0x00000000000005b12ffd4cd315cd34ffd4a594f430ac814c91184a0d42d2b0fe"))
-            (168000, uint256S("0x000000000000099e61ea72015e79632f216fe6cb33d7899acb35b75c8303b763"))
-            (193000, uint256S("0x000000000000059f452a5f7340de6682a977387c17010ff6e6c3bd83ca8b1317"))
-            (210000, uint256S("0x000000000000048b95347e83192f69cf0366076336c639f9b7228e9ba171342e"))
-            (216116, uint256S("0x00000000000001b4f4b433e81ee46494af945cf96014816a4e2370f11b23df4e"))
-            (225430, uint256S("0x00000000000001c108384350f74090433e7fcf79a606b8e797f065b130575932"))
-            (250000, uint256S("0x000000000000003887df1f29024b06fc2200b55f8af8f35453d7be294df2d214"))
-            (279000, uint256S("0x0000000000000001ae8c72a0b0c301f67e3afca10e819efa9041e458e9bd7e40"))
-            (295000, uint256S("0x00000000000000004d9b4ef50f0f9d686fd69db2e03af35a100370c64632a983"))
-        };
-
-        chainTxData = ChainTxData{
-            // Data as of block 00000000000000000166d612d5595e2b1cd88d71d695fc580af64d8da8658c23 (height 446482).
-            1483472411, // * UNIX timestamp of last known number of transactions
-            184495391,  // * total number of transactions between genesis and that timestamp
-                        //   (the tx=... number in the SetBestChain debug.log lines)
-            3.2         // * estimated number of transactions per second after that timestamp
->>>>>>> bd92f248
+            0.1         // * estimated number of transactions per second after that timestamp
         };
     }
 };
@@ -244,9 +223,11 @@
         consensus.vDeployments[Consensus::DEPLOYMENT_SEGWIT].nTimeout = 1493596800; // May 1st 2017
 
         // The best chain should have at least this much work.
-<<<<<<< HEAD
         //fixme: (GULDEN) (MERGE) (CHECKME)
         //consensus.nMinimumChainWork = uint256S("0x0000000000000000000000000000000000000000000000198b4def2baa9338d6");
+
+        // By default assume that the signatures in ancestors of this block are valid.
+        consensus.defaultAssumeValid = uint256S("0xba7b2580da00d6386a6519aac909881ac769341975e421a23298fbf14462cac7"); //350000
 
         pchMessageStart[0] = 0xfc; // 'N' + 0xb0
         pchMessageStart[1] = 0xfe; // 'L' + 0xb0
@@ -254,18 +235,6 @@
         pchMessageStart[3] = 0x02; // 0x02
         vAlertPubKey = ParseHex("06087071e40ddf2ecbdf1ae40f536fa8f78e9383006c710dd3ecce957a3cb9292038d0840e3be5042a6b863f75dfbe1cae8755a0f7887ae459af689f66caacab52");
         nDefaultPort = 9923;
-=======
-        consensus.nMinimumChainWork = uint256S("0x0000000000000000000000000000000000000000000000198b4def2baa9338d6");
-
-        // By default assume that the signatures in ancestors of this block are valid.
-        consensus.defaultAssumeValid = uint256S("0x000000000871ee6842d3648317ccc8a435eb8cc3c2429aee94faff9ba26b05a0"); //1043841
-
-        pchMessageStart[0] = 0x0b;
-        pchMessageStart[1] = 0x11;
-        pchMessageStart[2] = 0x09;
-        pchMessageStart[3] = 0x07;
-        nDefaultPort = 18333;
->>>>>>> bd92f248
         nPruneAfterHeight = 1000;
 
         genesis = CreateGenesisBlock(1491167107, 2201040, 524287999, 1, 0);
@@ -319,7 +288,6 @@
 
         checkpointData = (CCheckpointData){
             boost::assign::map_list_of
-<<<<<<< HEAD
             ( 0, uint256S("0x99fe3f8f7b7d89513bae2cab359143e04d32d3b9b64ef978a2ee2a248f93bfd9"))
             ( 50000, uint256S("0x153a43e9c01a65a372c1c8b994907db55e668fb220a82c311ffedfe556cdb1b0"))
             ( 100000, uint256S("0xab808d151304c05de0ed4c8ed4992559727d9b3a6f2344d897965e17bde362d5"))
@@ -327,20 +295,14 @@
             ( 200000, uint256S("0x7e35577b14b39f90532fec7912d70153a89f3f27e63aa295d76156547f7f1e73"))
             ( 250000, uint256S("0xbc0f4759be0232cfda9d70747313bc552712e7d27688cb2fa3f260c242ae246d"))
             ( 300000, uint256S("0x52d735ffd4e679662754465e63b226e10a31d8eee708c0f703ea2a899381ebbe"))
-            ( 350000, uint256S("0xba7b2580da00d6386a6519aac909881ac769341975e421a23298fbf14462cac7")),
+            ( 350000, uint256S("0xba7b2580da00d6386a6519aac909881ac769341975e421a23298fbf14462cac7"))
+        };
+
+        chainTxData = ChainTxData{
+            // Data as of block 0xba7b2580da00d6386a6519aac909881ac769341975e421a23298fbf14462cac7 (height 350000)
             1491612899,
             350019,
-            700.0
-=======
-            ( 546, uint256S("000000002a936ca763904c3c35fce2f3556c559c0214345d31b1bcebf76acb70")),
-        };
-
-        chainTxData = ChainTxData{
-            // Data as of block 00000000c2872f8f8a8935c8e3c5862be9038c97d4de2cf37ed496991166928a (height 1063660)
-            1483546230,
-            12834668,
-            0.15
->>>>>>> bd92f248
+            0.1
         };
 
     }
@@ -380,20 +342,13 @@
         //fixme: (GULDEN) (MERGE)
         //consensus.nMinimumChainWork = uint256S("0x00");
 
-<<<<<<< HEAD
+        // By default assume that the signatures in ancestors of this block are valid.
+        consensus.defaultAssumeValid = uint256S("0x00");
+
         pchMessageStart[0] = 0xfc; // 'N' + 0xb0
         pchMessageStart[1] = 0xfe; // 'L' + 0xb0
         pchMessageStart[2] = 0xf7; // 'G' + 0xb0
         pchMessageStart[3] = 0xFF; // 0xFF
-=======
-        // By default assume that the signatures in ancestors of this block are valid.
-        consensus.defaultAssumeValid = uint256S("0x00");
-
-        pchMessageStart[0] = 0xfa;
-        pchMessageStart[1] = 0xbf;
-        pchMessageStart[2] = 0xb5;
-        pchMessageStart[3] = 0xda;
->>>>>>> bd92f248
         nDefaultPort = 18444;
         nPruneAfterHeight = 1000;
         //assert(consensus.hashGenesisBlock == uint256S("0x6dbdcc5f450c07c61b51b492021dee6b4bd246c8dd578fd73e8f6c28cfe0393b"));
@@ -420,16 +375,9 @@
             0,
             0
         };
-<<<<<<< HEAD
         base58Prefixes[PUBKEY_ADDRESS] = std::vector<unsigned char>(1,60);// 'R'
         base58Prefixes[SCRIPT_ADDRESS] = std::vector<unsigned char>(1,122);// 'r'
         base58Prefixes[SECRET_KEY] =     std::vector<unsigned char>(1,60+128);
-=======
-
-        base58Prefixes[PUBKEY_ADDRESS] = std::vector<unsigned char>(1,111);
-        base58Prefixes[SCRIPT_ADDRESS] = std::vector<unsigned char>(1,196);
-        base58Prefixes[SECRET_KEY] =     std::vector<unsigned char>(1,239);
->>>>>>> bd92f248
         base58Prefixes[EXT_PUBLIC_KEY] = boost::assign::list_of(0x04)(0x35)(0x87)(0xCF).convert_to_container<std::vector<unsigned char> >();
         base58Prefixes[EXT_SECRET_KEY] = boost::assign::list_of(0x04)(0x35)(0x83)(0x94).convert_to_container<std::vector<unsigned char> >();
     }
