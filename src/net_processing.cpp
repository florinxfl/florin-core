--- conflicted
+++ resolved
@@ -1667,11 +1667,7 @@
             pfrom->fDisconnect = true;
             return false;
         }
-<<<<<<< HEAD
-        if (GetAdjustedTime() > Params().GetConsensus().segsigUncompressedKeyAllowedTime && !pfrom->fInbound && nVersion < MIN_PEER_PROTO_VERSION_OUTBOUND)
-=======
         if (GetAdjustedTime() > (int64_t)Params().GetConsensus().segsigUncompressedKeyAllowedTime && !pfrom->fInbound && nVersion < MIN_PEER_PROTO_VERSION_OUTBOUND)
->>>>>>> e6573fab
         {
             if (!gbMinimalLogging)
                 LogPrintf("peer=%d using obsolete version %i; disconnecting\n", pfrom->GetId(), nVersion);
