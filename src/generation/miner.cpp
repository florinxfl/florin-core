// Copyright (c) 2009-2010 Satoshi Nakamoto
// Copyright (c) 2009-2016 The Bitcoin Core developers
// Distributed under the MIT software license, see the accompanying
// file COPYING or http://www.opensource.org/licenses/mit-license.php.
//
// File contains modifications by: The Gulden developers
// All modifications:
// Copyright (c) 2016-2018 The Gulden developers
// Authored by: Malcolm MacLeod (mmacleod@webmail.co.za)
// Distributed under the GULDEN software license, see the accompanying
// file COPYING

#include "generation/generation.h"
#include "miner.h"

#include "net.h"

#include "alert.h"
#include "amount.h"
#include "chain.h"
#include "chainparams.h"
#include "coins.h"
#include "consensus/consensus.h"
#include "consensus/tx_verify.h"
#include "consensus/merkle.h"
#include "consensus/validation.h"
#include "Gulden/auto_checkpoints.h"
#include "hash.h"
#include "validation/validation.h"
#include "validation/witnessvalidation.h"
#include "net.h"
#include "policy/feerate.h"
#include "policy/policy.h"
#include "pow.h"
#include "primitives/transaction.h"
#include "script/standard.h"
#include "timedata.h"
#include "txmempool.h"
#include "util.h"
#include "utiltime.h"
#include "utilmoneystr.h"
#include "validation/validationinterface.h"

#include <algorithm>
#include <queue>
#include <utility>

#include <Gulden/Common/diff.h>
#include <Gulden/Common/hash/hash.h>
#include <Gulden/util.h>
#include <openssl/sha.h>

#include <boost/thread.hpp>

#include "txdb.h"

//Gulden includes
#include "streams.h"

//////////////////////////////////////////////////////////////////////////////
//
// GuldenGenerate
//

//
// Unconfirmed transactions in the memory pool often depend on other
// transactions in the memory pool. When we select transactions from the
// pool, we select by highest fee rate of a transaction combined with all
// its ancestors.

uint64_t nLastBlockTx = 0;
uint64_t nLastBlockSize = 0;
uint64_t nLastBlockWeight = 0;

int64_t UpdateTime(CBlockHeader* pblock, const Consensus::Params& consensusParams, const CBlockIndex* pindexPrev)
{
    int64_t nOldTime = pblock->nTime;
    int64_t nNewTime = std::max(pindexPrev->GetMedianTimePastWitness()+1, GetAdjustedTime());

    if (nOldTime < nNewTime)
        pblock->nTime = nNewTime;

    // Allow pools to control maximum diff drop to suit their hashrate (prevent sudden pool ddos from 100s of blocks)
    // Larger pools should stick to 0, smaller pools should put a higher value.
    //fixme: (2.1) Speed up once confirmed working.
    int64_t nMaxMissedSteps = GetArg("-limitdeltadiffdrop", 0);
    static const int64_t nDrift   = 1;
    static int64_t nLongTimeLimit = ((6 * nDrift)) * 60;
    static int64_t nLongTimeStep  = nDrift * 60;
    while (true)
    {
        int64_t nNumMissedSteps = 0;
        if ((pblock->nTime - pindexPrev->GetBlockTime()) > nLongTimeLimit)
        {
            nNumMissedSteps = ((pblock->nTime - pindexPrev->GetBlockTime() - nLongTimeLimit) / nLongTimeStep) + 1;
        }
        if (nNumMissedSteps <= nMaxMissedSteps)
            break;
        pblock->nTime -= 10;
    }

    // Updating time can change work required (Delta)
    pblock->nBits = GetNextWorkRequired(pindexPrev, pblock, consensusParams);

    return nNewTime - nOldTime;
}

BlockAssembler::Options::Options() {
    blockMinFeeRate = CFeeRate(DEFAULT_BLOCK_MIN_TX_FEE);
    nBlockMaxWeight = DEFAULT_BLOCK_MAX_WEIGHT;
    nBlockMaxSize = DEFAULT_BLOCK_MAX_SIZE;
}

BlockAssembler::BlockAssembler(const CChainParams& params, const Options& options) : chainparams(params)
{
    blockMinFeeRate = options.blockMinFeeRate;
    // Limit weight to between 4K and MAX_BLOCK_WEIGHT-4K for sanity:
    nBlockMaxWeight = std::max<size_t>(4000, std::min<size_t>(MAX_BLOCK_WEIGHT - 4000, options.nBlockMaxWeight));
    // Limit size to between 1K and MAX_BLOCK_SERIALIZED_SIZE-1K for sanity:
    nBlockMaxSize = std::max<size_t>(1000, std::min<size_t>(MAX_BLOCK_SERIALIZED_SIZE - 1000, options.nBlockMaxSize));
    // Whether we need to account for byte usage (in addition to weight usage)
    fNeedSizeAccounting = (nBlockMaxSize < MAX_BLOCK_SERIALIZED_SIZE - 1000);
}

static BlockAssembler::Options DefaultOptions(const CChainParams& params)
{
    // Block resource limits
    // If neither -blockmaxsize or -blockmaxweight is given, limit to DEFAULT_BLOCK_MAX_*
    // If only one is given, only restrict the specified resource.
    // If both are given, restrict both.
    BlockAssembler::Options options;
    options.nBlockMaxWeight = DEFAULT_BLOCK_MAX_WEIGHT;
    options.nBlockMaxSize = DEFAULT_BLOCK_MAX_SIZE;
    bool fWeightSet = false;
    if (IsArgSet("-blockmaxweight")) {
        options.nBlockMaxWeight = GetArg("-blockmaxweight", DEFAULT_BLOCK_MAX_WEIGHT);
        options.nBlockMaxSize = MAX_BLOCK_SERIALIZED_SIZE;
        fWeightSet = true;
    }
    if (IsArgSet("-blockmaxsize")) {
        options.nBlockMaxSize = GetArg("-blockmaxsize", DEFAULT_BLOCK_MAX_SIZE);
        if (!fWeightSet) {
            options.nBlockMaxWeight = options.nBlockMaxSize;
        }
    }
    if (IsArgSet("-blockmintxfee")) {
        CAmount n = 0;
        ParseMoney(GetArg("-blockmintxfee", ""), n);
        options.blockMinFeeRate = CFeeRate(n);
    } else {
        options.blockMinFeeRate = CFeeRate(DEFAULT_BLOCK_MIN_TX_FEE);
    }
    return options;
}

BlockAssembler::BlockAssembler(const CChainParams& params)
: BlockAssembler(params, DefaultOptions(params))
{
}

void BlockAssembler::resetBlock()
{
    inBlock.clear();

    // Reserve space for coinbase tx
    nBlockSize = 1000;
    nBlockWeight = 4000;
    nBlockSigOpsCost = 400;
    fIncludeSegSig = false;

    // These counters do not include coinbase tx
    nBlockTx = 0;
    nFees = 0;
}


static bool InsertPoW2WitnessIntoCoinbase(CBlock& block, const CBlockIndex* pindexPrev, const CChainParams& params, CBlockIndex* pWitnessBlockToEmbed, int nParentPoW2Phase, std::vector<unsigned char>& witnessCoinbaseHex, std::vector<unsigned char>& witnessSubsidyHex)
{
    assert(pindexPrev->nHeight == pWitnessBlockToEmbed->nHeight);
    assert(pindexPrev->pprev == pWitnessBlockToEmbed->pprev);

    // Phase 3 restriction - we force the miners nVersion to reflect the version the witness of the block before had - thus allowing control of voting for phase 4 to be controlled by witnesses.
    block.nVersion = pWitnessBlockToEmbed->nVersionPoW2Witness;

    std::vector<unsigned char> commitment;
    int commitpos = GetPoW2WitnessCoinbaseIndex(block);

    assert(pWitnessBlockToEmbed);
    std::shared_ptr<CBlock> pWitnessBlock(new CBlock);
    {
        LOCK(cs_main); // For ReadBlockFromDisk
        if (!ReadBlockFromDisk(*pWitnessBlock, pWitnessBlockToEmbed, params))
            return error("GuldenGenerate: Could not read witness block in order to insert into coinbase. pindexprev=%s pWitnessBlockToEmbed=%s", pindexPrev->GetBlockHashPoW2().ToString(), pWitnessBlockToEmbed->GetBlockHashPoW2().ToString());
    }

    if (commitpos == -1)
    {
        std::vector<unsigned char> serialisedWitnessHeaderInfo;
        {
            CVectorWriter serialisedWitnessHeaderInfoStream(SER_NETWORK, INIT_PROTO_VERSION, serialisedWitnessHeaderInfo, 0);
            ::Serialize(serialisedWitnessHeaderInfoStream, pWitnessBlockToEmbed->nVersionPoW2Witness); //4 bytes
            ::Serialize(serialisedWitnessHeaderInfoStream, pWitnessBlockToEmbed->nTimePoW2Witness); //4 bytes
            ::Serialize(serialisedWitnessHeaderInfoStream, pWitnessBlockToEmbed->hashMerkleRootPoW2Witness); // 32 bytes
            ::Serialize(serialisedWitnessHeaderInfoStream, NOSIZEVECTOR(pWitnessBlockToEmbed->witnessHeaderPoW2Sig)); //65 bytes
            ::Serialize(serialisedWitnessHeaderInfoStream, pindexPrev->GetBlockHashLegacy()); //32 bytes
        }

        assert(serialisedWitnessHeaderInfo.size() == 137);

        CTxOut out;
        out.nValue = 0;
        out.output.scriptPubKey.resize(143); // 1 + 5 + 137
        out.output.scriptPubKey[0] = OP_RETURN;
        // 0x506f57c2b2 = PoW²
        out.output.scriptPubKey[1] = 0x50;
        out.output.scriptPubKey[2] = 0x6f;
        out.output.scriptPubKey[3] = 0x57;
        out.output.scriptPubKey[4] = 0xc2;
        out.output.scriptPubKey[5] = 0xb2;
        std::copy(serialisedWitnessHeaderInfo.begin(), serialisedWitnessHeaderInfo.end(), out.output.scriptPubKey.begin()+6);

        unsigned int nWitnessCoinbasePos = 0;
        for (unsigned int i = 0; i < pWitnessBlock->vtx.size(); i++)
        {
            if (pWitnessBlock->vtx[i]->IsPoW2WitnessCoinBase())
            {
                nWitnessCoinbasePos = i;
                break;
            }
        }
        assert(nWitnessCoinbasePos != 0);

        // Append to the coinbase a single output containing:
        // Serialised PoW2 witness header (witness portion only)
        // Followed by a single transaction for the witness reward (20 NLG witness reward)
        {
            // For the benefit of GetBlockTemplate
            CVectorWriter serialisedCoinbase(SER_NETWORK, INIT_PROTO_VERSION,witnessCoinbaseHex, 0);
            out.WriteToStream(serialisedCoinbase, CTransaction::CURRENT_VERSION);
            CVectorWriter serialisedWitnessSubsidy(SER_NETWORK, INIT_PROTO_VERSION,witnessSubsidyHex, 0);
            pWitnessBlock->vtx[nWitnessCoinbasePos]->vout[1].WriteToStream(serialisedWitnessSubsidy, CTransaction::CURRENT_VERSION);

            // For the actual coinbase
            CMutableTransaction coinbaseTx(*block.vtx[0]);
            coinbaseTx.vout.push_back(out);
            coinbaseTx.vout.push_back(pWitnessBlock->vtx[nWitnessCoinbasePos]->vout[1]); // Witness subsidy
            block.vtx[0] = MakeTransactionRef(std::move(coinbaseTx));
        }

        // Straight after coinbase we must contain the witness transaction, which contains a single input and two outputs, the single witness output and a 'fake' output containing nothing but OP_RETURN and the blockheight.
        // The second fake output is required to ensure that the witness transaction has a different hash for every block.
        CMutableTransaction witnessTx(1);
        witnessTx.vin.push_back(pWitnessBlock->vtx[nWitnessCoinbasePos]->vin[1]); // old selectedWitnessOutPoint
        witnessTx.vout.push_back(pWitnessBlock->vtx[nWitnessCoinbasePos]->vout[0]); // new selectedWitnessOutPoint
        CTxOut fakeOut; fakeOut.output.scriptPubKey = CScript() << OP_RETURN << pindexPrev->nHeight + 1; fakeOut.nValue = 0;
        witnessTx.vout.push_back(fakeOut);
        block.vtx.insert(block.vtx.begin()+1, MakeTransactionRef(std::move(witnessTx)));
    }
    return true;
}

std::unique_ptr<CBlockTemplate> BlockAssembler::CreateNewBlock(CBlockIndex* pParent, std::shared_ptr<CReserveKeyOrScript> coinbaseReservedKey, bool fMineSegSig, CBlockIndex* pWitnessBlockToEmbed, bool noValidityCheck, std::vector<unsigned char>* pWitnessCoinbaseHex, std::vector<unsigned char>* pWitnessSubsidyHex, CAmount* pAmountPoW2Subsidy)
{
    fMineSegSig = true;

    int64_t nTimeStart = GetTimeMicros();

    resetBlock();

    pblocktemplate.reset(new CBlockTemplate());

    if(!pblocktemplate.get())
        return nullptr;
    pblock = &pblocktemplate->block; // pointer for convenience

    // Add dummy coinbase tx as first transaction
    pblock->vtx.emplace_back();
    pblocktemplate->vTxFees.push_back(-1); // updated at end
    pblocktemplate->vTxSigOpsCost.push_back(-1); // updated at end

    #ifdef ENABLE_WALLET
    LOCK2(cs_main, pactiveWallet?&pactiveWallet->cs_wallet:NULL);
    #else
    LOCK(cs_main);
    #endif
    LOCK(Checkpoints::cs_hashSyncCheckpoint); // prevents potential deadlock being reported from tests

    nHeight = pParent->nHeight + 1;

    if (pWitnessBlockToEmbed)
    {
        LogPrintf("CreateNewBlock: parent height [%d]; embedded witness height [%d]; our height [%d]\n", pParent->nHeight, pWitnessBlockToEmbed->nHeight, nHeight);
        assert(pParent->nHeight == pWitnessBlockToEmbed->nHeight);
    }
    else
        LogPrintf("CreateNewBlock: parent height [%d]; our height [%d]\n", pParent->nHeight, nHeight);

    int nParentPoW2Phase = GetPoW2Phase(pParent, chainparams, chainActive);
    int nGrandParentPoW2Phase = GetPoW2Phase(pParent->pprev, chainparams, chainActive);
    bool bSegSigIsEnabled = IsSegSigEnabled(pParent);

    //Until PoW2 activates mining subsidy remains full, after it activates PoW part of subsidy is reduced.
    //fixme: (2.1) (CLEANUP) - We can remove this after 2.1 becomes active.
    Consensus::Params consensusParams = chainparams.GetConsensus();
    CAmount nSubsidy = GetBlockSubsidy(nHeight);
    CAmount nSubsidyWitness = 0;
    if (nParentPoW2Phase >= 3)
    {
        nSubsidyWitness = GetBlockSubsidyWitness(nHeight);
        if (pAmountPoW2Subsidy)
            *pAmountPoW2Subsidy = nSubsidyWitness;
        nSubsidy -= nSubsidyWitness;
    }


    // First 'active' block of phase 4 (first block with a phase 4 parent) contains two witness subsidies so miner loses out on 20 NLG for this block
    // This block is treated special. (but special casing can dissapear for 2.1 release.
    if (nGrandParentPoW2Phase == 3 && nParentPoW2Phase == 4)
        nSubsidy -= GetBlockSubsidyWitness(nHeight);

    // PoW mining on top of a PoS block during phase 3 indicates an error of some kind.
    if (nParentPoW2Phase <= 3)
        assert(pParent->nVersionPoW2Witness == 0);

    pblock->nVersion = ComputeBlockVersion(pParent, consensusParams);
    // -regtest only: allow overriding block.nVersion with
    // -blockversion=N to test forking scenarios
    if (chainparams.MineBlocksOnDemand())
        pblock->nVersion = GetArg("-blockversion", pblock->nVersion);

    pblock->nTime = GetAdjustedTime();

    const int64_t nMedianTimePast = pParent->GetMedianTimePastWitness();

    nLockTimeCutoff = (STANDARD_LOCKTIME_VERIFY_FLAGS & LOCKTIME_MEDIAN_TIME_PAST)
                       ? nMedianTimePast
                       : pblock->GetBlockTime();

    int nPackagesSelected = 0;
    int nDescendantsUpdated = 0;

    // For phase 3 we need to do some gymnastics to ensure the right chain tip before calling TestBlockValidity.
    CValidationState state;
    CCoinsViewCache viewNew(pcoinsTip);
    CBlockIndex* pindexPrev_ = nullptr;
    CCloneChain tempChain(chainActive, GetPow2ValidationCloneHeight(), pParent, pindexPrev_);
    assert(pindexPrev_);
    ForceActivateChain(pindexPrev_, nullptr, state, chainparams, tempChain, viewNew);
    {
        LOCK(mempool.cs);

        // Decide whether to include segsig signature information
        // This is only needed in case the segsig signature activation is reverted
        // (which would require a very deep reorganization) or when
        // -promiscuousmempoolflags is used.
        // TODO: replace this with a call to main to assess validity of a mempool
        // transaction (which in most cases can be a no-op).
        fIncludeSegSig = IsSegSigEnabled(pParent) && fMineSegSig;

        // If we are mining below the tip (orphaned tip due to absent witness) - it is desirable to include first all transactions that are in the tip.
        // If we do not do this we can end up creating invalid blocks, due to the fact that we don't rewind the mempool here
        // Which can lead to inclusion of transactions without their ancestors (ancestors are in tip) for instance.
        // It is also however beneficial to the chain that transactions already in the chain stay in the chain for new block...
        std::deque<CBlockIndex*> canabalizeBlocks;
        CBlockIndex* pCannibalTip = chainActive.Tip();
        while (nHeight <= pCannibalTip->nHeight)
        {
            canabalizeBlocks.push_front(pCannibalTip);
            pCannibalTip = pCannibalTip->pprev;
        }
        std::vector<CTransactionRef> canabalizeTransactions;
        for (const auto& pIndexCannibalBlock : canabalizeBlocks)
        {
            std::shared_ptr<CBlock> pBlockCannibal(new CBlock);
            if (!ReadBlockFromDisk(*pBlockCannibal.get(), pIndexCannibalBlock, Params()))
            {
                LogPrintf("Error in CreateNewBlock: could not read block from disk.\n");
                return nullptr;
            }
            //fixme: (2.1) - Phase 4
            // We don't want to canabalize coinbase transaction or 'witness refresh' transaction as these are 'generated' by miner and not actual transactions.
            for (uint32_t i = (bSegSigIsEnabled?1:2); i < pBlockCannibal.get()->vtx.size(); ++i)
            {
                canabalizeTransactions.push_back(pBlockCannibal.get()->vtx[i]);
            }
        }

        addPackageTxs(nPackagesSelected, nDescendantsUpdated, &canabalizeTransactions, &viewNew);
    }

    int64_t nTime1 = GetTimeMicros();

    nLastBlockTx = nBlockTx;
    nLastBlockSize = nBlockSize;
    nLastBlockWeight = nBlockWeight;

    // Create coinbase transaction.
    CMutableTransaction coinbaseTx( bSegSigIsEnabled ? CTransaction::SEGSIG_ACTIVATION_VERSION : CTransaction::CURRENT_VERSION );
    coinbaseTx.vin.resize(1);
    coinbaseTx.vin[0].prevout.SetNull();
    coinbaseTx.vout.resize(1);
    #ifdef ENABLE_WALLET
    if (bSegSigIsEnabled && !coinbaseReservedKey->scriptOnly())
    {
        coinbaseTx.vout[0].SetType(CTxOutType::StandardKeyHashOutput);
        CPubKey addressPubKey;
        if (!coinbaseReservedKey->GetReservedKey(addressPubKey))
        {
            LogPrintf("Error in CreateNewBlock: could not retrieve public key for output address.\n");
            return nullptr;
        }
        coinbaseTx.vout[0].output.standardKeyHash = CTxOutStandardKeyHash(addressPubKey.GetID());
    }
    else
    #endif
    {
        coinbaseTx.vout[0].SetType(CTxOutType::ScriptLegacyOutput);
        coinbaseTx.vout[0].output.scriptPubKey = coinbaseReservedKey->reserveScript;
    }
    coinbaseTx.vout[0].nValue = nFees + nSubsidy;

    // Insert the height into the coinbase (to ensure all coinbase transactions have a unique hash)
    // Further, also insert any optional 'signature' data (identifier of miner or other private miner data etc.)
    std::string coinbaseSignature = GetArg("-coinbasesignature", "");
    if (bSegSigIsEnabled)
    {
        coinbaseTx.vin[0].segregatedSignatureData.stack.clear();
        coinbaseTx.vin[0].segregatedSignatureData.stack.push_back(std::vector<unsigned char>());
        CVectorWriter(0, 0, coinbaseTx.vin[0].segregatedSignatureData.stack[0], 0) << VARINT(nHeight);
        coinbaseTx.vin[0].segregatedSignatureData.stack.push_back(std::vector<unsigned char>(coinbaseSignature.begin(), coinbaseSignature.end()));
    }
    else
    {
        coinbaseTx.vin[0].scriptSig = CScript() << nHeight << OP_0 << std::vector<unsigned char>(coinbaseSignature.begin(), coinbaseSignature.end());
    }

    pblock->vtx[0] = MakeTransactionRef(std::move(coinbaseTx));
    pblocktemplate->vTxFees[0] = -nFees;

    // From second 'active' phase 3 block (second block whose parent is phase 3) - embed the PoW2 witness. First doesn't have a witness to embed.
    if (nGrandParentPoW2Phase == 3)
    {
        if (pWitnessBlockToEmbed)
        {
            //NB! Modifies block version so must be called *after* ComputeBlockVersion and not before.
            std::vector<unsigned char> witnessCoinbaseHex;
            std::vector<unsigned char> witnessSubsidyHex;
            if (!InsertPoW2WitnessIntoCoinbase(*pblock, pParent, chainparams, pWitnessBlockToEmbed, nParentPoW2Phase, witnessCoinbaseHex, witnessSubsidyHex))
                return nullptr;
            if (pWitnessCoinbaseHex)
                *pWitnessCoinbaseHex = witnessCoinbaseHex;
            if (pWitnessSubsidyHex)
                *pWitnessSubsidyHex = witnessSubsidyHex;
        }
    }

    // Until phase 4 activates we don't point to the hash of the previous PoW2 block but rather the hash of the previous PoW block (as we need to communicate with legacy clients that don't know about PoW blocks)
    // We embed the hash of the contents of the PoW2 block in a special coinbase transaction.
    if (nParentPoW2Phase >= 4)
    {
        pblock->hashPrevBlock  = pParent->GetBlockHashPoW2();
    }
    else
    {
        pblock->hashPrevBlock  = pParent->GetBlockHashLegacy();
    }


    //uint64_t nSerializeSize = GetSerializeSize(*pblock, SER_NETWORK, PROTOCOL_VERSION);
    //LogPrintf("CreateNewBlock(): total size: %u block weight: %u txs: %u fees: %ld sigops %d\n", nSerializeSize, GetBlockWeight(*pblock), nBlockTx, nFees, nBlockSigOpsCost);

    UpdateTime(pblock, consensusParams, pParent);
    // (GULDEN) Already done inside UpdateTime - don't need to do it again.
    //pblock->nBits          = GetNextWorkRequired(pParent, pblock, consensusParams);
    pblock->nNonce         = 0;
    pblocktemplate->vTxSigOpsCost[0] = GetLegacySigOpCount(*pblock->vtx[0]);

    if (!noValidityCheck && !TestBlockValidity(tempChain, state, chainparams, *pblock, pindexPrev_, false, false, &viewNew))
    {
        LogPrintf("Error in CreateNewBlock: TestBlockValidity failed.\n");
        return nullptr;
    }
    int64_t nTime2 = GetTimeMicros();

    LogPrint(BCLog::BENCH, "CreateNewBlock() packages: %.2fms (%d packages, %d updated descendants), validity: %.2fms (total %.2fms)\n", 0.001 * (nTime1 - nTimeStart), nPackagesSelected, nDescendantsUpdated, 0.001 * (nTime2 - nTime1), 0.001 * (nTime2 - nTimeStart));

    return std::move(pblocktemplate);
}

void BlockAssembler::onlyUnconfirmed(CTxMemPool::setEntries& testSet)
{
    for (CTxMemPool::setEntries::iterator iit = testSet.begin(); iit != testSet.end(); ) {
        // Only test txs not already in the block
        if (inBlock.count(*iit)) {
            testSet.erase(iit++);
        }
        else {
            iit++;
        }
    }
}

bool BlockAssembler::TestPackage(uint64_t packageSize, int64_t packageSigOpsCost)
{
    // TODO: switch to weight-based accounting for packages instead of vsize-based accounting.
    if (nBlockWeight + packageSize >= nBlockMaxWeight)
        return false;
    if (nBlockSigOpsCost + packageSigOpsCost >= MAX_BLOCK_SIGOPS_COST)
        return false;
    return true;
}

// Perform transaction-level checks before adding to block:
// - transaction finality (locktime)
// - premature segregated signatures (in case segsig transactions are added to mempool before phase 4 activation)
// - serialized size (in case -blockmaxsize is in use)
bool BlockAssembler::TestPackageTransactions(const CTxMemPool::setEntries& package)
{
    uint64_t nPotentialBlockSize = nBlockSize; // only used with fNeedSizeAccounting
    for (const CTxMemPool::txiter it : package) {
        if (!IsFinalTx(it->GetTx(), nHeight, nLockTimeCutoff))
            return false;
        if (!fIncludeSegSig && it->GetTx().HasSegregatedSignatures())
            return false;
        CValidationState state;
        if (!CheckTransactionContextual(it->GetTx(), state, nHeight, nullptr))
            return false;
        if (fNeedSizeAccounting) {
            uint64_t nTxSize = ::GetSerializeSize(it->GetTx(), SER_NETWORK, PROTOCOL_VERSION);
            if (nPotentialBlockSize + nTxSize >= nBlockMaxSize) {
                return false;
            }
            nPotentialBlockSize += nTxSize;
        }
    }
    return true;
}

void BlockAssembler::AddToBlock(CTxMemPool::txiter iter)
{
    pblock->vtx.emplace_back(iter->GetSharedTx());
    pblocktemplate->vTxFees.push_back(iter->GetFee());
    pblocktemplate->vTxSigOpsCost.push_back(iter->GetSigOpCost());
    if (fNeedSizeAccounting) {
        nBlockSize += ::GetSerializeSize(iter->GetTx(), SER_NETWORK, PROTOCOL_VERSION);
    }
    nBlockWeight += iter->GetTxWeight();
    ++nBlockTx;
    nBlockSigOpsCost += iter->GetSigOpCost();
    nFees += iter->GetFee();
    inBlock.insert(iter);

    bool fPrintPriority = GetBoolArg("-printpriority", DEFAULT_PRINTPRIORITY);
    if (fPrintPriority) {
        LogPrintf("fee %s txid %s\n",
                  CFeeRate(iter->GetModifiedFee(), iter->GetTxSize()).ToString(),
                  iter->GetTx().GetHash().ToString());
    }
}

int BlockAssembler::UpdatePackagesForAdded(const CTxMemPool::setEntries& alreadyAdded,
        indexed_modified_transaction_set &mapModifiedTx)
{
    int nDescendantsUpdated = 0;
    for(const CTxMemPool::txiter it : alreadyAdded) {
        CTxMemPool::setEntries descendants;
        mempool.CalculateDescendants(it, descendants);
        // Insert all descendants (not yet in block) into the modified set
        for(CTxMemPool::txiter desc : descendants) {
            if (alreadyAdded.count(desc))
                continue;
            ++nDescendantsUpdated;
            modtxiter mit = mapModifiedTx.find(desc);
            if (mit == mapModifiedTx.end()) {
                CTxMemPoolModifiedEntry modEntry(desc);
                modEntry.nSizeWithAncestors -= it->GetTxSize();
                modEntry.nModFeesWithAncestors -= it->GetModifiedFee();
                modEntry.nSigOpCostWithAncestors -= it->GetSigOpCost();
                mapModifiedTx.insert(modEntry);
            } else {
                mapModifiedTx.modify(mit, update_for_parent_inclusion(it));
            }
        }
    }
    return nDescendantsUpdated;
}

// Skip entries in mapTx that are already in a block or are present
// in mapModifiedTx (which implies that the mapTx ancestor state is
// stale due to ancestor inclusion in the block)
// Also skip transactions that we've already failed to add. This can happen if
// we consider a transaction in mapModifiedTx and it fails: we can then
// potentially consider it again while walking mapTx.  It's currently
// guaranteed to fail again, but as a belt-and-suspenders check we put it in
// failedTx and avoid re-evaluation, since the re-evaluation would be using
// cached size/sigops/fee values that are not actually correct.
bool BlockAssembler::SkipMapTxEntry(CTxMemPool::txiter it, indexed_modified_transaction_set &mapModifiedTx, CTxMemPool::setEntries &failedTx)
{
    assert (it != mempool.mapTx.end());
    return mapModifiedTx.count(it) || inBlock.count(it) || failedTx.count(it);
}

void BlockAssembler::SortForBlock(const CTxMemPool::setEntries& package, CTxMemPool::txiter entry, std::vector<CTxMemPool::txiter>& sortedEntries)
{
    // Sort package by ancestor count
    // If a transaction A depends on transaction B, then A's ancestor count
    // must be greater than B's.  So this is sufficient to validly order the
    // transactions for block inclusion.
    sortedEntries.clear();
    sortedEntries.insert(sortedEntries.begin(), package.begin(), package.end());
    std::sort(sortedEntries.begin(), sortedEntries.end(), CompareTxIterByAncestorCount());
}

// This transaction selection algorithm orders the mempool based
// on feerate of a transaction including all unconfirmed ancestors.
// Since we don't remove transactions from the mempool as we select them
// for block inclusion, we need an alternate method of updating the feerate
// of a transaction with its not-yet-selected ancestors as we go.
// This is accomplished by walking the in-mempool descendants of selected
// transactions and storing a temporary modified state in mapModifiedTxs.
// Each time through the loop, we compare the best transaction in
// mapModifiedTxs with the next transaction in the mempool to decide what
// transaction package to work on next.
void BlockAssembler::addPackageTxs(int &nPackagesSelected, int &nDescendantsUpdated, std::vector<CTransactionRef>* pCannabalizeTransactions, CCoinsViewCache* pViewIn)
{
    // mapModifiedTx will store sorted packages after they are modified
    // because some of their txs are already in the block
    indexed_modified_transaction_set mapModifiedTx;
    // Keep track of entries that failed inclusion, to avoid duplicate work
    CTxMemPool::setEntries failedTx;

    // First canabalise all the transactions from the existing chain that space will allow, in preserved order, only afterwards add new transactions.
    if (pCannabalizeTransactions && pViewIn)
    {
        for (const auto& cannabalisedTransaction : *pCannabalizeTransactions)
        {
            if (nBlockWeight + GetTransactionWeight(*cannabalisedTransaction) > nBlockMaxWeight)
                return;

            pblock->vtx.push_back(cannabalisedTransaction);
            int nFee = pViewIn->GetValueIn(*cannabalisedTransaction);
            // If the inputs aren't in the cache they may also be canabalised so search the list for them
            for (const auto& cannabalisedInputTransaction : *pCannabalizeTransactions)
            {
                for (const auto& thisTransactionInputs : cannabalisedTransaction->vin)
                {
                    if (thisTransactionInputs.prevout.getHash() == cannabalisedInputTransaction->GetHash())
                    {
                        nFee += cannabalisedInputTransaction->vout[thisTransactionInputs.prevout.n].nValue;
                    }
                }
            }
            nFee -= cannabalisedTransaction->GetValueOut();
            pblocktemplate->vTxFees.push_back(nFee);
            int nSigOpsCost = GetTransactionSigOpCost(*cannabalisedTransaction, *pViewIn, STANDARD_SCRIPT_VERIFY_FLAGS);
            pblocktemplate->vTxSigOpsCost.push_back(nSigOpsCost);
            if (fNeedSizeAccounting)
            {
                nBlockSize += ::GetSerializeSize(*cannabalisedTransaction, SER_NETWORK, PROTOCOL_VERSION);
            }
            nBlockWeight += GetTransactionWeight(*cannabalisedTransaction);
            ++nBlockTx;
            nBlockSigOpsCost += nSigOpsCost;
            nFees += nFee;
        }
    }

    // Start by adding all descendants of previously added txs to mapModifiedTx
    // and modifying them for their already included ancestors
    UpdatePackagesForAdded(inBlock, mapModifiedTx);



    CTxMemPool::indexed_transaction_set::index<ancestor_score>::type::iterator mi = mempool.mapTx.get<ancestor_score>().begin();
    CTxMemPool::txiter iter;

    // Limit the number of attempts to add transactions to the block when it is
    // close to full; this is just a simple heuristic to finish quickly if the
    // mempool has a lot of entries.
    const int64_t MAX_CONSECUTIVE_FAILURES = 1000;
    int64_t nConsecutiveFailed = 0;

    while (mi != mempool.mapTx.get<ancestor_score>().end() || !mapModifiedTx.empty())
    {
        // First try to find a new transaction in mapTx to evaluate.
        if (mi != mempool.mapTx.get<ancestor_score>().end() && SkipMapTxEntry(mempool.mapTx.project<0>(mi), mapModifiedTx, failedTx)) {
            ++mi;
            continue;
        }

        // Now that mi is not stale, determine which transaction to evaluate:
        // the next entry from mapTx, or the best from mapModifiedTx?
        bool fUsingModified = false;

        modtxscoreiter modit = mapModifiedTx.get<ancestor_score>().begin();
        if (mi == mempool.mapTx.get<ancestor_score>().end())
        {
            // We're out of entries in mapTx; use the entry from mapModifiedTx
            iter = modit->iter;
            fUsingModified = true;
        }
        else
        {
            // Try to compare the mapTx entry to the mapModifiedTx entry
            iter = mempool.mapTx.project<0>(mi);
            if (modit != mapModifiedTx.get<ancestor_score>().end() && CompareModifiedEntry()(*modit, CTxMemPoolModifiedEntry(iter)))
            {
                // The best entry in mapModifiedTx has higher score
                // than the one from mapTx.
                // Switch which transaction (package) to consider
                iter = modit->iter;
                fUsingModified = true;
            }
            else
            {
                // Either no entry in mapModifiedTx, or it's worse than mapTx.
                // Increment mi for the next loop iteration.
                ++mi;
            }
        }

        // If we are mining a side-chain (in the case of an absent PoW2 witness) we need to be careful not to include mempol transactions that may have already entered the chain.
        if (pViewIn)
        {
            CTransactionRef transactionRef;
            if (fUsingModified)
                transactionRef = modit->iter->GetSharedTx();
            else
                transactionRef = iter->GetSharedTx();

            bool transactionAlreadyInView = false;
            for (size_t o = 0; o < transactionRef->vout.size(); o++)
            {
                if (pViewIn->HaveCoin(COutPoint(transactionRef->GetHash(), o)))
                {
                    transactionAlreadyInView =  true;
                    break;
                }
            }
            if (transactionAlreadyInView)
                continue;
        }

        // We skip mapTx entries that are inBlock, and mapModifiedTx shouldn't
        // contain anything that is inBlock.
        assert(!inBlock.count(iter));

        uint64_t packageSize = iter->GetSizeWithAncestors();
        CAmount packageFees = iter->GetModFeesWithAncestors();
        int64_t packageSigOpsCost = iter->GetSigOpCostWithAncestors();
        if (fUsingModified)
        {
            packageSize = modit->nSizeWithAncestors;
            packageFees = modit->nModFeesWithAncestors;
            packageSigOpsCost = modit->nSigOpCostWithAncestors;
        }

        if (packageFees < blockMinFeeRate.GetFee(packageSize))
        {
            // Everything else we might consider has a lower fee rate
            return;
        }

        if (!TestPackage(packageSize, packageSigOpsCost))
        {
            if (fUsingModified)
            {
                // Since we always look at the best entry in mapModifiedTx,
                // we must erase failed entries so that we can consider the
                // next best entry on the next loop iteration
                mapModifiedTx.get<ancestor_score>().erase(modit);
                failedTx.insert(iter);
            }

            ++nConsecutiveFailed;

            if (nConsecutiveFailed > MAX_CONSECUTIVE_FAILURES && nBlockWeight > nBlockMaxWeight - 4000)
            {
                // Give up if we're close to full and haven't succeeded in a while
                break;
            }
            continue;
        }

        CTxMemPool::setEntries ancestors;
        uint64_t nNoLimit = std::numeric_limits<uint64_t>::max();
        std::string dummy;
        mempool.CalculateMemPoolAncestors(*iter, ancestors, nNoLimit, nNoLimit, nNoLimit, nNoLimit, dummy, false);

        onlyUnconfirmed(ancestors);
        ancestors.insert(iter);

        // Test if all tx's are Final
        if (!TestPackageTransactions(ancestors))
        {
            if (fUsingModified)
            {
                mapModifiedTx.get<ancestor_score>().erase(modit);
                failedTx.insert(iter);
            }
            continue;
        }

        // This transaction will make it in; reset the failed counter.
        nConsecutiveFailed = 0;

        // Package can be added. Sort the entries in a valid order.
        std::vector<CTxMemPool::txiter> sortedEntries;
        SortForBlock(ancestors, iter, sortedEntries);

        for (size_t i=0; i<sortedEntries.size(); ++i)
        {
            AddToBlock(sortedEntries[i]);
            // Erase from the modified set, if present
            mapModifiedTx.erase(sortedEntries[i]);
        }

        ++nPackagesSelected;

        // Update transactions that depend on each of these
        nDescendantsUpdated += UpdatePackagesForAdded(ancestors, mapModifiedTx);
    }
}

void IncrementExtraNonce(CBlock* pblock, const CBlockIndex* pindexPrev, unsigned int& nExtraNonce)
{
    // Update nExtraNonce
    static uint256 hashPrevBlock;
    if (hashPrevBlock != pblock->hashPrevBlock)
    {
        nExtraNonce = 0;
        hashPrevBlock = pblock->hashPrevBlock;
    }
    ++nExtraNonce;
    pblock->hashMerkleRoot = BlockMerkleRoot(pblock->vtx.begin(), pblock->vtx.end());
}


//////////////////////////////////////////////////////////////////////////////
//
// Internal miner
//


static const unsigned int pSHA256InitState[8] =
{0x6a09e667, 0xbb67ae85, 0x3c6ef372, 0xa54ff53a, 0x510e527f, 0x9b05688c, 0x1f83d9ab, 0x5be0cd19};

static void SHA256Transform(void* pstate, void* pinput, const void* pinit)
{
    SHA256_CTX ctx;
    unsigned char data[64];

    SHA256_Init(&ctx);

    for (int i = 0; i < 16; i++)
        ((uint32_t*)data)[i] = ByteReverse(((uint32_t*)pinput)[i]);

    for (int i = 0; i < 8; i++)
        ctx.h[i] = ((uint32_t*)pinit)[i];

    SHA256_Update(&ctx, data, sizeof(data));
    for (int i = 0; i < 8; i++)
        ((uint32_t*)pstate)[i] = ctx.h[i];
}

int static FormatHashBlocks(void* pbuffer, unsigned int len)
{
    unsigned char* pdata = (unsigned char*)pbuffer;
    unsigned int blocks = 1 + ((len + 8) / 64);
    unsigned char* pend = pdata + 64 * blocks;
    memset(pdata + len, 0, 64 * blocks - len);
    pdata[len] = 0x80;
    unsigned int bits = len * 8;
    pend[-1] = (bits >> 0) & 0xff;
    pend[-2] = (bits >> 8) & 0xff;
    pend[-3] = (bits >> 16) & 0xff;
    pend[-4] = (bits >> 24) & 0xff;
    return blocks;
}

void FormatHashBuffers(CBlock* pblock, char* pmidstate, char* pdata, char* phash1)
{
    //
    // Pre-build hash buffers
    //
    struct
    {
        struct unnamed2
        {
            int nVersion;
            uint256 hashPrevBlock;
            uint256 hashMerkleRoot;
            unsigned int nTime;
            unsigned int nBits;
            unsigned int nNonce;
        }
        block;
        unsigned char pchPadding0[64];
        uint256 hash1;
        unsigned char pchPadding1[64];
    }
    tmp;
    memset(&tmp, 0, sizeof(tmp));

    tmp.block.nVersion       = pblock->nVersion;
    tmp.block.hashPrevBlock  = pblock->hashPrevBlock;
    tmp.block.hashMerkleRoot = pblock->hashMerkleRoot;
    tmp.block.nTime          = pblock->nTime;
    tmp.block.nBits          = pblock->nBits;
    tmp.block.nNonce         = pblock->nNonce;

    FormatHashBlocks(&tmp.block, sizeof(tmp.block));
    FormatHashBlocks(&tmp.hash1, sizeof(tmp.hash1));

    // Byte swap all the input buffer
    for (unsigned int i = 0; i < sizeof(tmp)/4; i++)
        ((unsigned int*)&tmp)[i] = ByteReverse(((unsigned int*)&tmp)[i]);

    // Precalc the first half of the first hash, which stays constant
    SHA256Transform(pmidstate, &tmp.block, pSHA256InitState);

    memcpy(pdata, &tmp.block, 128);
    memcpy(phash1, &tmp.hash1, 64);
}

bool ProcessBlockFound(const std::shared_ptr<const CBlock> pblock, const CChainParams& chainparams)
{
    int nPoW2PhaseTip = GetPoW2Phase(chainActive.Tip(), chainparams, chainActive);
    int nPoW2PhasePrev = GetPoW2Phase(chainActive.Tip()->pprev, chainparams, chainActive);
    LogPrintf("%s\n", pblock->ToString());
    LogPrintf("Generated: hash= %s hashpow2=%s amt=%s [PoW2 phase: tip=%d tipprevious=%d]\n", pblock->GetPoWHash().ToString(), pblock->GetHashPoW2().ToString(), FormatMoney(pblock->vtx[0]->vout[0].nValue), nPoW2PhaseTip, nPoW2PhasePrev);

    //fixme: (2.1) we should avoid submitting stale blocks here
    //but only if they are really stale (there are cases where we want to mine not on the tip (stalled chain)
    //so detecting this is a bit tricky...

    // Found a solution
    // Process this block the same as if we had received it from another node
<<<<<<< HEAD
    if (!ProcessNewBlock(chainparams, pblock, true, NULL, false, true))
        return error("GuldenMiner: ProcessNewBlock, block not accepted");
=======
    if (!ProcessNewBlock(chainparams, pblock, true, NULL))
        return error("ProcessBlockFound: block not accepted");
>>>>>>> d998f404

    return true;
}

CBlockIndex* FindMiningTip(CBlockIndex* pIndexParent, const CChainParams& chainparams, std::string& strError, CBlockIndex*& pWitnessBlockToEmbed)
{
    if (!pIndexParent)
        return nullptr;
    pWitnessBlockToEmbed = nullptr;

    // If PoW2 witnessing is active.
    // Phase 3 - We always mine on the last PoW block for which we have a witness.
    // This is always tip~1
    // In the case where the current tip is a witness block, we want to embed the witness block and mine on top of the previous PoW block. (new chain tip)
    // In the case where the current tip is a PoW block we want to mine on top of the PoW block that came before it. (competing chain tip to the current one - in case there is no witness for the current one)
    // Phase 4 - We always mine on the last witnessed block.
    // Tip if last mined block was a witness block. (Mining new chain tip)
    // Tip~1 if the last mine block was a PoW block. (Competing chain tip to the current one - in case there is no witness for the current one)
    //int nPoW2PhaseTip = GetPoW2Phase(pindexTip, Params(), chainActive);
    int nPoW2PhaseGreatGrandParent = pIndexParent->pprev && pIndexParent->pprev->pprev ? GetPoW2Phase(pIndexParent->pprev->pprev, Params(), chainActive) : 1;
    int nPoW2PhaseGrandParent = pIndexParent->pprev ? GetPoW2Phase(pIndexParent->pprev, Params(), chainActive) : 1;
    boost::this_thread::interruption_point();

    if (nPoW2PhaseGrandParent >= 3)
    {
        if (pIndexParent->nVersionPoW2Witness != 0)
        {
            if (nPoW2PhaseGrandParent == 3)
            {
                LOCK(cs_main); // Required for GetPoWBlockForPoSBlock
                pWitnessBlockToEmbed = pIndexParent;
                pIndexParent = GetPoWBlockForPoSBlock(pIndexParent);

                if (!pIndexParent)
                {
                    strError = "GuldenGenerate: Stalled, unable to read the witness block we intend to embed.";
                    return nullptr;
                }
            }
        }
        else
        {
            if (nPoW2PhaseGreatGrandParent >= 3)
            {
                // See if there are higher level witness blocks with less work (delta diff drop) - if there are then we mine those first to try build a new larger chain.
                bool tryHighLevelCandidate = false;
                auto candidateIters = GetTopLevelWitnessOrphans(pIndexParent->nHeight);
                for (auto candidateIter = candidateIters.rbegin(); candidateIter != candidateIters.rend(); ++candidateIter )
                {
                    if (nPoW2PhaseGreatGrandParent >= 4)
                    {
                        if ((*candidateIter)->nVersionPoW2Witness != 0)
                        {
                            pIndexParent = *candidateIter;
                            tryHighLevelCandidate = true;
                            break;
                        }
                    }
                    else
                    {
                        LOCK(cs_main); // Required for GetPoWBlockForPoSBlock
                        CBlockIndex* pParentPoW = GetPoWBlockForPoSBlock(*candidateIter);
                        if (pParentPoW)
                        {
                            if (nPoW2PhaseGrandParent == 3)
                                pWitnessBlockToEmbed = *candidateIter;
                            pIndexParent = pParentPoW;
                            tryHighLevelCandidate = true;
                            break;
                        }
                    }
                }

                // No higher level blocks - chain might be stalled; absent witness(es); so drop further back in the history and try mine a different chain.
                if (!tryHighLevelCandidate && nPoW2PhaseGrandParent >= 4)
                {
                    pIndexParent = pIndexParent->pprev;
                }
                else if (!tryHighLevelCandidate)
                {
                    int nCount=0;
                    while (pIndexParent->pprev && ++nCount < 10)
                    {
                        // Grab the witness from our index.
                        pWitnessBlockToEmbed = GetWitnessOrphanForBlock(pIndexParent->pprev->nHeight, pIndexParent->pprev->GetBlockHashLegacy(), pIndexParent->pprev->GetBlockHashLegacy());

                        //We don't have it in our index - try extract it from the tip in which we have already embedded it.
                        if (!pWitnessBlockToEmbed)
                        {
                            std::shared_ptr<CBlock> pBlockPoWParent(new CBlock);
                            LOCK(cs_main); // For ReadBlockFromDisk
                            if (ReadBlockFromDisk(*pBlockPoWParent.get(), pIndexParent, Params()))
                            {
                                int nWitnessCoinbaseIndex = GetPoW2WitnessCoinbaseIndex(*pBlockPoWParent.get());
                                if (nWitnessCoinbaseIndex != -1)
                                {
                                    std::shared_ptr<CBlock> embeddedWitnessBlock(new CBlock);
                                    if (ExtractWitnessBlockFromWitnessCoinbase(chainActive, nWitnessCoinbaseIndex, pIndexParent->pprev, *pBlockPoWParent.get(), chainparams, *pcoinsTip, *embeddedWitnessBlock.get()))
                                    {
                                        uint256 hashPoW2Witness = embeddedWitnessBlock->GetHashPoW2();
                                        if (mapBlockIndex.count(hashPoW2Witness) > 0)
                                        {
                                            pWitnessBlockToEmbed = mapBlockIndex[hashPoW2Witness];
                                            break;
                                        }
                                        else
                                        {
                                            if (ProcessNewBlock(Params(), embeddedWitnessBlock, true, nullptr, false, true))
                                            {
                                                if (mapBlockIndex.count(hashPoW2Witness) > 0)
                                                {
                                                    pWitnessBlockToEmbed = mapBlockIndex[hashPoW2Witness];
                                                    break;
                                                }
                                            }
                                        }
                                    }
                                }
                            }
                        }
                        if (!pWitnessBlockToEmbed)
                        {
                            pIndexParent = pIndexParent->pprev;
                            continue;
                        }
                    }
                    if (!pWitnessBlockToEmbed)
                    {
                        strError = "GuldenGenerate: stalled, unable to locate suitable witness block to embed.\n";
                        return nullptr;
                    }
                    if (pIndexParent->nHeight != pWitnessBlockToEmbed->nHeight)
                        pIndexParent = pIndexParent->pprev;
                }
            }
            else
            {
                pIndexParent = pIndexParent->pprev;
                pWitnessBlockToEmbed = nullptr;
            }
        }
    }

    if (nPoW2PhaseGreatGrandParent >= 4)
    {
        if (pIndexParent->nVersionPoW2Witness == 0)
        {
            strError = "GuldenGenerate: stalled, unable to locate suitable witness tip on which to build.\n";
            return nullptr;
        }
    }

    return pIndexParent;
}

double dBestHashesPerSec = 0.0;
double dHashesPerSec = 0.0;
int64_t nHPSTimerStart = 0;
int64_t nHashCounter=0;
std::atomic<int64_t> nHashThrottle(-1);
static CCriticalSection timerCS;

static const unsigned int hashPSTimerInterval = 200;
void static GuldenGenerate(const CChainParams& chainparams)
{
    LogPrintf("GuldenGenerate started\n");
    RenameThread("gulden-generate");

    int64_t nUpdateTimeStart = GetTimeMillis();

    static bool hashCity = IsArgSet("-testnet") ? ( GetArg("-testnet", "")[0] == 'C' ? true : false ) : false;
    static bool regTest = GetBoolArg("-regtest", false);

    unsigned int nExtraNonce = 0;
    std::shared_ptr<CReserveKeyOrScript> coinbaseScript;
    GetMainSignals().ScriptForMining(coinbaseScript, NULL);

     // Meter hashes/sec
    if (nHPSTimerStart == 0)
    {
        LOCK(timerCS);
        if (nHPSTimerStart == 0)
        {
            nHPSTimerStart = GetTimeMillis();
            nHashCounter = 0;
            dHashesPerSec = 0;
        }
    }

    try {
        // Throw an error if no script was provided.  This can happen
        // due to some internal error but also if the keypool is empty.
        // In the latter case, already the pointer is NULL.
        //fixme: (2.1) - We should allow for an empty reserveScript with only the key as script is technically no longer essential...
        if (!coinbaseScript || coinbaseScript->reserveScript.empty())
            throw std::runtime_error("No coinbase script available (mining requires a wallet)");


        while (true)
        {
            if (!regTest && !hashCity)
            {
                // Busy-wait for the network to come online so we don't waste time mining on an obsolete chain. In regtest mode we expect to fly solo.
                while (true)
                {
                    if (g_connman->GetNodeCount(CConnman::CONNECTIONS_ALL) > 0)
                    {
                        if (IsArgSet("-testnet") || !IsInitialBlockDownload())
                        {
                            break;
                        }
                    }
                    MilliSleep(1000);
                }
            }

            //
            // Create new block
            //
            unsigned int nTransactionsUpdatedLast = mempool.GetTransactionsUpdated();
            CBlockIndex* pindexParent = chainActive.Tip();
            CBlockIndex* pTipAtStartOfMining = pindexParent;

            if ( !pindexParent )
                continue;

            boost::this_thread::interruption_point();

            std::string strError = "";
            CBlockIndex* pWitnessBlockToEmbed = nullptr;
            pindexParent = FindMiningTip(pindexParent, chainparams, strError, pWitnessBlockToEmbed);
            if (!pindexParent)
            {
                if (GetTimeMillis() - nUpdateTimeStart > 5000)
                {
                    CAlert::Notify(strError.c_str(), true, true);
                    LogPrintf("%s\n", strError.c_str());
                    dHashesPerSec = 0;
                }
                continue;
            }

            std::unique_ptr<CBlockTemplate> pblocktemplate;
            {
                TRY_LOCK(processBlockCS, lockProcessBlock);
                if(!lockProcessBlock)
                {
                    continue;
                }

                pblocktemplate = BlockAssembler(Params()).CreateNewBlock(pindexParent, coinbaseScript, true, pWitnessBlockToEmbed);
                if (!pblocktemplate.get())
                {
                    LogPrintf("GuldenGenerate: Failed to create block-template.\n");
                    if (GetTimeMillis() - nUpdateTimeStart > 5000)
                        dHashesPerSec = 0;
                    continue;
                }
            }
            CBlock *pblock = &pblocktemplate->block;
            IncrementExtraNonce(pblock, pindexParent, nExtraNonce);

            //LogPrintf("GuldenGenerate running: %u transactions (%u bytes)\n", pblock->vtx.size(), ::GetSerializeSize(*pblock, SER_NETWORK, PROTOCOL_VERSION));

            //
            // Search
            //
            int64_t nStart = GetTime();
            arith_uint256 hashTarget = arith_uint256().SetCompact(pblock->nBits);

            // Check if something found
            arith_uint256 hashMined;
            while (true)
            {
                if (GetTimeMillis() - nHPSTimerStart > hashPSTimerInterval)
                {
                    // Check for stop or if block needs to be rebuilt
                    boost::this_thread::interruption_point();

                    TRY_LOCK(timerCS, lockhc);
                    if (lockhc && GetTimeMillis() - nHPSTimerStart > hashPSTimerInterval)
                    {
                        int64_t nTemp = nHashCounter;
                        nHashCounter = 0;
                        dHashesPerSec = hashPSTimerInterval * (nTemp / (GetTimeMillis() - nHPSTimerStart));
                        dBestHashesPerSec = std::max(dBestHashesPerSec, dHashesPerSec);
                        nHPSTimerStart = GetTimeMillis();
                    }
                }
                if (GetTimeMillis() - nUpdateTimeStart > 5000)
                {
                    nUpdateTimeStart = GetTimeMillis();
                    // Update nTime every few seconds
                    if (UpdateTime(pblock, chainparams.GetConsensus(), pindexParent) < 0)
                        break; // Recreate the block if the clock has run backwards,so that we can use the correct time.
                }
                if (nHashThrottle != -1 && nHashCounter > nHashThrottle)
                {
                    MilliSleep(50);
                    continue;
                }

                hashMined = UintToArith256(pblock->GetPoWHash());

                if (hashMined <= hashTarget)
                {
                    TRY_LOCK(processBlockCS, lockProcessBlock);
                    if(!lockProcessBlock)
                        break;

                    {
                        // Found a solution
                        LogPrintf("generated PoW\n  hash: %s\n  diff: %s\n", hashMined.GetHex(), hashTarget.GetHex());
                        std::shared_ptr<const CBlock> shared_pblock = std::make_shared<const CBlock>(*pblock);
                        ProcessBlockFound(shared_pblock, chainparams);
                        coinbaseScript->keepScriptOnDestroy();

                        // In regression test mode, stop mining after a block is found.
                        if (chainparams.MineBlocksOnDemand())
                            throw boost::thread_interrupted();

                        break;
                    }
                }
                pblock->nNonce += 1;
                ++nHashCounter;

                if (pblock->nNonce >= 0xffff0000)
                    break;
                if (mempool.GetTransactionsUpdated() != nTransactionsUpdatedLast && GetTime() - nStart > 60)
                    break;
                if (pTipAtStartOfMining != chainActive.Tip())
                    break;
            }
        }
    }
    catch (const boost::thread_interrupted&)
    {
        LogPrintf("GuldenGenerate terminated\n");
        throw;
    }
    catch (const std::runtime_error &e)
    {
        LogPrintf("GuldenGenerate runtime error: %s\n", e.what());
        return;
    }
}

void PoWMineGulden(bool fGenerate, int nThreads, const CChainParams& chainparams)
{
    static boost::thread_group* minerThreads = NULL;

    if (nThreads < 0)
        nThreads = GetNumCores();

    if (minerThreads != NULL)
    {
        minerThreads->interrupt_all();
        delete minerThreads;
        minerThreads = NULL;
    }

    if (nThreads == 0 || !fGenerate)
        return;

    minerThreads = new boost::thread_group();
    for (int i = 0; i < nThreads; i++)
        minerThreads->create_thread(boost::bind(&GuldenGenerate, boost::cref(chainparams)));
}
<|MERGE_RESOLUTION|>--- conflicted
+++ resolved
@@ -936,13 +936,8 @@
 
     // Found a solution
     // Process this block the same as if we had received it from another node
-<<<<<<< HEAD
     if (!ProcessNewBlock(chainparams, pblock, true, NULL, false, true))
-        return error("GuldenMiner: ProcessNewBlock, block not accepted");
-=======
-    if (!ProcessNewBlock(chainparams, pblock, true, NULL))
         return error("ProcessBlockFound: block not accepted");
->>>>>>> d998f404
 
     return true;
 }
