// Copyright (c) 2009-2010 Satoshi Nakamoto
// Copyright (c) 2009-2016 The Bitcoin Core developers
// Distributed under the MIT software license, see the accompanying
// file COPYING or http://www.opensource.org/licenses/mit-license.php.
//
// File contains modifications by: The Gulden developers
// All modifications:
// Copyright (c) 2017-2018 The Gulden developers
// Authored by: Malcolm MacLeod (mmacleod@gmx.com)
// Distributed under the GULDEN software license, see the accompanying
// file COPYING

#include "script/sign.h"

#include "key.h"
#include "keystore.h"
#include "policy/policy.h"
#include "primitives/transaction.h"
#include "script/standard.h"
#include "uint256.h"
#include "validation/validation.h"



typedef std::vector<unsigned char> valtype;

TransactionSignatureCreator::TransactionSignatureCreator(CKeyID signingKeyID, const std::vector<CKeyStore*>& accountsToTryIn, const CTransaction* txToIn, unsigned int nInIn, const CAmount& amountIn, int nHashTypeIn) : BaseSignatureCreator(accountsToTryIn), txTo(txToIn), nIn(nInIn), nHashType(nHashTypeIn), amount(amountIn), checker(signingKeyID, CKeyID(), txTo, nIn, amountIn) {}

bool TransactionSignatureCreator::CreateSig(std::vector<unsigned char>& vchSig, const CKeyID& address, const CScript& scriptCode, SigVersion sigversion) const
{
    CKey key;
    bool gotKey = false;
    for (const auto& forAccount : accountsToTry)
    {
        if (forAccount->GetKey(address, key))
        {
            gotKey = true;
            break;
        }
    }
    if (!gotKey)
    {
        LogPrintf("Error: TransactionSignatureCreator::CreateSig failed-no-key\n");
        return false;
    }

    // Signing with uncompressed keys is disabled for segsig transactions
<<<<<<< HEAD
    if (GetTime() < Params().GetConsensus().segsigUncompressedKeyAllowedTime)
=======
    if (GetTime() < (int64_t)Params().GetConsensus().segsigUncompressedKeyAllowedTime)
>>>>>>> e6573fab
    {
        if (sigversion == SIGVERSION_SEGSIG && !key.IsCompressed())
        {
            LogPrintf("Error: TransactionSignatureCreator::CreateSig failed-key-not-compressed\n");
            return false;
        }
    }

    uint256 hash = SignatureHash(scriptCode, *txTo, nIn, nHashType, amount, sigversion);
    if (sigversion == SIGVERSION_SEGSIG)
    {
        //fixme: (PHASE5) (SEGSIG) Lots of unit tests for this. (test also old style transactions)
        if (!key.SignCompact(hash, vchSig))
        {
            LogPrintf("Error: TransactionSignatureCreator::CreateSig: failed-sign-compact\n");
            return false;
        }
    }
    else
    {
        if (!key.Sign(hash, vchSig))
            return false;
    }
    vchSig.push_back((unsigned char)nHashType);
    return true;
}

static bool Sign1(const CKeyID& address, const BaseSignatureCreator& creator, const CScript& scriptCode, std::vector<valtype>& ret, SigVersion sigversion)
{
    std::vector<unsigned char> vchSig;
    if (!creator.CreateSig(vchSig, address, scriptCode, sigversion))
        return false;
    ret.push_back(vchSig);
    return true;
}

static bool SignN(const std::vector<valtype>& multisigdata, const BaseSignatureCreator& creator, const CScript& scriptCode, std::vector<valtype>& ret, SigVersion sigversion)
{
    int nSigned = 0;
    int nRequired = multisigdata.front()[0];
    for (unsigned int i = 1; i < multisigdata.size()-1 && nSigned < nRequired; i++)
    {
        const valtype& pubkey = multisigdata[i];
        CKeyID keyID = CPubKey(pubkey).GetID();
        if (Sign1(keyID, creator, scriptCode, ret, sigversion))
            ++nSigned;
    }
    return nSigned==nRequired;
}

/**
 * Sign scriptPubKey using signature made with creator.
 * Signatures are returned in scriptSigRet (or returns false if scriptPubKey can't be signed),
 * unless whichTypeRet is TX_SCRIPTHASH, in which case scriptSigRet is the redemption script.
 * Returns false if scriptPubKey could not be completely satisfied.
 */
static bool SignStep(const BaseSignatureCreator& creator, const CScript& scriptPubKey,
                     std::vector<valtype>& ret, txnouttype& whichTypeRet, SigVersion sigversion, SignType type)
{
    CScript scriptRet;
    uint160 h160;
    ret.clear();

    std::vector<valtype> vSolutions;
    if (!Solver(scriptPubKey, whichTypeRet, vSolutions))
        return false;

    CKeyID keyID;
    switch (whichTypeRet)
    {
    case TX_NONSTANDARD:
    case TX_NULL_DATA:
        return false;
    case TX_PUBKEY:
        keyID = CPubKey(vSolutions[0]).GetID();
        return Sign1(keyID, creator, scriptPubKey, ret, sigversion);
    case TX_PUBKEYHASH:
        keyID = CKeyID(uint160(vSolutions[0]));
        if (!Sign1(keyID, creator, scriptPubKey, ret, sigversion))
            return false;
        else
        {
            CPubKey vch;
            for (const auto& forAccount : creator.accounts())
            {
                if (forAccount->GetPubKey(keyID, vch))
                {
                    ret.push_back(ToByteVector(vch));
                    break;
                }
            }
        }
        return true;
    case TX_SCRIPTHASH:
        for (const auto& forAccount : creator.accounts())
        {
            if (forAccount->GetCScript(uint160(vSolutions[0]), scriptRet))
            {
                ret.push_back(std::vector<unsigned char>(scriptRet.begin(), scriptRet.end()));
                return true;
            }
        }
        return false;

    case TX_MULTISIG:
        if (sigversion == SIGVERSION_BASE)
        {
            ret.push_back(valtype()); // workaround CHECKMULTISIG bug
        }
        return (SignN(vSolutions, creator, scriptPubKey, ret, sigversion));
    case TX_STANDARD_WITNESS:
    case TX_STANDARD_PUBKEY_HASH:
        assert(0);
        return false;
        
    default:
        return false;
    }
}

static bool SignStep(const BaseSignatureCreator& creator, const CTxOutPoW2Witness& pow2Witness, std::vector<valtype>& ret, SigVersion sigversion, SignType type)
{
    CScript scriptRet;
    uint160 h160;
    ret.clear();

    //As we have no segregated signature data to sign we instead sign a standard placeholder.
    //Note that the witness itself contains a nonce to avoid ever signing identical data
    std::vector<unsigned char> sSignatureDataPlaceholder = {'p','o','w','2','w','i','t','n','e','s','s'};
    CScript scriptSignatureDataPlaceholder(sSignatureDataPlaceholder.begin(), sSignatureDataPlaceholder.end());

    switch(type)
    {
        case Spend:
        {
            if (!Sign1(pow2Witness.witnessKeyID, creator, scriptSignatureDataPlaceholder, ret, SIGVERSION_SEGSIG))
                return false;
            if (!Sign1(pow2Witness.spendingKeyID, creator, scriptSignatureDataPlaceholder, ret, SIGVERSION_SEGSIG))
                return false;
            return true;
        }
        case Witness:
        {
            if (!Sign1(pow2Witness.witnessKeyID, creator, scriptSignatureDataPlaceholder, ret, SIGVERSION_SEGSIG))
                return false;
            return true;
        }
    }
    return false;
}

static bool SignStep(const BaseSignatureCreator& creator, const CTxOutStandardKeyHash& standardKeyHash, std::vector<valtype>& ret, SigVersion sigversion, SignType type)
{
    CScript scriptRet;
    uint160 h160;
    ret.clear();

    //As we have no segregated signature data to sign we instead sign a standard placeholder.
    std::vector<unsigned char> sSignatureDataPlaceholder = {'k','e','y','h','a','s','h'};
    CScript scriptSignatureDataPlaceholder(sSignatureDataPlaceholder.begin(), sSignatureDataPlaceholder.end());

    if (!Sign1(standardKeyHash.keyID, creator, scriptSignatureDataPlaceholder, ret, SIGVERSION_SEGSIG))
        return false;
    return true;
}

//fixme: (PHASE5) de-dupe
static CScript PushAll(const std::vector<valtype>& values)
{
    CScript result;
    for(const valtype& v : values) {
        if (v.size() == 0) {
            result << OP_0;
        } else if (v.size() == 1 && v[0] >= 1 && v[0] <= 16) {
            result << CScript::EncodeOP_N(v[0]);
        } else {
            result << v;
        }
    }
    return result;
}

class CSigningKeysVisitor : public boost::static_visitor<void> {
public:
    std::vector<CKeyID> vKeys;
    SignType type;
    CSigningKeysVisitor(SignType type_) : type(type_) {}

    void Process(const CTxDestination& dest)
    {
        boost::apply_visitor(*this, dest);
    }

    void operator()(const CKeyID &keyId)
    {
        vKeys.push_back(keyId);
    }

    void operator()(const CScriptID &scriptId)
    {
        //fixme: (FUT) (WATCH_ONLY) (MED)
    }

    void operator()(const CPoW2WitnessDestination &dest) {
        //fixme: (FUT) (Look into possibility of stacked signing.)
        if (type == SignType::Witness)
            vKeys.push_back(dest.witnessKey);
        else if (type == SignType::Spend)
            vKeys.push_back(dest.spendingKey);
    }

    void operator()(const CNoDestination &none) {}
};

CKeyID ExtractSigningPubkeyFromTxOutput(const CTxOut& txOut, SignType type)
{
    switch(txOut.GetType())
    {
        case ScriptLegacyOutput:
        {
            CTxDestination dest;
            if (!ExtractDestination(txOut.output.scriptPubKey, dest))
                return CKeyID();

            CSigningKeysVisitor getSigningKeys(type);
            getSigningKeys.Process(dest);
            //NB! This looks weird, but with multisig we get the signatures later when evaluating the script, so actually this is correct.
            if (getSigningKeys.vKeys.size() != 1)
                return CKeyID();
            return getSigningKeys.vKeys[0];
        }
        case PoW2WitnessOutput:
        {
            //fixme: (FUT) (Look into possibility of stacked signing.)
            if (type == SignType::Spend)
                return txOut.output.witnessDetails.spendingKeyID;
            else if(type == SignType::Witness)
                return txOut.output.witnessDetails.witnessKeyID;
            return CKeyID();
        }
        case StandardKeyHashOutput:
            return txOut.output.standardKeyHash.keyID;
    }
    return CKeyID();
}

bool ProduceSignature(const BaseSignatureCreator& creator, const CTxOut& fromOutput, SignatureData& sigdata, SignType type, uint64_t nVersion)
{
    SigVersion sigversion = IsOldTransactionVersion(nVersion) ? SIGVERSION_BASE : SIGVERSION_SEGSIG;
    if (fromOutput.GetType() <= CTxOutType::ScriptLegacyOutput)
    {
        CScript script = fromOutput.output.scriptPubKey;
        std::vector<valtype> result;
        txnouttype whichType;
        bool solved = SignStep(creator, script, result, whichType, sigversion, type);
        CScript subscript;
        sigdata.segregatedSignatureData.stack.clear();

        if (solved && whichType == TX_SCRIPTHASH)
        {
            // Solver returns the subscript that needs to be evaluated;
            // the final scriptSig is the signatures from that
            // and then the serialized subscript:
            script = subscript = CScript(result[0].begin(), result[0].end());
            solved = solved && SignStep(creator, script, result, whichType, sigversion, type) && whichType != TX_SCRIPTHASH;
            result.push_back(std::vector<unsigned char>(subscript.begin(), subscript.end()));
        }
        if (sigversion == SIGVERSION_BASE)
        {
            sigdata.scriptSig = PushAll(result);
        }
        else
        {
            sigdata.segregatedSignatureData.stack = result;
        }
        // Test solution
        return solved;
    }
    else if (fromOutput.GetType() == CTxOutType::PoW2WitnessOutput)
    {
        std::vector<valtype> result;
        bool solved = SignStep(creator, fromOutput.output.witnessDetails, result, sigversion, type);
        sigdata.segregatedSignatureData.stack = result;

        return solved;
    }
    else if (fromOutput.GetType() == CTxOutType::StandardKeyHashOutput)
    {
        std::vector<valtype> result;
        bool solved = SignStep(creator, fromOutput.output.standardKeyHash, result, sigversion, type);
        sigdata.segregatedSignatureData.stack = result;

        return solved;
    }
    else
    {
        assert(0);
    }
    return false;
}

SignatureData DataFromTransaction(const CMutableTransaction& tx, unsigned int nIn)
{
    SignatureData data;
    assert(tx.vin.size() > nIn);
    data.scriptSig = tx.vin[nIn].scriptSig;
    data.segregatedSignatureData = tx.vin[nIn].segregatedSignatureData;
    return data;
}

void UpdateTransaction(CMutableTransaction& tx, unsigned int nIn, const SignatureData& data)
{
    assert(tx.vin.size() > nIn);
    tx.vin[nIn].scriptSig = data.scriptSig;
    tx.vin[nIn].segregatedSignatureData = data.segregatedSignatureData;
}

bool SignSignature(const std::vector<CKeyStore*>& accountsToTry, const CTxOut& fromOutput, CMutableTransaction& txTo, unsigned int nIn, const CAmount& amount, int nHashType, SignType type)
{
    assert(nIn < txTo.vin.size());

    CTransaction txToConst(txTo);
    CKeyID signingKeyID = ExtractSigningPubkeyFromTxOutput(fromOutput, SignType::Spend);
    TransactionSignatureCreator creator(signingKeyID, accountsToTry, &txToConst, nIn, amount, nHashType);

    SignatureData sigdata;
    bool ret = ProduceSignature(creator, fromOutput, sigdata, type, txToConst.nVersion);
    UpdateTransaction(txTo, nIn, sigdata);
    return ret;
}

bool SignSignature(const std::vector<CKeyStore*>& accountsToTry, const CTransaction& txFrom, CMutableTransaction& txTo, unsigned int nIn, int nHashType, SignType type)
{
    assert(nIn < txTo.vin.size());
    CTxIn& txin = txTo.vin[nIn];
    assert(txin.GetPrevOut().n < txFrom.vout.size());
    const CTxOut& txout = txFrom.vout[txin.GetPrevOut().n];

    return SignSignature(accountsToTry, txout, txTo, nIn, txout.nValue, nHashType, type);
}

static std::vector<valtype> CombineMultisig(const CScript& scriptPubKey, const BaseSignatureChecker& checker,
                               const std::vector<valtype>& vSolutions,
                               const std::vector<valtype>& sigs1, const std::vector<valtype>& sigs2, SigVersion sigversion)
{
    // Combine all the signatures we've got:
    std::set<valtype> allsigs;
    for(const valtype& v : sigs1)
    {
        if (!v.empty())
            allsigs.insert(v);
    }
    for(const valtype& v : sigs2)
    {
        if (!v.empty())
            allsigs.insert(v);
    }

    // Build a map of pubkey -> signature by matching sigs to pubkeys:
    assert(vSolutions.size() > 1);
    unsigned int nSigsRequired = vSolutions.front()[0];
    unsigned int nPubKeys = vSolutions.size()-2;
    std::map<valtype, valtype> sigs;
    for(const valtype& sig : allsigs)
    {
        for (unsigned int i = 0; i < nPubKeys; i++)
        {
            const valtype& pubkey = vSolutions[i+1];
            if (sigs.count(pubkey))
                continue; // Already got a sig for this pubkey

            if (checker.CheckSig(sig, pubkey, scriptPubKey, sigversion))
            {
                sigs[pubkey] = sig;
                break;
            }
        }
    }
    // Now build a merged CScript:
    unsigned int nSigsHave = 0;
    std::vector<valtype> result; result.push_back(valtype()); // pop-one-too-many workaround
    for (unsigned int i = 0; i < nPubKeys && nSigsHave < nSigsRequired; i++)
    {
        if (sigs.count(vSolutions[i+1]))
        {
            result.push_back(sigs[vSolutions[i+1]]);
            ++nSigsHave;
        }
    }
    // Fill any missing with OP_0:
    for (unsigned int i = nSigsHave; i < nSigsRequired; i++)
        result.push_back(valtype());

    return result;
}

namespace
{
struct Stacks
{
    std::vector<valtype> script;
    std::vector<valtype> segregatedSignatureData;

    Stacks() {}
    explicit Stacks(const std::vector<valtype>& scriptSigStack_) : script(scriptSigStack_), segregatedSignatureData() {}
    explicit Stacks(const SignatureData& data) : segregatedSignatureData(data.segregatedSignatureData.stack) {
        ScriptVersion scriptversion = (data.segregatedSignatureData.IsNull()) ? SCRIPT_V1 : SCRIPT_V2;
        EvalScript(script, data.scriptSig, SCRIPT_VERIFY_STRICTENC, BaseSignatureChecker(CKeyID(), CKeyID()), scriptversion);
    }

    SignatureData Output() const {
        SignatureData result;
        result.scriptSig = PushAll(script);
        result.segregatedSignatureData.stack = segregatedSignatureData;
        return result;
    }
};
}

static Stacks CombineSignatures(const CScript& scriptPubKey, const BaseSignatureChecker& checker,
                                 const txnouttype txType, const std::vector<valtype>& vSolutions,
                                 Stacks sigs1, Stacks sigs2, SigVersion sigversion)
{
    switch (txType)
    {
    case TX_NONSTANDARD:
    case TX_NULL_DATA:
        // Don't know anything about this, assume bigger one is correct:
        if (sigs1.script.size() >= sigs2.script.size())
            return sigs1;
        return sigs2;
    case TX_PUBKEY:
    case TX_PUBKEYHASH:
        // Signatures are bigger than placeholders or empty scripts:
        if (sigs1.script.empty() || sigs1.script[0].empty())
            return sigs2;
        return sigs1;
    case TX_SCRIPTHASH:
        if (sigs1.script.empty() || sigs1.script.back().empty())
            return sigs2;
        else if (sigs2.script.empty() || sigs2.script.back().empty())
            return sigs1;
        else
        {
            // Recur to combine:
            valtype spk = sigs1.script.back();
            CScript pubKey2(spk.begin(), spk.end());

            txnouttype txType2;
            std::vector<std::vector<unsigned char> > vSolutions2;
            Solver(pubKey2, txType2, vSolutions2);
            sigs1.script.pop_back();
            sigs2.script.pop_back();
            Stacks result = CombineSignatures(pubKey2, checker, txType2, vSolutions2, sigs1, sigs2, sigversion);
            result.script.push_back(spk);
            return result;
        }
    case TX_MULTISIG:
        return Stacks(CombineMultisig(scriptPubKey, checker, vSolutions, sigs1.script, sigs2.script, sigversion));
    case TX_STANDARD_WITNESS:
    case TX_STANDARD_PUBKEY_HASH:
        assert(0);
        return Stacks();
    default:
        return Stacks();
    }
}

SignatureData CombineSignatures(const CScript& scriptPubKey, const BaseSignatureChecker& checker,
                          const SignatureData& scriptSig1, const SignatureData& scriptSig2)
{
    txnouttype txType;
    std::vector<std::vector<unsigned char> > vSolutions;
    Solver(scriptPubKey, txType, vSolutions);

    return CombineSignatures(scriptPubKey, checker, txType, vSolutions, Stacks(scriptSig1), Stacks(scriptSig2), SIGVERSION_BASE).Output();
}

namespace {
/** Dummy signature checker which accepts all signatures. */
class DummySignatureChecker : public BaseSignatureChecker
{
public:
    DummySignatureChecker() : BaseSignatureChecker(CKeyID(), CKeyID()) {}

    bool CheckSig(const std::vector<unsigned char>& scriptSig, const std::vector<unsigned char>& vchPubKey, const CScript& scriptCode, SigVersion sigversion) const
    {
        return true;
    }
};
const DummySignatureChecker dummyChecker;
}

const BaseSignatureChecker& DummySignatureCreator::Checker() const
{
    return dummyChecker;
}

bool DummySignatureCreator::CreateSig(std::vector<unsigned char>& vchSig, const CKeyID& keyid, const CScript& scriptCode, SigVersion sigversion) const
{
    // Create a dummy signature that is a valid DER-encoding
    vchSig.assign(72, '\000');
    vchSig[0] = 0x30;
    vchSig[1] = 69;
    vchSig[2] = 0x02;
    vchSig[3] = 33;
    vchSig[4] = 0x01;
    vchSig[4 + 33] = 0x02;
    vchSig[5 + 33] = 32;
    vchSig[6 + 33] = 0x01;
    vchSig[6 + 33 + 32] = SIGHASH_ALL;
    return true;
}<|MERGE_RESOLUTION|>--- conflicted
+++ resolved
@@ -45,11 +45,7 @@
     }
 
     // Signing with uncompressed keys is disabled for segsig transactions
-<<<<<<< HEAD
-    if (GetTime() < Params().GetConsensus().segsigUncompressedKeyAllowedTime)
-=======
     if (GetTime() < (int64_t)Params().GetConsensus().segsigUncompressedKeyAllowedTime)
->>>>>>> e6573fab
     {
         if (sigversion == SIGVERSION_SEGSIG && !key.IsCompressed())
         {
