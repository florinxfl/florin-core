// Copyright (c) 2009-2010 Satoshi Nakamoto
// Copyright (c) 2009-2016 The Bitcoin Core developers
// Distributed under the MIT software license, see the accompanying
// file COPYING or http://www.opensource.org/licenses/mit-license.php.

#ifndef BITCOIN_CHAINPARAMS_H
#define BITCOIN_CHAINPARAMS_H

#include "chainparamsbase.h"
#include "consensus/params.h"
#include "primitives/block.h"
#include "protocol.h"

#include <memory>
#include <vector>

struct CDNSSeedData {
    std::string name, host;
    bool supportsServiceBitsFiltering;
    CDNSSeedData(const std::string &strName, const std::string &strHost, bool supportsServiceBitsFilteringIn = false) : name(strName), host(strHost), supportsServiceBitsFiltering(supportsServiceBitsFilteringIn) {}
};

struct SeedSpec6 {
    uint8_t addr[16];
    uint16_t port;
};

typedef std::map<int, uint256> MapCheckpoints;

struct CCheckpointData {
    MapCheckpoints mapCheckpoints;
};

struct ChainTxData {
    int64_t nTime;
    int64_t nTxCount;
    double dTxRate;
};

/**
 * CChainParams defines various tweakable parameters of a given instance of the
 * Bitcoin system. There are three: the main network on which people trade goods
 * and services, the public test network which gets reset from time to time and
 * a regression test mode which is intended for private networks only. It has
 * minimal difficulty to ensure that blocks can be found instantly.
 */
class CChainParams
{
public:
    enum Base58Type {
        PUBKEY_ADDRESS,
        SCRIPT_ADDRESS,
        SECRET_KEY,
        EXT_PUBLIC_KEY,
        EXT_SECRET_KEY,

        MAX_BASE58_TYPES
    };

    const Consensus::Params& GetConsensus() const { return consensus; }
    const CMessageHeader::MessageStartChars& MessageStart() const { return pchMessageStart; }
    const std::vector<unsigned char>& AlertKey() const { return vAlertPubKey; }
    int GetDefaultPort() const { return nDefaultPort; }

    const CBlock& GenesisBlock() const { return genesis; }
    /** Default value for -checkmempool and -checkblockindex argument */
    bool DefaultConsistencyChecks() const { return fDefaultConsistencyChecks; }
    /** Policy: Filter transactions that do not match well-defined patterns */
    bool RequireStandard() const { return fRequireStandard; }
    uint64_t PruneAfterHeight() const { return nPruneAfterHeight; }
    /** Make miner stop after a block is found. In RPC, don't return until nGenProcLimit blocks are generated */
    bool MineBlocksOnDemand() const { return fMineBlocksOnDemand; }
    /** Return the BIP70 network string (main, test or regtest) */
    std::string NetworkIDString() const { return strNetworkID; }
    const std::vector<CDNSSeedData>& DNSSeeds() const { return vSeeds; }
    const std::vector<unsigned char>& Base58Prefix(Base58Type type) const { return base58Prefixes[type]; }
    const std::vector<SeedSpec6>& FixedSeeds() const { return vFixedSeeds; }
    const CCheckpointData& Checkpoints() const { return checkpointData; }
    const ChainTxData& TxData() const { return chainTxData; }
<<<<<<< HEAD
    bool UseSyncCheckpoints() const { return fUseSyncCheckpoints; }
=======
    void UpdateVersionBitsParameters(Consensus::DeploymentPos d, int64_t nStartTime, int64_t nTimeout);
>>>>>>> b7296bce
protected:
    CChainParams() {}

    Consensus::Params consensus;
    CMessageHeader::MessageStartChars pchMessageStart;
    //! Raw pub key bytes for the broadcast alert signing key.
    std::vector<unsigned char> vAlertPubKey;
    int nDefaultPort;
    uint64_t nPruneAfterHeight;
    std::vector<CDNSSeedData> vSeeds;
    std::vector<unsigned char> base58Prefixes[MAX_BASE58_TYPES];
    std::string strNetworkID;
    CBlock genesis;
    std::vector<SeedSpec6> vFixedSeeds;
    bool fDefaultConsistencyChecks;
    bool fRequireStandard;
    bool fMineBlocksOnDemand;
    bool fUseSyncCheckpoints;
    CCheckpointData checkpointData;
    ChainTxData chainTxData;
};

/**
 * Creates and returns a std::unique_ptr<CChainParams> of the chosen chain.
 * @returns a CChainParams* of the chosen chain.
 * @throws a std::runtime_error if the chain is not supported.
 */
std::unique_ptr<CChainParams> CreateChainParams(const std::string& chain);

/**
 * Return the currently selected parameters. This won't change after app
 * startup, except for unit tests.
 */
const CChainParams &Params();

/**
 * Sets the params returned by Params() to those for the given BIP70 chain name.
 * @throws std::runtime_error when the chain is not supported.
 */
void SelectParams(const std::string& chain);

/**
 * Allows modifying the Version Bits regtest parameters.
 */
void UpdateVersionBitsParameters(Consensus::DeploymentPos d, int64_t nStartTime, int64_t nTimeout);

#endif // BITCOIN_CHAINPARAMS_H<|MERGE_RESOLUTION|>--- conflicted
+++ resolved
@@ -77,11 +77,8 @@
     const std::vector<SeedSpec6>& FixedSeeds() const { return vFixedSeeds; }
     const CCheckpointData& Checkpoints() const { return checkpointData; }
     const ChainTxData& TxData() const { return chainTxData; }
-<<<<<<< HEAD
     bool UseSyncCheckpoints() const { return fUseSyncCheckpoints; }
-=======
     void UpdateVersionBitsParameters(Consensus::DeploymentPos d, int64_t nStartTime, int64_t nTimeout);
->>>>>>> b7296bce
 protected:
     CChainParams() {}
 
