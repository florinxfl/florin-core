// Copyright (c) 2009-2015 The Bitcoin Core developers
// Distributed under the MIT software license, see the accompanying
// file COPYING or http://www.opensource.org/licenses/mit-license.php.
//
// File contains modifications by: The Gulden developers
// All modifications:
// Copyright (c) 2016 The Gulden developers
// Authored by: Malcolm MacLeod (mmacleod@webmail.co.za)
// Distributed under the GULDEN software license, see the accompanying
// file COPYING

#include "base58.h"
#include "chain.h"
#include "rpc/server.h"
#include "init.h"
#include "main.h"
#include "script/script.h"
#include "script/standard.h"
#include "sync.h"
#include "util.h"
#include "utiltime.h"
#include "wallet.h"
#include "walletdb.h"
#include "merkleblock.h"
#include "core_io.h"
#include "rpcwallet.h"

#include <fstream>
#include <stdint.h>

#include <boost/algorithm/string.hpp>
#include <boost/date_time/posix_time/posix_time.hpp>

#include <univalue.h>

#include <boost/assign/list_of.hpp>
#include <boost/foreach.hpp>

#include <Gulden/translate.h>

using namespace std;

void EnsureWalletIsUnlocked();
bool EnsureWalletIsAvailable(bool avoidException);

std::string static EncodeDumpTime(int64_t nTime) {
    return DateTimeStrFormat("%Y-%m-%dT%H:%M:%SZ", nTime);
}

int64_t static DecodeDumpTime(const std::string &str) {
    static const boost::posix_time::ptime epoch = boost::posix_time::from_time_t(0);
    static const std::locale loc(std::locale::classic(),
        new boost::posix_time::time_input_facet("%Y-%m-%dT%H:%M:%SZ"));
    std::istringstream iss(str);
    iss.imbue(loc);
    boost::posix_time::ptime ptime(boost::date_time::not_a_date_time);
    iss >> ptime;
    if (ptime.is_not_a_date_time())
        return 0;
    return (ptime - epoch).total_seconds();
}

std::string static EncodeDumpString(const std::string &str) {
    std::stringstream ret;
    BOOST_FOREACH(unsigned char c, str) {
        if (c <= 32 || c >= 128 || c == '%') {
            ret << '%' << HexStr(&c, &c + 1);
        } else {
            ret << c;
        }
    }
    return ret.str();
}

std::string DecodeDumpString(const std::string &str) {
    std::stringstream ret;
    for (unsigned int pos = 0; pos < str.length(); pos++) {
        unsigned char c = str[pos];
        if (c == '%' && pos+2 < str.length()) {
            c = (((str[pos+1]>>6)*9+((str[pos+1]-'0')&15)) << 4) | 
                ((str[pos+2]>>6)*9+((str[pos+2]-'0')&15));
            pos += 2;
        }
        ret << c;
    }
    return ret.str();
}

UniValue importprivkey(const JSONRPCRequest& request)
{
    if (!EnsureWalletIsAvailable(request.fHelp))
        return NullUniValue;
    
<<<<<<< HEAD
    if (fHelp || params.size() < 2 || params.size() > 4)
=======
    if (request.fHelp || request.params.size() < 1 || request.params.size() > 3)
>>>>>>> d74e352e
        throw runtime_error(
            "importprivkey \"bitcoinprivkey\" \"account\" ( \"label\" rescan )\n"
            "\nAdds a private key (as returned by dumpprivkey) to your wallet.\n"
            "\nArguments:\n"
            "1. \"bitcoinprivkey\"   (string, required) The private key (see dumpprivkey)\n"
            "2. \"account\"          (string, required) The account in which to import the key. \"\" for the currently active account. NB! Must be a legacy account, cannot import keys into an HD account.\n"
            "3. \"label\"            (string, optional, default=\"\") An optional label\n"
            "4. rescan               (boolean, optional, default=true) Rescan the wallet for transactions\n"
            "\nNote: This call can take minutes to complete if rescan is true.\n"
            "\nExamples:\n"
            "\nDump a private key\n"
            + HelpExampleCli("dumpprivkey", "\"myaddress\"") +
            "\nImport the private key with rescan\n"
            + HelpExampleCli("importprivkey", "\"mykey\"") +
            "\nImport using a label and without rescan\n"
            + HelpExampleCli("importprivkey", "\"mykey\" \"testing\" false") +
            "\nAs a JSON-RPC call\n"
            + HelpExampleRpc("importprivkey", "\"mykey\", \"testing\", false")
        );


    LOCK2(cs_main, pwalletMain->cs_wallet);

    EnsureWalletIsUnlocked();

    string strSecret = request.params[0].get_str();
    string strLabel = "";
<<<<<<< HEAD
    if (params.size() > 2)
        strLabel = params[2].get_str();
    
    CAccount* AccountFromValue(const UniValue& value, bool useDefaultIfEmpty);
    CAccount* forAccount = AccountFromValue(params[1], true);
    
    if (forAccount->IsHD())
        throw JSONRPCError(RPC_INVALID_PARAMETER, "Cannot import a privkey into an HD account.");

    // Whether to perform rescan after import
    bool fRescan = true;
    if (params.size() > 3)
        fRescan = params[3].get_bool();
=======
    if (request.params.size() > 1)
        strLabel = request.params[1].get_str();

    // Whether to perform rescan after import
    bool fRescan = true;
    if (request.params.size() > 2)
        fRescan = request.params[2].get_bool();
>>>>>>> d74e352e

    if (fRescan && fPruneMode)
        throw JSONRPCError(RPC_WALLET_ERROR, "Rescan is disabled in pruned mode");

    CBitcoinSecret vchSecret;
    bool fGood = vchSecret.SetString(strSecret);

    if (!fGood) throw JSONRPCError(RPC_INVALID_ADDRESS_OR_KEY, "Invalid private key encoding");

    CKey key = vchSecret.GetKey();
    if (!key.IsValid()) throw JSONRPCError(RPC_INVALID_ADDRESS_OR_KEY, "Private key outside allowed range");

    CPubKey pubkey = key.GetPubKey();
    assert(key.VerifyPubKey(pubkey));
    CKeyID vchAddress = pubkey.GetID();
    {
        pwalletMain->MarkDirty();
        pwalletMain->SetAddressBook(CBitcoinAddress(vchAddress).ToString(), strLabel, "receive");

        // Don't throw error in case a key is already there
        if (pwalletMain->HaveKey(vchAddress))
            return NullUniValue;

        pwalletMain->mapKeyMetadata[vchAddress].nCreateTime = 1;

        if (!pwalletMain->AddKeyPubKey(key, pubkey, *forAccount, KEYCHAIN_EXTERNAL))
            throw JSONRPCError(RPC_WALLET_ERROR, "Error adding key to wallet");

        // whenever a key is imported, we need to scan the whole chain
        pwalletMain->nTimeFirstKey = 1; // 0 would be considered 'no value'

        if (fRescan) {
            pwalletMain->ScanForWalletTransactions(chainActive.Genesis(), true);
        }
    }

    return NullUniValue;
}

void ImportAddress(const CBitcoinAddress& address, const string& strLabel);
void ImportScript(const CScript& script, const string& strLabel, bool isRedeemScript)
{
    if (!isRedeemScript && ::IsMine(*pwalletMain, script) == ISMINE_SPENDABLE)
        throw JSONRPCError(RPC_WALLET_ERROR, "The wallet already contains the private key for this address or script");

    pwalletMain->MarkDirty();

    if (!pwalletMain->HaveWatchOnly(script) && !pwalletMain->AddWatchOnly(script))
        throw JSONRPCError(RPC_WALLET_ERROR, "Error adding address to wallet");

    if (isRedeemScript) {
        if (!pwalletMain->HaveCScript(script) && !pwalletMain->AddCScript(script))
            throw JSONRPCError(RPC_WALLET_ERROR, "Error adding p2sh redeemScript to wallet");
        ImportAddress(CBitcoinAddress(CScriptID(script)), strLabel);
    } else {
        CTxDestination destination;
        if (ExtractDestination(script, destination)) {
            pwalletMain->SetAddressBook(CBitcoinAddress(destination).ToString(), strLabel, "receive");
        }
    }
}

void ImportAddress(const CBitcoinAddress& address, const string& strLabel)
{
    CScript script = GetScriptForDestination(address.Get());
    ImportScript(script, strLabel, false);
    // add to address book or update label
    if (address.IsValid())
        pwalletMain->SetAddressBook(address.ToString(), strLabel, "receive");
}

UniValue importaddress(const JSONRPCRequest& request)
{
    if (!EnsureWalletIsAvailable(request.fHelp))
        return NullUniValue;
<<<<<<< HEAD
       
    if (fHelp || params.size() < 1 || params.size() > 4)
=======
    
    if (request.fHelp || request.params.size() < 1 || request.params.size() > 4)
>>>>>>> d74e352e
        throw runtime_error(
            "importaddress \"address\" ( \"label\" rescan p2sh )\n"
            "\nAdds a script (in hex) or address that can be watched as if it were in your wallet but cannot be used to spend.\n"
            "\nArguments:\n"
            "1. \"script\"           (string, required) The hex-encoded script (or address)\n"
            "2. \"label\"            (string, optional, default=\"\") An optional label\n"
            "3. rescan               (boolean, optional, default=true) Rescan the wallet for transactions\n"
            "4. p2sh                 (boolean, optional, default=false) Add the P2SH version of the script as well\n"
            "\nNote: This call can take minutes to complete if rescan is true.\n"
            "If you have the full public key, you should call importpubkey instead of this.\n"
            "\nNote: If you import a non-standard raw script in hex form, outputs sending to it will be treated\n"
            "as change, and not show up in many RPCs.\n"
            "\nExamples:\n"
            "\nImport a script with rescan\n"
            + HelpExampleCli("importaddress", "\"myscript\"") +
            "\nImport using a label without rescan\n"
            + HelpExampleCli("importaddress", "\"myscript\" \"testing\" false") +
            "\nAs a JSON-RPC call\n"
            + HelpExampleRpc("importaddress", "\"myscript\", \"testing\", false")
        );


    //fixme: (FUT) (1.6.1)
    throw JSONRPCError(RPC_INVALID_PARAMETER, "Sorry for the inconvenience, watch only addresses are temporarily disabled but will come back in a future release.");
    
    string strLabel = "";
    if (request.params.size() > 1)
        strLabel = request.params[1].get_str();

    // Whether to perform rescan after import
    bool fRescan = true;
    if (request.params.size() > 2)
        fRescan = request.params[2].get_bool();

    if (fRescan && fPruneMode)
        throw JSONRPCError(RPC_WALLET_ERROR, "Rescan is disabled in pruned mode");

    // Whether to import a p2sh version, too
    bool fP2SH = false;
    if (request.params.size() > 3)
        fP2SH = request.params[3].get_bool();

    LOCK2(cs_main, pwalletMain->cs_wallet);

    CBitcoinAddress address(request.params[0].get_str());
    if (address.IsValid()) {
        if (fP2SH)
            throw JSONRPCError(RPC_INVALID_ADDRESS_OR_KEY, "Cannot use the p2sh flag with an address - use a script instead");
        ImportAddress(address, strLabel);
    } else if (IsHex(request.params[0].get_str())) {
        std::vector<unsigned char> data(ParseHex(request.params[0].get_str()));
        ImportScript(CScript(data.begin(), data.end()), strLabel, fP2SH);
    } else {
        throw JSONRPCError(RPC_INVALID_ADDRESS_OR_KEY, "Invalid Bitcoin address or script");
    }

    if (fRescan)
    {
        pwalletMain->ScanForWalletTransactions(chainActive.Genesis(), true);
        pwalletMain->ReacceptWalletTransactions();
    }

    return NullUniValue;
}

UniValue importprunedfunds(const JSONRPCRequest& request)
{
    if (!EnsureWalletIsAvailable(request.fHelp))
        return NullUniValue;

<<<<<<< HEAD
    // 0.13.x: Silently accept up to 3 params, but ignore the third:
    if (fHelp || params.size() < 2 || params.size() > 3)
=======
    if (request.fHelp || request.params.size() != 2)
>>>>>>> d74e352e
        throw runtime_error(
            "importprunedfunds\n"
            "\nImports funds without rescan. Corresponding address or script must previously be included in wallet. Aimed towards pruned wallets. The end-user is responsible to import additional transactions that subsequently spend the imported outputs or rescan after the point in the blockchain the transaction is included.\n"
            "\nArguments:\n"
            "1. \"rawtransaction\" (string, required) A raw transaction in hex funding an already-existing address in wallet\n"
            "2. \"txoutproof\"     (string, required) The hex output from gettxoutproof that contains the transaction\n"
        );

    CTransaction tx;
    if (!DecodeHexTx(tx, request.params[0].get_str()))
        throw JSONRPCError(RPC_DESERIALIZATION_ERROR, "TX decode failed");
    uint256 hashTx = tx.GetHash();
    CWalletTx wtx(pwalletMain,tx);

    CDataStream ssMB(ParseHexV(request.params[1], "proof"), SER_NETWORK, PROTOCOL_VERSION);
    CMerkleBlock merkleBlock;
    ssMB >> merkleBlock;

    //Search partial merkle tree in proof for our transaction and index in valid block
    vector<uint256> vMatch;
    vector<unsigned int> vIndex;
    unsigned int txnIndex = 0;
    if (merkleBlock.txn.ExtractMatches(vMatch, vIndex) == merkleBlock.header.hashMerkleRoot) {

        LOCK(cs_main);

        if (!mapBlockIndex.count(merkleBlock.header.GetHash()) || !chainActive.Contains(mapBlockIndex[merkleBlock.header.GetHash()]))
            throw JSONRPCError(RPC_INVALID_ADDRESS_OR_KEY, "Block not found in chain");

        vector<uint256>::const_iterator it;
        if ((it = std::find(vMatch.begin(), vMatch.end(), hashTx))==vMatch.end()) {
            throw JSONRPCError(RPC_INVALID_ADDRESS_OR_KEY, "Transaction given doesn't exist in proof");
        }

        txnIndex = vIndex[it - vMatch.begin()];
    }
    else {
        throw JSONRPCError(RPC_INVALID_ADDRESS_OR_KEY, "Something wrong with merkleblock");
    }

    wtx.nIndex = txnIndex;
    wtx.hashBlock = merkleBlock.header.GetHash();

    LOCK2(cs_main, pwalletMain->cs_wallet);

    if (pwalletMain->IsMine(tx)) {
        pwalletMain->AddToWallet(wtx, false);
        return NullUniValue;
    }

    throw JSONRPCError(RPC_INVALID_ADDRESS_OR_KEY, "No addresses in wallet correspond to included transaction");
}

UniValue removeprunedfunds(const JSONRPCRequest& request)
{
    if (!EnsureWalletIsAvailable(request.fHelp))
        return NullUniValue;

    if (request.fHelp || request.params.size() != 1)
        throw runtime_error(
            "removeprunedfunds \"txid\"\n"
            "\nDeletes the specified transaction from the wallet. Meant for use with pruned wallets and as a companion to importprunedfunds. This will effect wallet balances.\n"
            "\nArguments:\n"
            "1. \"txid\"           (string, required) The hex-encoded id of the transaction you are deleting\n"
            "\nExamples:\n"
            + HelpExampleCli("removeprunedfunds", "\"a8d0c0184dde994a09ec054286f1ce581bebf46446a512166eae7628734ea0a5\"") +
            "\nAs a JSON-RPC call\n"
            + HelpExampleRpc("removprunedfunds", "\"a8d0c0184dde994a09ec054286f1ce581bebf46446a512166eae7628734ea0a5\"")
        );

    LOCK2(cs_main, pwalletMain->cs_wallet);

    uint256 hash;
    hash.SetHex(request.params[0].get_str());
    vector<uint256> vHash;
    vHash.push_back(hash);
    vector<uint256> vHashOut;

    if(pwalletMain->ZapSelectTx(vHash, vHashOut) != DB_LOAD_OK) {
        throw JSONRPCError(RPC_INTERNAL_ERROR, "Could not properly delete the transaction.");
    }

    if(vHashOut.empty()) {
        throw JSONRPCError(RPC_INTERNAL_ERROR, "Transaction does not exist in wallet.");
    }

    return NullUniValue;
}

UniValue importpubkey(const JSONRPCRequest& request)
{
    if (!EnsureWalletIsAvailable(request.fHelp))
        return NullUniValue;
<<<<<<< HEAD
    
    if (fHelp || params.size() < 1 || params.size() > 4)
=======

    if (request.fHelp || request.params.size() < 1 || request.params.size() > 4)
>>>>>>> d74e352e
        throw runtime_error(
            "importpubkey \"pubkey\" ( \"label\" rescan )\n"
            "\nAdds a public key (in hex) that can be watched as if it were in your wallet but cannot be used to spend.\n"
            "\nArguments:\n"
            "1. \"pubkey\"           (string, required) The hex-encoded public key\n"
            "2. \"label\"            (string, optional, default=\"\") An optional label\n"
            "3. rescan               (boolean, optional, default=true) Rescan the wallet for transactions\n"
            "\nNote: This call can take minutes to complete if rescan is true.\n"
            "\nExamples:\n"
            "\nImport a public key with rescan\n"
            + HelpExampleCli("importpubkey", "\"mypubkey\"") +
            "\nImport using a label without rescan\n"
            + HelpExampleCli("importpubkey", "\"mypubkey\" \"testing\" false") +
            "\nAs a JSON-RPC call\n"
            + HelpExampleRpc("importpubkey", "\"mypubkey\", \"testing\", false")
        );

    //fixme: (FUT) (1.6.1)
    throw JSONRPCError(RPC_INVALID_PARAMETER, "Sorry for the inconvenience, watch only addresses are temporarily disabled but will come back in a future release.");
    
    string strLabel = "";
    if (request.params.size() > 1)
        strLabel = request.params[1].get_str();

    // Whether to perform rescan after import
    bool fRescan = true;
    if (request.params.size() > 2)
        fRescan = request.params[2].get_bool();

    if (fRescan && fPruneMode)
        throw JSONRPCError(RPC_WALLET_ERROR, "Rescan is disabled in pruned mode");

    if (!IsHex(request.params[0].get_str()))
        throw JSONRPCError(RPC_INVALID_ADDRESS_OR_KEY, "Pubkey must be a hex string");
    std::vector<unsigned char> data(ParseHex(request.params[0].get_str()));
    CPubKey pubKey(data.begin(), data.end());
    if (!pubKey.IsFullyValid())
        throw JSONRPCError(RPC_INVALID_ADDRESS_OR_KEY, "Pubkey is not a valid public key");

    LOCK2(cs_main, pwalletMain->cs_wallet);

    ImportAddress(CBitcoinAddress(pubKey.GetID()), strLabel);
    ImportScript(GetScriptForRawPubKey(pubKey), strLabel, false);

    if (fRescan)
    {
        pwalletMain->ScanForWalletTransactions(chainActive.Genesis(), true);
        pwalletMain->ReacceptWalletTransactions();
    }

    return NullUniValue;
}


UniValue importwallet(const JSONRPCRequest& request)
{
    if (!EnsureWalletIsAvailable(request.fHelp))
        return NullUniValue;
    
<<<<<<< HEAD
    if (fHelp || params.size() != 2)
=======
    if (request.fHelp || request.params.size() != 1)
>>>>>>> d74e352e
        throw runtime_error(
            "importwallet \"filename\" \"account\"\n"
            "\nImports keys from a wallet dump file (see dumpwallet).\n"
            "\nArguments:\n"
            "1. \"filename\"    (string, required) The wallet file\n"
            "2. \"account\"     (string, required) The account in which to import the key. \"\" for the currently active account. NB! Must be a legacy account, cannot import keys into an HD account.\n"
            "\nExamples:\n"
            "\nDump the wallet\n"
            + HelpExampleCli("dumpwallet", "\"test\"") +
            "\nImport the wallet\n"
            + HelpExampleCli("importwallet", "\"test\"") +
            "\nImport using the json rpc call\n"
            + HelpExampleRpc("importwallet", "\"test\"")
        );

    if (fPruneMode)
        throw JSONRPCError(RPC_WALLET_ERROR, "Importing wallets is disabled in pruned mode");
    
    CAccount* forAccount = AccountFromValue(params[1], true);
    
    if (forAccount->IsHD())
        throw JSONRPCError(RPC_INVALID_PARAMETER, "Cannot import a privkey into an HD account.");

    LOCK2(cs_main, pwalletMain->cs_wallet);

    EnsureWalletIsUnlocked();

    ifstream file;
    file.open(request.params[0].get_str().c_str(), std::ios::in | std::ios::ate);
    if (!file.is_open())
        throw JSONRPCError(RPC_INVALID_PARAMETER, "Cannot open wallet dump file");

    int64_t nTimeBegin = chainActive.Tip()->GetBlockTime();

    bool fGood = true;

    int64_t nFilesize = std::max((int64_t)1, (int64_t)file.tellg());
    file.seekg(0, file.beg);

    pwalletMain->ShowProgress(_("Importing..."), 0); // show progress dialog in GUI
    while (file.good()) {
        pwalletMain->ShowProgress("", std::max(1, std::min(99, (int)(((double)file.tellg() / (double)nFilesize) * 100))));
        std::string line;
        std::getline(file, line);
        if (line.empty() || line[0] == '#')
            continue;

        std::vector<std::string> vstr;
        boost::split(vstr, line, boost::is_any_of(" "));
        if (vstr.size() < 2)
            continue;
        CBitcoinSecret vchSecret;
        if (!vchSecret.SetString(vstr[0]))
            continue;
        CKey key = vchSecret.GetKey();
        CPubKey pubkey = key.GetPubKey();
        assert(key.VerifyPubKey(pubkey));
        CKeyID keyid = pubkey.GetID();
        if (pwalletMain->HaveKey(keyid)) {
            LogPrintf("Skipping import of %s (key already present)\n", CBitcoinAddress(keyid).ToString());
            continue;
        }
        int64_t nTime = DecodeDumpTime(vstr[1]);
        std::string strLabel;
        bool fLabel = true;
        for (unsigned int nStr = 2; nStr < vstr.size(); nStr++) {
            if (boost::algorithm::starts_with(vstr[nStr], "#"))
                break;
            if (vstr[nStr] == "change=1")
                fLabel = false;
            if (vstr[nStr] == "reserve=1")
                fLabel = false;
            if (boost::algorithm::starts_with(vstr[nStr], "label=")) {
                strLabel = DecodeDumpString(vstr[nStr].substr(6));
                fLabel = true;
            }
        }
        LogPrintf("Importing %s...\n", CBitcoinAddress(keyid).ToString());
        
        if (!pwalletMain->AddKeyPubKey(key, pubkey, *forAccount, KEYCHAIN_EXTERNAL)) {
            fGood = false;
            continue;
        }
        pwalletMain->mapKeyMetadata[keyid].nCreateTime = nTime;
        if (fLabel)
            pwalletMain->SetAddressBook(CBitcoinAddress(keyid).ToString(), strLabel, "receive");
        nTimeBegin = std::min(nTimeBegin, nTime);
    }
    file.close();
    pwalletMain->ShowProgress("", 100); // hide progress dialog in GUI

    CBlockIndex *pindex = chainActive.Tip();
    while (pindex && pindex->pprev && pindex->GetBlockTime() > nTimeBegin - 7200)
        pindex = pindex->pprev;

    if (!pwalletMain->nTimeFirstKey || nTimeBegin < pwalletMain->nTimeFirstKey)
        pwalletMain->nTimeFirstKey = nTimeBegin;

    LogPrintf("Rescanning last %i blocks\n", chainActive.Height() - pindex->nHeight + 1);
    pwalletMain->ScanForWalletTransactions(pindex);
    pwalletMain->MarkDirty();

    if (!fGood)
        throw JSONRPCError(RPC_WALLET_ERROR, "Error adding some keys to wallet");

    return NullUniValue;
}

UniValue dumpprivkey(const JSONRPCRequest& request)
{
    if (!EnsureWalletIsAvailable(request.fHelp))
        return NullUniValue;
    
<<<<<<< HEAD
    if (fHelp || params.size() < 1 || params.size() > 2)
=======
    if (request.fHelp || request.params.size() != 1)
>>>>>>> d74e352e
        throw runtime_error(
            "dumpprivkey \"bitcoinaddress\"\n"
            "\nReveals the private key corresponding to 'bitcoinaddress'.\n"
            "Then the importprivkey can be used with this output\n"
            "WARNING! If a dumped private key from an HD account is exposed or given out -all- keys within that account (current and future) are also at risk, if the attacker can also get hold of your public key for that account.\n"
            "\nArguments:\n"
            "1. \"bitcoinaddress\"   (string, required) The bitcoin address for the private key\n"
            "2. \"HDConsent\"        (string, optional) If dumping from an HD account please pass the string 'I_UNDERSTAND_AND_ACCEPT_THE_RISK_OF_DUMPING_AN_HD_PRIVKEY' for this paramater, if you do not understand the risk then please do not do this.\n"
            "\nResult:\n"
            "\"key\"                (string) The private key\n"
            "\nExamples:\n"
            + HelpExampleCli("dumpprivkey", "\"myaddress\"")
            + HelpExampleCli("importprivkey", "\"mykey\"")
            + HelpExampleRpc("dumpprivkey", "\"myaddress\"")
        );

    LOCK2(cs_main, pwalletMain->cs_wallet);

    EnsureWalletIsUnlocked();

    string strAddress = request.params[0].get_str();
    CBitcoinAddress address;
    if (!address.SetString(strAddress))
        throw JSONRPCError(RPC_INVALID_ADDRESS_OR_KEY, "Invalid Bitcoin address");
    CKeyID keyID;
    if (!address.GetKeyID(keyID))
        throw JSONRPCError(RPC_TYPE_ERROR, "Address does not refer to a key");
    CKey vchSecret;
    
    for(const auto& accountIter : pwalletMain->mapAccounts)
    {
        if (accountIter.second->HaveKey(keyID))
        {
            if (accountIter.second->IsHD())
            {
                if (params.size() < 2 || params[1].get_str() != "I_UNDERSTAND_AND_ACCEPT_THE_RISK_OF_DUMPING_AN_HD_PRIVKEY")
                {
                    throw JSONRPCError(RPC_INTERNAL_ERROR, "Please pass the correct HDConsent option in order to proceed.");
                }
            }
        }
    }
    
    if (!pwalletMain->GetKey(keyID, vchSecret))
        throw JSONRPCError(RPC_WALLET_ERROR, "Private key for address " + strAddress + " is not known");
    return CBitcoinSecret(vchSecret).ToString();
}

<<<<<<< HEAD
UniValue dumpwallet(const UniValue& params, bool fHelp)
=======

UniValue dumpwallet(const JSONRPCRequest& request)
>>>>>>> d74e352e
{
    if (!EnsureWalletIsAvailable(request.fHelp))
        return NullUniValue;
    
<<<<<<< HEAD
    if (fHelp || params.size() < 1 || params.size() > 2)
=======
    if (request.fHelp || request.params.size() != 1)
>>>>>>> d74e352e
        throw runtime_error(
            "dumpwallet \"filename\"\n"
            "\nDumps all wallet keys in a human-readable format.\n"
            "WARNING! If a dumped private key from an HD account is exposed or given out -all- keys within that account (current and future) are also at risk, if the attacker can also get hold of your public key for that account.\n"
            "It is strongly advised not to use this function with an HD wallet, please proceed at your own risk.\n"
            "\nArguments:\n"
            "1. \"filename\"    (string, required) The filename\n"
            "2. \"HDConsent\"        (string, optional) If dumping from an HD account please pass the string 'I_UNDERSTAND_AND_ACCEPT_THE_RISK_OF_DUMPING_AN_HD_PRIVKEY' for this paramater, if you do not understand the risk then please do not do this.\n"
            "\nExamples:\n"
            + HelpExampleCli("dumpwallet", "\"test\"")
            + HelpExampleRpc("dumpwallet", "\"test\"")
        );

    LOCK2(cs_main, pwalletMain->cs_wallet);

    EnsureWalletIsUnlocked();

    ofstream file;
    file.open(request.params[0].get_str().c_str());
    if (!file.is_open())
        throw JSONRPCError(RPC_INVALID_PARAMETER, "Cannot open wallet dump file");
    
    for(const auto& accountIter : pwalletMain->mapAccounts)
    {
        if (accountIter.second->IsHD())
        {
            if (params.size() < 2 || params[1].get_str() != "I_UNDERSTAND_AND_ACCEPT_THE_RISK_OF_DUMPING_AN_HD_PRIVKEY")
            {
                throw JSONRPCError(RPC_INTERNAL_ERROR, "Please pass the correct HDConsent option in order to proceed.");
            }
        }
    }

    std::map<CKeyID, int64_t> mapKeyBirth;
    std::set<CKeyID> setKeyPool;
    pwalletMain->GetKeyBirthTimes(mapKeyBirth);
    pwalletMain->GetAllReserveKeys(setKeyPool);

    // sort time/key pairs
    std::vector<std::pair<int64_t, CKeyID> > vKeyBirth;
    for (std::map<CKeyID, int64_t>::const_iterator it = mapKeyBirth.begin(); it != mapKeyBirth.end(); it++) {
        vKeyBirth.push_back(std::make_pair(it->second, it->first));
    }
    mapKeyBirth.clear();
    std::sort(vKeyBirth.begin(), vKeyBirth.end());

    // produce output
    file << strprintf("# Wallet dump created by Gulden %s\n", CLIENT_BUILD);
    file << strprintf("# * Created on %s\n", EncodeDumpTime(GetTime()));
    file << strprintf("# * Best block at time of backup was %i (%s),\n", chainActive.Height(), chainActive.Tip()->GetBlockHash().ToString());
    file << strprintf("#   mined on %s\n", EncodeDumpTime(chainActive.Tip()->GetBlockTime()));
    file << "\n";

<<<<<<< HEAD
=======
    // add the base58check encoded extended master if the wallet uses HD 
    CKeyID masterKeyID = pwalletMain->GetHDChain().masterKeyID;
    if (!masterKeyID.IsNull())
    {
        CKey key;
        if (pwalletMain->GetKey(masterKeyID, key))
        {
            CExtKey masterKey;
            masterKey.SetMaster(key.begin(), key.size());

            CBitcoinExtKey b58extkey;
            b58extkey.SetKey(masterKey);

            file << "# extended private masterkey: " << b58extkey.ToString() << "\n\n";
        }
    }
>>>>>>> d74e352e
    for (std::vector<std::pair<int64_t, CKeyID> >::const_iterator it = vKeyBirth.begin(); it != vKeyBirth.end(); it++) {
        const CKeyID &keyid = it->second;
        std::string strTime = EncodeDumpTime(it->first);
        std::string strAddr = CBitcoinAddress(keyid).ToString();
        CKey key;
        if (pwalletMain->GetKey(keyid, key)) {
            file << strprintf("%s %s ", CBitcoinSecret(key).ToString(), strTime);
<<<<<<< HEAD
            if (pwalletMain->mapAddressBook.count(CBitcoinAddress(keyid).ToString())) {
                file << strprintf("label=%s", EncodeDumpString(pwalletMain->mapAddressBook[CBitcoinAddress(keyid).ToString()].name));
            } else if (setKeyPool.count(keyid)) {
                file << "reserve=1";
            } else {
                file << "change=1";
            }
            file << strprintf(" # addr=%s\n", strAddr);
=======
            if (pwalletMain->mapAddressBook.count(keyid)) {
                file << strprintf("label=%s", EncodeDumpString(pwalletMain->mapAddressBook[keyid].name));
            } else if (keyid == masterKeyID) {
                file << "hdmaster=1";
            } else if (setKeyPool.count(keyid)) {
                file << "reserve=1";
            } else if (pwalletMain->mapKeyMetadata[keyid].hdKeypath == "m") {
                file << "inactivehdmaster=1";
            } else {
                file << "change=1";
            }
            file << strprintf(" # addr=%s%s\n", strAddr, (pwalletMain->mapKeyMetadata[keyid].hdKeypath.size() > 0 ? " hdkeypath="+pwalletMain->mapKeyMetadata[keyid].hdKeypath : ""));
>>>>>>> d74e352e
        }
    }
    file << "\n";
    file << "# End of dump\n";
    file.close();
    return NullUniValue;
}


UniValue processImport(const UniValue& data) {
    try {
        bool success = false;

        // Required fields.
        const UniValue& scriptPubKey = data["scriptPubKey"];

        // Should have script or JSON with "address".
        if (!(scriptPubKey.getType() == UniValue::VOBJ && scriptPubKey.exists("address")) && !(scriptPubKey.getType() == UniValue::VSTR)) {
            throw JSONRPCError(RPC_INVALID_PARAMETER, "Invalid scriptPubKey");
        }

        // Optional fields.
        const string& strRedeemScript = data.exists("redeemscript") ? data["redeemscript"].get_str() : "";
        const UniValue& pubKeys = data.exists("pubkeys") ? data["pubkeys"].get_array() : UniValue();
        const UniValue& keys = data.exists("keys") ? data["keys"].get_array() : UniValue();
        const bool& internal = data.exists("internal") ? data["internal"].get_bool() : false;
        const bool& watchOnly = data.exists("watchonly") ? data["watchonly"].get_bool() : false;
        const string& label = data.exists("label") && !internal ? data["label"].get_str() : "";
        const int64_t& timestamp = data.exists("timestamp") && data["timestamp"].get_int64() > 1 ? data["timestamp"].get_int64() : 1;

        bool isScript = scriptPubKey.getType() == UniValue::VSTR;
        bool isP2SH = strRedeemScript.length() > 0;
        const string& output = isScript ? scriptPubKey.get_str() : scriptPubKey["address"].get_str();

        // Parse the output.
        CScript script;
        CBitcoinAddress address;

        if (!isScript) {
            address = CBitcoinAddress(output);
            script = GetScriptForDestination(address.Get());
        } else {
            if (!IsHex(output)) {
                throw JSONRPCError(RPC_INVALID_ADDRESS_OR_KEY, "Invalid scriptPubKey");
            }

            std::vector<unsigned char> vData(ParseHex(output));
            script = CScript(vData.begin(), vData.end());
        }

        // Watchonly and private keys
        if (watchOnly && keys.size()) {
            throw JSONRPCError(RPC_INVALID_PARAMETER, "Incompatibility found between watchonly and keys");
        }

        // Internal + Label
        if (internal && data.exists("label")) {
            throw JSONRPCError(RPC_INVALID_PARAMETER, "Incompatibility found between internal and label");
        }

        // Not having Internal + Script
        if (!internal && isScript) {
            throw JSONRPCError(RPC_INVALID_PARAMETER, "Internal must be set for hex scriptPubKey");
        }

        // Keys / PubKeys size check.
        if (!isP2SH && (keys.size() > 1 || pubKeys.size() > 1)) { // Address / scriptPubKey
            throw JSONRPCError(RPC_INVALID_PARAMETER, "More than private key given for one address");
        }

        // Invalid P2SH redeemScript
        if (isP2SH && !IsHex(strRedeemScript)) {
            throw JSONRPCError(RPC_INVALID_ADDRESS_OR_KEY, "Invalid redeem script");
        }

        // Process. //

        // P2SH
        if (isP2SH) {
            // Import redeem script.
            std::vector<unsigned char> vData(ParseHex(strRedeemScript));
            CScript redeemScript = CScript(vData.begin(), vData.end());

            // Invalid P2SH address
            if (!script.IsPayToScriptHash()) {
                throw JSONRPCError(RPC_INVALID_ADDRESS_OR_KEY, "Invalid P2SH address / script");
            }

            pwalletMain->MarkDirty();

            if (!pwalletMain->HaveWatchOnly(redeemScript) && !pwalletMain->AddWatchOnly(redeemScript)) {
                throw JSONRPCError(RPC_WALLET_ERROR, "Error adding address to wallet");
            }

            if (!pwalletMain->HaveCScript(redeemScript) && !pwalletMain->AddCScript(redeemScript)) {
                throw JSONRPCError(RPC_WALLET_ERROR, "Error adding p2sh redeemScript to wallet");
            }

            CBitcoinAddress redeemAddress = CBitcoinAddress(CScriptID(redeemScript));
            CScript redeemDestination = GetScriptForDestination(redeemAddress.Get());

            if (::IsMine(*pwalletMain, redeemDestination) == ISMINE_SPENDABLE) {
                throw JSONRPCError(RPC_WALLET_ERROR, "The wallet already contains the private key for this address or script");
            }

            pwalletMain->MarkDirty();

            if (!pwalletMain->HaveWatchOnly(redeemDestination) && !pwalletMain->AddWatchOnly(redeemDestination)) {
                throw JSONRPCError(RPC_WALLET_ERROR, "Error adding address to wallet");
            }

            // add to address book or update label
            if (address.IsValid()) {
                pwalletMain->SetAddressBook(address.Get(), label, "receive");
            }

            // Import private keys.
            if (keys.size()) {
                for (size_t i = 0; i < keys.size(); i++) {
                    const string& privkey = keys[i].get_str();

                    CBitcoinSecret vchSecret;
                    bool fGood = vchSecret.SetString(privkey);

                    if (!fGood) {
                        throw JSONRPCError(RPC_INVALID_ADDRESS_OR_KEY, "Invalid private key encoding");
                    }

                    CKey key = vchSecret.GetKey();

                    if (!key.IsValid()) {
                        throw JSONRPCError(RPC_INVALID_ADDRESS_OR_KEY, "Private key outside allowed range");
                    }

                    CPubKey pubkey = key.GetPubKey();
                    assert(key.VerifyPubKey(pubkey));

                    CKeyID vchAddress = pubkey.GetID();
                    pwalletMain->MarkDirty();
                    pwalletMain->SetAddressBook(vchAddress, label, "receive");

                    if (pwalletMain->HaveKey(vchAddress)) {
                        throw JSONRPCError(RPC_INVALID_ADDRESS_OR_KEY, "Already have this key");
                    }

                    pwalletMain->mapKeyMetadata[vchAddress].nCreateTime = timestamp;

                    if (!pwalletMain->AddKeyPubKey(key, pubkey)) {
                        throw JSONRPCError(RPC_WALLET_ERROR, "Error adding key to wallet");
                    }

                    if (timestamp < pwalletMain->nTimeFirstKey) {
                        pwalletMain->nTimeFirstKey = timestamp;
                    }
                }
            }

            success = true;
        } else {
            // Import public keys.
            if (pubKeys.size() && keys.size() == 0) {
                const string& strPubKey = pubKeys[0].get_str();

                if (!IsHex(strPubKey)) {
                    throw JSONRPCError(RPC_INVALID_ADDRESS_OR_KEY, "Pubkey must be a hex string");
                }

                std::vector<unsigned char> vData(ParseHex(strPubKey));
                CPubKey pubKey(vData.begin(), vData.end());

                if (!pubKey.IsFullyValid()) {
                    throw JSONRPCError(RPC_INVALID_ADDRESS_OR_KEY, "Pubkey is not a valid public key");
                }

                CBitcoinAddress pubKeyAddress = CBitcoinAddress(pubKey.GetID());

                // Consistency check.
                if (!isScript && !(pubKeyAddress.Get() == address.Get())) {
                    throw JSONRPCError(RPC_INVALID_ADDRESS_OR_KEY, "Consistency check failed");
                }

                // Consistency check.
                if (isScript) {
                    CBitcoinAddress scriptAddress;
                    CTxDestination destination;

                    if (ExtractDestination(script, destination)) {
                        scriptAddress = CBitcoinAddress(destination);
                        if (!(scriptAddress.Get() == pubKeyAddress.Get())) {
                            throw JSONRPCError(RPC_INVALID_ADDRESS_OR_KEY, "Consistency check failed");
                        }
                    }
                }

                CScript pubKeyScript = GetScriptForDestination(pubKeyAddress.Get());

                if (::IsMine(*pwalletMain, pubKeyScript) == ISMINE_SPENDABLE) {
                    throw JSONRPCError(RPC_WALLET_ERROR, "The wallet already contains the private key for this address or script");
                }

                pwalletMain->MarkDirty();

                if (!pwalletMain->HaveWatchOnly(pubKeyScript) && !pwalletMain->AddWatchOnly(pubKeyScript)) {
                    throw JSONRPCError(RPC_WALLET_ERROR, "Error adding address to wallet");
                }

                // add to address book or update label
                if (pubKeyAddress.IsValid()) {
                    pwalletMain->SetAddressBook(pubKeyAddress.Get(), label, "receive");
                }

                // TODO Is this necessary?
                CScript scriptRawPubKey = GetScriptForRawPubKey(pubKey);

                if (::IsMine(*pwalletMain, scriptRawPubKey) == ISMINE_SPENDABLE) {
                    throw JSONRPCError(RPC_WALLET_ERROR, "The wallet already contains the private key for this address or script");
                }

                pwalletMain->MarkDirty();

                if (!pwalletMain->HaveWatchOnly(scriptRawPubKey) && !pwalletMain->AddWatchOnly(scriptRawPubKey)) {
                    throw JSONRPCError(RPC_WALLET_ERROR, "Error adding address to wallet");
                }

                success = true;
            }

            // Import private keys.
            if (keys.size()) {
                const string& strPrivkey = keys[0].get_str();

                // Checks.
                CBitcoinSecret vchSecret;
                bool fGood = vchSecret.SetString(strPrivkey);

                if (!fGood) {
                    throw JSONRPCError(RPC_INVALID_ADDRESS_OR_KEY, "Invalid private key encoding");
                }

                CKey key = vchSecret.GetKey();
                if (!key.IsValid()) {
                    throw JSONRPCError(RPC_INVALID_ADDRESS_OR_KEY, "Private key outside allowed range");
                }

                CPubKey pubKey = key.GetPubKey();
                assert(key.VerifyPubKey(pubKey));

                CBitcoinAddress pubKeyAddress = CBitcoinAddress(pubKey.GetID());

                // Consistency check.
                if (!isScript && !(pubKeyAddress.Get() == address.Get())) {
                    throw JSONRPCError(RPC_INVALID_ADDRESS_OR_KEY, "Consistency check failed");
                }

                // Consistency check.
                if (isScript) {
                    CBitcoinAddress scriptAddress;
                    CTxDestination destination;

                    if (ExtractDestination(script, destination)) {
                        scriptAddress = CBitcoinAddress(destination);
                        if (!(scriptAddress.Get() == pubKeyAddress.Get())) {
                            throw JSONRPCError(RPC_INVALID_ADDRESS_OR_KEY, "Consistency check failed");
                        }
                    }
                }

                CKeyID vchAddress = pubKey.GetID();
                pwalletMain->MarkDirty();
                pwalletMain->SetAddressBook(vchAddress, label, "receive");

                if (pwalletMain->HaveKey(vchAddress)) {
                    return false;
                }

                pwalletMain->mapKeyMetadata[vchAddress].nCreateTime = timestamp;

                if (!pwalletMain->AddKeyPubKey(key, pubKey)) {
                    throw JSONRPCError(RPC_WALLET_ERROR, "Error adding key to wallet");
                }

                if (timestamp < pwalletMain->nTimeFirstKey) {
                    pwalletMain->nTimeFirstKey = timestamp;
                }

                success = true;
            }

            // Import scriptPubKey only.
            if (pubKeys.size() == 0 && keys.size() == 0) {
                if (::IsMine(*pwalletMain, script) == ISMINE_SPENDABLE) {
                    throw JSONRPCError(RPC_WALLET_ERROR, "The wallet already contains the private key for this address or script");
                }

                pwalletMain->MarkDirty();

                if (!pwalletMain->HaveWatchOnly(script) && !pwalletMain->AddWatchOnly(script)) {
                    throw JSONRPCError(RPC_WALLET_ERROR, "Error adding address to wallet");
                }

                if (scriptPubKey.getType() == UniValue::VOBJ) {
                    // add to address book or update label
                    if (address.IsValid()) {
                        pwalletMain->SetAddressBook(address.Get(), label, "receive");
                    }
                }

                success = true;
            }
        }

        UniValue result = UniValue(UniValue::VOBJ);
        result.pushKV("success", UniValue(success));
        return result;
    } catch (const UniValue& e) {
        UniValue result = UniValue(UniValue::VOBJ);
        result.pushKV("success", UniValue(false));
        result.pushKV("error", e);
        return result;
    } catch (...) {
        UniValue result = UniValue(UniValue::VOBJ);
        result.pushKV("success", UniValue(false));
        result.pushKV("error", JSONRPCError(RPC_MISC_ERROR, "Missing required fields"));
        return result;
    }
}

UniValue importmulti(const JSONRPCRequest& mainRequest)
{
    // clang-format off
    if (mainRequest.fHelp || mainRequest.params.size() < 1 || mainRequest.params.size() > 2)
        throw runtime_error(
            "importmulti '[<json import requests>]' '<json options>' \n\n"
            "Import addresses/scripts (with private or public keys, redeem script (P2SH)), rescanning all addresses in one-shot-only (rescan can be disabled via options).\n\n"
            "Arguments:\n"
            "1. request array     (array, required) Data to be imported\n"
            "  [     (array of json objects)\n"
            "    {\n"
            "      \"scriptPubKey\": \"<script>\" | { \"address\":\"<address>\" }, (string / json, required) Type of scriptPubKey (string for script, json for address)\n"
            "      \"redeemscript\": \"<script>\"                            , (string, optional) Allowed only if the scriptPubKey is a P2SH address or a P2SH scriptPubKey\n"
            "      \"pubkeys\": [\"<pubKey>\", ... ]                         , (array, optional) Array of strings giving pubkeys that must occur in the output or redeemscript\n"
            "      \"keys\": [\"<key>\", ... ]                               , (array, optional) Array of strings giving private keys whose corresponding public keys must occur in the output or redeemscript\n"
            "      \"internal\": <true>                                    , (boolean, optional, default: false) Stating whether matching outputs should be be treated as not incoming payments\n"
            "      \"watchonly\": <true>                                   , (boolean, optional, default: false) Stating whether matching outputs should be considered watched even when they're not spendable, only allowed if keys are empty\n"
            "      \"label\": <label>                                      , (string, optional, default: '') Label to assign to the address (aka account name, for now), only allowed with internal=false\n"
            "      \"timestamp\": 1454686740,                                (integer, optional, default now) Timestamp\n"
            "    }\n"
            "  ,...\n"
            "  ]\n"
            "2. json options                 (json, optional)\n"
            "  {\n"
            "     \"rescan\": <false>,         (boolean, optional, default: true) Stating if should rescan the blockchain after all imports\n"
            "  }\n"
            "\nExamples:\n" +
            HelpExampleCli("importmulti", "'[{ \"scriptPubKey\": { \"address\": \"<my address>\" }, \"timestamp\":1455191478 }, "
                                          "{ \"scriptPubKey\": { \"address\": \"<my 2nd address>\" }, \"label\": \"example 2\", \"timestamp\": 1455191480 }]'") +
            HelpExampleCli("importmulti", "'[{ \"scriptPubKey\": { \"address\": \"<my address>\" }, \"timestamp\":1455191478 }]' '{ \"rescan\": false}'") +

            "\nResponse is an array with the same size as the input that has the execution result :\n"
            "  [{ \"success\": true } , { \"success\": false, \"error\": { \"code\": -1, \"message\": \"Internal Server Error\"} }, ... ]\n");

    // clang-format on
    if (!EnsureWalletIsAvailable(mainRequest.fHelp)) {
        return NullUniValue;
    }

    RPCTypeCheck(mainRequest.params, boost::assign::list_of(UniValue::VARR)(UniValue::VOBJ));

    const UniValue& requests = mainRequest.params[0];

    //Default options
    bool fRescan = true;

    if (mainRequest.params.size() > 1) {
        const UniValue& options = mainRequest.params[1];

        if (options.exists("rescan")) {
            fRescan = options["rescan"].get_bool();
        }
    }

    LOCK2(cs_main, pwalletMain->cs_wallet);
    EnsureWalletIsUnlocked();

    bool fRunScan = false;
    const int64_t minimumTimestamp = 1;
    int64_t nLowestTimestamp = 0;

    if (fRescan && chainActive.Tip()) {
        nLowestTimestamp = chainActive.Tip()->GetBlockTime();
    } else {
        fRescan = false;
    }

    UniValue response(UniValue::VARR);

    BOOST_FOREACH (const UniValue& data, requests.getValues()) {
        const UniValue result = processImport(data);
        response.push_back(result);

        if (!fRescan) {
            continue;
        }

        // If at least one request was successful then allow rescan.
        if (result["success"].get_bool()) {
            fRunScan = true;
        }

        // Get the lowest timestamp.
        const int64_t& timestamp = data.exists("timestamp") && data["timestamp"].get_int64() > minimumTimestamp ? data["timestamp"].get_int64() : minimumTimestamp;

        if (timestamp < nLowestTimestamp) {
            nLowestTimestamp = timestamp;
        }
    }

    if (fRescan && fRunScan && requests.size() && nLowestTimestamp <= chainActive.Tip()->GetBlockTime()) {
        CBlockIndex* pindex = nLowestTimestamp > minimumTimestamp ? chainActive.FindLatestBefore(nLowestTimestamp) : chainActive.Genesis();

        if (pindex) {
            pwalletMain->ScanForWalletTransactions(pindex, true);
            pwalletMain->ReacceptWalletTransactions();
        }
    }

    return response;
}<|MERGE_RESOLUTION|>--- conflicted
+++ resolved
@@ -91,11 +91,7 @@
     if (!EnsureWalletIsAvailable(request.fHelp))
         return NullUniValue;
     
-<<<<<<< HEAD
-    if (fHelp || params.size() < 2 || params.size() > 4)
-=======
-    if (request.fHelp || request.params.size() < 1 || request.params.size() > 3)
->>>>>>> d74e352e
+    if (request.fHelp || request.params.size() < 2 || request.params.size() > 4)
         throw runtime_error(
             "importprivkey \"bitcoinprivkey\" \"account\" ( \"label\" rescan )\n"
             "\nAdds a private key (as returned by dumpprivkey) to your wallet.\n"
@@ -123,29 +119,19 @@
 
     string strSecret = request.params[0].get_str();
     string strLabel = "";
-<<<<<<< HEAD
-    if (params.size() > 2)
-        strLabel = params[2].get_str();
+    if (request.params.size() > 2)
+        strLabel = request.params[2].get_str();
     
     CAccount* AccountFromValue(const UniValue& value, bool useDefaultIfEmpty);
-    CAccount* forAccount = AccountFromValue(params[1], true);
+    CAccount* forAccount = AccountFromValue(request.params[1], true);
     
     if (forAccount->IsHD())
         throw JSONRPCError(RPC_INVALID_PARAMETER, "Cannot import a privkey into an HD account.");
 
     // Whether to perform rescan after import
     bool fRescan = true;
-    if (params.size() > 3)
-        fRescan = params[3].get_bool();
-=======
-    if (request.params.size() > 1)
-        strLabel = request.params[1].get_str();
-
-    // Whether to perform rescan after import
-    bool fRescan = true;
-    if (request.params.size() > 2)
-        fRescan = request.params[2].get_bool();
->>>>>>> d74e352e
+    if (request.params.size() > 3)
+        fRescan = request.params[3].get_bool();
 
     if (fRescan && fPruneMode)
         throw JSONRPCError(RPC_WALLET_ERROR, "Rescan is disabled in pruned mode");
@@ -221,13 +207,8 @@
 {
     if (!EnsureWalletIsAvailable(request.fHelp))
         return NullUniValue;
-<<<<<<< HEAD
        
-    if (fHelp || params.size() < 1 || params.size() > 4)
-=======
-    
     if (request.fHelp || request.params.size() < 1 || request.params.size() > 4)
->>>>>>> d74e352e
         throw runtime_error(
             "importaddress \"address\" ( \"label\" rescan p2sh )\n"
             "\nAdds a script (in hex) or address that can be watched as if it were in your wallet but cannot be used to spend.\n"
@@ -298,12 +279,7 @@
     if (!EnsureWalletIsAvailable(request.fHelp))
         return NullUniValue;
 
-<<<<<<< HEAD
-    // 0.13.x: Silently accept up to 3 params, but ignore the third:
-    if (fHelp || params.size() < 2 || params.size() > 3)
-=======
     if (request.fHelp || request.params.size() != 2)
->>>>>>> d74e352e
         throw runtime_error(
             "importprunedfunds\n"
             "\nImports funds without rescan. Corresponding address or script must previously be included in wallet. Aimed towards pruned wallets. The end-user is responsible to import additional transactions that subsequently spend the imported outputs or rescan after the point in the blockchain the transaction is included.\n"
@@ -397,13 +373,8 @@
 {
     if (!EnsureWalletIsAvailable(request.fHelp))
         return NullUniValue;
-<<<<<<< HEAD
-    
-    if (fHelp || params.size() < 1 || params.size() > 4)
-=======
-
+    
     if (request.fHelp || request.params.size() < 1 || request.params.size() > 4)
->>>>>>> d74e352e
         throw runtime_error(
             "importpubkey \"pubkey\" ( \"label\" rescan )\n"
             "\nAdds a public key (in hex) that can be watched as if it were in your wallet but cannot be used to spend.\n"
@@ -463,11 +434,7 @@
     if (!EnsureWalletIsAvailable(request.fHelp))
         return NullUniValue;
     
-<<<<<<< HEAD
-    if (fHelp || params.size() != 2)
-=======
-    if (request.fHelp || request.params.size() != 1)
->>>>>>> d74e352e
+    if (request.fHelp || request.params.size() != 2)
         throw runtime_error(
             "importwallet \"filename\" \"account\"\n"
             "\nImports keys from a wallet dump file (see dumpwallet).\n"
@@ -486,7 +453,7 @@
     if (fPruneMode)
         throw JSONRPCError(RPC_WALLET_ERROR, "Importing wallets is disabled in pruned mode");
     
-    CAccount* forAccount = AccountFromValue(params[1], true);
+    CAccount* forAccount = AccountFromValue(request.params[1], true);
     
     if (forAccount->IsHD())
         throw JSONRPCError(RPC_INVALID_PARAMETER, "Cannot import a privkey into an HD account.");
@@ -581,11 +548,7 @@
     if (!EnsureWalletIsAvailable(request.fHelp))
         return NullUniValue;
     
-<<<<<<< HEAD
-    if (fHelp || params.size() < 1 || params.size() > 2)
-=======
-    if (request.fHelp || request.params.size() != 1)
->>>>>>> d74e352e
+    if (request.fHelp || request.params.size() < 1 || request.params.size() > 2)
         throw runtime_error(
             "dumpprivkey \"bitcoinaddress\"\n"
             "\nReveals the private key corresponding to 'bitcoinaddress'.\n"
@@ -621,7 +584,7 @@
         {
             if (accountIter.second->IsHD())
             {
-                if (params.size() < 2 || params[1].get_str() != "I_UNDERSTAND_AND_ACCEPT_THE_RISK_OF_DUMPING_AN_HD_PRIVKEY")
+                if (request.params.size() < 2 || request.params[1].get_str() != "I_UNDERSTAND_AND_ACCEPT_THE_RISK_OF_DUMPING_AN_HD_PRIVKEY")
                 {
                     throw JSONRPCError(RPC_INTERNAL_ERROR, "Please pass the correct HDConsent option in order to proceed.");
                 }
@@ -634,21 +597,12 @@
     return CBitcoinSecret(vchSecret).ToString();
 }
 
-<<<<<<< HEAD
-UniValue dumpwallet(const UniValue& params, bool fHelp)
-=======
-
 UniValue dumpwallet(const JSONRPCRequest& request)
->>>>>>> d74e352e
 {
     if (!EnsureWalletIsAvailable(request.fHelp))
         return NullUniValue;
     
-<<<<<<< HEAD
-    if (fHelp || params.size() < 1 || params.size() > 2)
-=======
-    if (request.fHelp || request.params.size() != 1)
->>>>>>> d74e352e
+    if (request.fHelp || request.params.size() < 1 || request.params.size() > 2)
         throw runtime_error(
             "dumpwallet \"filename\"\n"
             "\nDumps all wallet keys in a human-readable format.\n"
@@ -675,7 +629,7 @@
     {
         if (accountIter.second->IsHD())
         {
-            if (params.size() < 2 || params[1].get_str() != "I_UNDERSTAND_AND_ACCEPT_THE_RISK_OF_DUMPING_AN_HD_PRIVKEY")
+            if (request.params.size() < 2 || request.params[1].get_str() != "I_UNDERSTAND_AND_ACCEPT_THE_RISK_OF_DUMPING_AN_HD_PRIVKEY")
             {
                 throw JSONRPCError(RPC_INTERNAL_ERROR, "Please pass the correct HDConsent option in order to proceed.");
             }
@@ -702,10 +656,8 @@
     file << strprintf("#   mined on %s\n", EncodeDumpTime(chainActive.Tip()->GetBlockTime()));
     file << "\n";
 
-<<<<<<< HEAD
-=======
     // add the base58check encoded extended master if the wallet uses HD 
-    CKeyID masterKeyID = pwalletMain->GetHDChain().masterKeyID;
+    /*CKeyID masterKeyID = pwalletMain->GetHDChain().masterKeyID;
     if (!masterKeyID.IsNull())
     {
         CKey key;
@@ -719,8 +671,7 @@
 
             file << "# extended private masterkey: " << b58extkey.ToString() << "\n\n";
         }
-    }
->>>>>>> d74e352e
+    }*/
     for (std::vector<std::pair<int64_t, CKeyID> >::const_iterator it = vKeyBirth.begin(); it != vKeyBirth.end(); it++) {
         const CKeyID &keyid = it->second;
         std::string strTime = EncodeDumpTime(it->first);
@@ -728,29 +679,20 @@
         CKey key;
         if (pwalletMain->GetKey(keyid, key)) {
             file << strprintf("%s %s ", CBitcoinSecret(key).ToString(), strTime);
-<<<<<<< HEAD
             if (pwalletMain->mapAddressBook.count(CBitcoinAddress(keyid).ToString())) {
                 file << strprintf("label=%s", EncodeDumpString(pwalletMain->mapAddressBook[CBitcoinAddress(keyid).ToString()].name));
+            /*} else if (keyid == masterKeyID) {
+                file << "hdmaster=1";*/
             } else if (setKeyPool.count(keyid)) {
                 file << "reserve=1";
+            /*} else if (pwalletMain->mapKeyMetadata[keyid].hdKeypath == "m") {
+                file << "inactivehdmaster=1";*/
             } else {
                 file << "change=1";
             }
             file << strprintf(" # addr=%s\n", strAddr);
-=======
-            if (pwalletMain->mapAddressBook.count(keyid)) {
-                file << strprintf("label=%s", EncodeDumpString(pwalletMain->mapAddressBook[keyid].name));
-            } else if (keyid == masterKeyID) {
-                file << "hdmaster=1";
-            } else if (setKeyPool.count(keyid)) {
-                file << "reserve=1";
-            } else if (pwalletMain->mapKeyMetadata[keyid].hdKeypath == "m") {
-                file << "inactivehdmaster=1";
-            } else {
-                file << "change=1";
-            }
-            file << strprintf(" # addr=%s%s\n", strAddr, (pwalletMain->mapKeyMetadata[keyid].hdKeypath.size() > 0 ? " hdkeypath="+pwalletMain->mapKeyMetadata[keyid].hdKeypath : ""));
->>>>>>> d74e352e
+            //fixme: (GULDEN) (MERGE)
+            //file << strprintf(" # addr=%s%s\n", strAddr, (pwalletMain->mapKeyMetadata[keyid].hdKeypath.size() > 0 ? " hdkeypath="+pwalletMain->mapKeyMetadata[keyid].hdKeypath : ""));
         }
     }
     file << "\n";
@@ -864,7 +806,7 @@
 
             // add to address book or update label
             if (address.IsValid()) {
-                pwalletMain->SetAddressBook(address.Get(), label, "receive");
+                pwalletMain->SetAddressBook(address.ToString(), label, "receive");
             }
 
             // Import private keys.
@@ -890,7 +832,7 @@
 
                     CKeyID vchAddress = pubkey.GetID();
                     pwalletMain->MarkDirty();
-                    pwalletMain->SetAddressBook(vchAddress, label, "receive");
+                    pwalletMain->SetAddressBook(CBitcoinAddress(vchAddress).ToString(), label, "receive");
 
                     if (pwalletMain->HaveKey(vchAddress)) {
                         throw JSONRPCError(RPC_INVALID_ADDRESS_OR_KEY, "Already have this key");
@@ -898,9 +840,10 @@
 
                     pwalletMain->mapKeyMetadata[vchAddress].nCreateTime = timestamp;
 
-                    if (!pwalletMain->AddKeyPubKey(key, pubkey)) {
+                    //fixme: (GULDEN) (MERGE)
+                    /*if (!pwalletMain->AddKeyPubKey(key, pubkey, *forAccount, KEYCHAIN_EXTERNAL)) {
                         throw JSONRPCError(RPC_WALLET_ERROR, "Error adding key to wallet");
-                    }
+                    }*/
 
                     if (timestamp < pwalletMain->nTimeFirstKey) {
                         pwalletMain->nTimeFirstKey = timestamp;
@@ -959,7 +902,7 @@
 
                 // add to address book or update label
                 if (pubKeyAddress.IsValid()) {
-                    pwalletMain->SetAddressBook(pubKeyAddress.Get(), label, "receive");
+                    pwalletMain->SetAddressBook(pubKeyAddress.ToString(), label, "receive");
                 }
 
                 // TODO Is this necessary?
@@ -1020,7 +963,7 @@
 
                 CKeyID vchAddress = pubKey.GetID();
                 pwalletMain->MarkDirty();
-                pwalletMain->SetAddressBook(vchAddress, label, "receive");
+                pwalletMain->SetAddressBook(CBitcoinAddress(vchAddress).ToString(), label, "receive");
 
                 if (pwalletMain->HaveKey(vchAddress)) {
                     return false;
@@ -1028,9 +971,10 @@
 
                 pwalletMain->mapKeyMetadata[vchAddress].nCreateTime = timestamp;
 
-                if (!pwalletMain->AddKeyPubKey(key, pubKey)) {
+                //fixme: (GULDEN) (MERGE)
+                /*if (!pwalletMain->AddKeyPubKey(key, pubKey, *forAccount, KEYCHAIN_EXTERNAL)) {
                     throw JSONRPCError(RPC_WALLET_ERROR, "Error adding key to wallet");
-                }
+                }*/
 
                 if (timestamp < pwalletMain->nTimeFirstKey) {
                     pwalletMain->nTimeFirstKey = timestamp;
@@ -1054,7 +998,7 @@
                 if (scriptPubKey.getType() == UniValue::VOBJ) {
                     // add to address book or update label
                     if (address.IsValid()) {
-                        pwalletMain->SetAddressBook(address.Get(), label, "receive");
+                        pwalletMain->SetAddressBook(address.ToString(), label, "receive");
                     }
                 }
 
