// Copyright (c) 2009-2016 The Bitcoin Core developers
// Distributed under the MIT software license, see the accompanying
// file COPYING or http://www.opensource.org/licenses/mit-license.php.
//
// File contains modifications by: The Gulden developers
// All modifications:
// Copyright (c) 2016-2017 The Gulden developers
// Authored by: Malcolm MacLeod (mmacleod@webmail.co.za)
// Distributed under the GULDEN software license, see the accompanying
// file COPYING

#include "base58.h"
#include "chain.h"
#include "rpc/server.h"
#include "init.h"
#include "validation.h"
#include "script/script.h"
#include "script/standard.h"
#include "sync.h"
#include "util.h"
#include "utiltime.h"
#include "wallet.h"
#include "walletdb.h"
#include "merkleblock.h"
#include "core_io.h"
#include "rpcwallet.h"

#include "rpcwallet.h"

#include <fstream>
#include <stdint.h>

#include <boost/algorithm/string.hpp>
#include <boost/date_time/posix_time/posix_time.hpp>

#include <univalue.h>

#include <boost/assign/list_of.hpp>
#include <boost/foreach.hpp>

<<<<<<< HEAD
#include <Gulden/translate.h>

using namespace std;

=======
>>>>>>> c9bd0f64
std::string static EncodeDumpTime(int64_t nTime) {
    return DateTimeStrFormat("%Y-%m-%dT%H:%M:%SZ", nTime);
}

int64_t static DecodeDumpTime(const std::string &str) {
    static const boost::posix_time::ptime epoch = boost::posix_time::from_time_t(0);
    static const std::locale loc(std::locale::classic(),
        new boost::posix_time::time_input_facet("%Y-%m-%dT%H:%M:%SZ"));
    std::istringstream iss(str);
    iss.imbue(loc);
    boost::posix_time::ptime ptime(boost::date_time::not_a_date_time);
    iss >> ptime;
    if (ptime.is_not_a_date_time())
        return 0;
    return (ptime - epoch).total_seconds();
}

std::string static EncodeDumpString(const std::string &str) {
    std::stringstream ret;
    BOOST_FOREACH(unsigned char c, str) {
        if (c <= 32 || c >= 128 || c == '%') {
            ret << '%' << HexStr(&c, &c + 1);
        } else {
            ret << c;
        }
    }
    return ret.str();
}

std::string DecodeDumpString(const std::string &str) {
    std::stringstream ret;
    for (unsigned int pos = 0; pos < str.length(); pos++) {
        unsigned char c = str[pos];
        if (c == '%' && pos+2 < str.length()) {
            c = (((str[pos+1]>>6)*9+((str[pos+1]-'0')&15)) << 4) | 
                ((str[pos+2]>>6)*9+((str[pos+2]-'0')&15));
            pos += 2;
        }
        ret << c;
    }
    return ret.str();
}

UniValue importprivkey(const JSONRPCRequest& request)
{
    CWallet * const pwallet = GetWalletForJSONRPCRequest(request);
    if (!EnsureWalletIsAvailable(pwallet, request.fHelp)) {
        return NullUniValue;
    }

<<<<<<< HEAD
    if (request.fHelp || request.params.size() < 2 || request.params.size() > 4)
        throw runtime_error(
            "importprivkey \"bitcoinprivkey\" \"account\" ( \"label\" ) ( rescan )\n"
=======
    if (request.fHelp || request.params.size() < 1 || request.params.size() > 3)
        throw std::runtime_error(
            "importprivkey \"bitcoinprivkey\" ( \"label\" ) ( rescan )\n"
>>>>>>> c9bd0f64
            "\nAdds a private key (as returned by dumpprivkey) to your wallet.\n"
            "\nArguments:\n"
            "1. \"bitcoinprivkey\"   (string, required) The private key (see dumpprivkey)\n"
            "2. \"account\"          (string, required) The account in which to import the key. \"\" for the currently active account. NB! Must be a legacy account, cannot import keys into an HD account.\n"
            "3. \"label\"            (string, optional, default=\"\") An optional label\n"
            "4. rescan               (boolean, optional, default=true) Rescan the wallet for transactions\n"
            "\nNote: This call can take minutes to complete if rescan is true.\n"
            "\nExamples:\n"
            "\nDump a private key\n"
            + HelpExampleCli("dumpprivkey", "\"myaddress\"") +
            "\nImport the private key with rescan\n"
            + HelpExampleCli("importprivkey", "\"mykey\"") +
            "\nImport using a label and without rescan\n"
            + HelpExampleCli("importprivkey", "\"mykey\" \"testing\" false") +
            "\nAs a JSON-RPC call\n"
            + HelpExampleRpc("importprivkey", "\"mykey\", \"testing\", false")
        );


    LOCK2(cs_main, pwallet->cs_wallet);

    EnsureWalletIsUnlocked(pwallet);

<<<<<<< HEAD
    string strSecret = request.params[0].get_str();
    string strLabel = "";
    if (request.params.size() > 2)
        strLabel = request.params[2].get_str();
    
    CAccount* forAccount = AccountFromValue(pwallet, request.params[1], true);
    
    if (forAccount->IsHD())
        throw JSONRPCError(RPC_INVALID_PARAMETER, "Cannot import a privkey into an HD account.");
=======
    std::string strSecret = request.params[0].get_str();
    std::string strLabel = "";
    if (request.params.size() > 1)
        strLabel = request.params[1].get_str();
>>>>>>> c9bd0f64

    // Whether to perform rescan after import
    bool fRescan = true;
    if (request.params.size() > 3)
        fRescan = request.params[3].get_bool();

    if (fRescan && fPruneMode)
        throw JSONRPCError(RPC_WALLET_ERROR, "Rescan is disabled in pruned mode");

    CBitcoinSecret vchSecret;
    bool fGood = vchSecret.SetString(strSecret);

    if (!fGood) throw JSONRPCError(RPC_INVALID_ADDRESS_OR_KEY, "Invalid private key encoding");

    CKey key = vchSecret.GetKey();
    if (!key.IsValid()) throw JSONRPCError(RPC_INVALID_ADDRESS_OR_KEY, "Private key outside allowed range");

    CPubKey pubkey = key.GetPubKey();
    assert(key.VerifyPubKey(pubkey));
    CKeyID vchAddress = pubkey.GetID();
    {
        pwallet->MarkDirty();
        pwallet->SetAddressBook(CBitcoinAddress(vchAddress).ToString(), strLabel, "receive");

        // Don't throw error in case a key is already there
        if (pwallet->HaveKey(vchAddress)) {
            return NullUniValue;
        }

        pwallet->mapKeyMetadata[vchAddress].nCreateTime = 1;

        if (!pwallet->AddKeyPubKey(key, pubkey, *forAccount, KEYCHAIN_EXTERNAL)) {
            throw JSONRPCError(RPC_WALLET_ERROR, "Error adding key to wallet");
        }

        // whenever a key is imported, we need to scan the whole chain
        pwallet->UpdateTimeFirstKey(1);

        if (fRescan) {
            pwallet->ScanForWalletTransactions(chainActive.Genesis(), true);
        }
    }

    return NullUniValue;
}

void ImportAddress(CWallet*, const CBitcoinAddress& address, const std::string& strLabel);
void ImportScript(CWallet* const pwallet, const CScript& script, const std::string& strLabel, bool isRedeemScript)
{
    if (!isRedeemScript && ::IsMine(*pwallet, script) == ISMINE_SPENDABLE) {
        throw JSONRPCError(RPC_WALLET_ERROR, "The wallet already contains the private key for this address or script");
    }

    pwallet->MarkDirty();

    if (!pwallet->HaveWatchOnly(script) && !pwallet->AddWatchOnly(script)) {
        throw JSONRPCError(RPC_WALLET_ERROR, "Error adding address to wallet");
    }

    if (isRedeemScript) {
        if (!pwallet->HaveCScript(script) && !pwallet->AddCScript(script)) {
            throw JSONRPCError(RPC_WALLET_ERROR, "Error adding p2sh redeemScript to wallet");
        }
        ImportAddress(pwallet, CBitcoinAddress(CScriptID(script)), strLabel);
    } else {
        CTxDestination destination;
        if (ExtractDestination(script, destination)) {
            pwallet->SetAddressBook(CBitcoinAddress(destination).ToString(), strLabel, "receive");
        }
    }
}

void ImportAddress(CWallet* const pwallet, const CBitcoinAddress& address, const std::string& strLabel)
{
    CScript script = GetScriptForDestination(address.Get());
    ImportScript(pwallet, script, strLabel, false);
    // add to address book or update label
    if (address.IsValid())
        pwallet->SetAddressBook(address.ToString(), strLabel, "receive");
}

UniValue importaddress(const JSONRPCRequest& request)
{
    CWallet * const pwallet = GetWalletForJSONRPCRequest(request);
    if (!EnsureWalletIsAvailable(pwallet, request.fHelp)) {
        return NullUniValue;
    }

    if (request.fHelp || request.params.size() < 1 || request.params.size() > 4)
        throw std::runtime_error(
            "importaddress \"address\" ( \"label\" rescan p2sh )\n"
            "\nAdds a script (in hex) or address that can be watched as if it were in your wallet but cannot be used to spend.\n"
            "\nArguments:\n"
            "1. \"script\"           (string, required) The hex-encoded script (or address)\n"
            "2. \"label\"            (string, optional, default=\"\") An optional label\n"
            "3. rescan               (boolean, optional, default=true) Rescan the wallet for transactions\n"
            "4. p2sh                 (boolean, optional, default=false) Add the P2SH version of the script as well\n"
            "\nNote: This call can take minutes to complete if rescan is true.\n"
            "If you have the full public key, you should call importpubkey instead of this.\n"
            "\nNote: If you import a non-standard raw script in hex form, outputs sending to it will be treated\n"
            "as change, and not show up in many RPCs.\n"
            "\nExamples:\n"
            "\nImport a script with rescan\n"
            + HelpExampleCli("importaddress", "\"myscript\"") +
            "\nImport using a label without rescan\n"
            + HelpExampleCli("importaddress", "\"myscript\" \"testing\" false") +
            "\nAs a JSON-RPC call\n"
            + HelpExampleRpc("importaddress", "\"myscript\", \"testing\", false")
        );


<<<<<<< HEAD
    //fixme: (FUT) (1.6.1)
    throw JSONRPCError(RPC_INVALID_PARAMETER, "Sorry for the inconvenience, watch only addresses are temporarily disabled but will come back in a future release.");
    
    string strLabel = "";
=======
    std::string strLabel = "";
>>>>>>> c9bd0f64
    if (request.params.size() > 1)
        strLabel = request.params[1].get_str();

    // Whether to perform rescan after import
    bool fRescan = true;
    if (request.params.size() > 2)
        fRescan = request.params[2].get_bool();

    if (fRescan && fPruneMode)
        throw JSONRPCError(RPC_WALLET_ERROR, "Rescan is disabled in pruned mode");

    // Whether to import a p2sh version, too
    bool fP2SH = false;
    if (request.params.size() > 3)
        fP2SH = request.params[3].get_bool();

    LOCK2(cs_main, pwallet->cs_wallet);

    CBitcoinAddress address(request.params[0].get_str());
    if (address.IsValid()) {
        if (fP2SH)
            throw JSONRPCError(RPC_INVALID_ADDRESS_OR_KEY, "Cannot use the p2sh flag with an address - use a script instead");
        ImportAddress(pwallet, address, strLabel);
    } else if (IsHex(request.params[0].get_str())) {
        std::vector<unsigned char> data(ParseHex(request.params[0].get_str()));
        ImportScript(pwallet, CScript(data.begin(), data.end()), strLabel, fP2SH);
    } else {
        throw JSONRPCError(RPC_INVALID_ADDRESS_OR_KEY, "Invalid Bitcoin address or script");
    }

    if (fRescan)
    {
        pwallet->ScanForWalletTransactions(chainActive.Genesis(), true);
        pwallet->ReacceptWalletTransactions();
    }

    return NullUniValue;
}

UniValue importprunedfunds(const JSONRPCRequest& request)
{
    CWallet * const pwallet = GetWalletForJSONRPCRequest(request);
    if (!EnsureWalletIsAvailable(pwallet, request.fHelp)) {
        return NullUniValue;
    }

    if (request.fHelp || request.params.size() != 2)
        throw std::runtime_error(
            "importprunedfunds\n"
            "\nImports funds without rescan. Corresponding address or script must previously be included in wallet. Aimed towards pruned wallets. The end-user is responsible to import additional transactions that subsequently spend the imported outputs or rescan after the point in the blockchain the transaction is included.\n"
            "\nArguments:\n"
            "1. \"rawtransaction\" (string, required) A raw transaction in hex funding an already-existing address in wallet\n"
            "2. \"txoutproof\"     (string, required) The hex output from gettxoutproof that contains the transaction\n"
        );

    CMutableTransaction tx;
    if (!DecodeHexTx(tx, request.params[0].get_str()))
        throw JSONRPCError(RPC_DESERIALIZATION_ERROR, "TX decode failed");
    uint256 hashTx = tx.GetHash();
    CWalletTx wtx(pwallet, MakeTransactionRef(std::move(tx)));

    CDataStream ssMB(ParseHexV(request.params[1], "proof"), SER_NETWORK, PROTOCOL_VERSION);
    CMerkleBlock merkleBlock;
    ssMB >> merkleBlock;

    //Search partial merkle tree in proof for our transaction and index in valid block
    std::vector<uint256> vMatch;
    std::vector<unsigned int> vIndex;
    unsigned int txnIndex = 0;
    if (merkleBlock.txn.ExtractMatches(vMatch, vIndex) == merkleBlock.header.hashMerkleRoot) {

        LOCK(cs_main);

        if (!mapBlockIndex.count(merkleBlock.header.GetHash()) || !chainActive.Contains(mapBlockIndex[merkleBlock.header.GetHash()]))
            throw JSONRPCError(RPC_INVALID_ADDRESS_OR_KEY, "Block not found in chain");

        std::vector<uint256>::const_iterator it;
        if ((it = std::find(vMatch.begin(), vMatch.end(), hashTx))==vMatch.end()) {
            throw JSONRPCError(RPC_INVALID_ADDRESS_OR_KEY, "Transaction given doesn't exist in proof");
        }

        txnIndex = vIndex[it - vMatch.begin()];
    }
    else {
        throw JSONRPCError(RPC_INVALID_ADDRESS_OR_KEY, "Something wrong with merkleblock");
    }

    wtx.nIndex = txnIndex;
    wtx.hashBlock = merkleBlock.header.GetHash();

    LOCK2(cs_main, pwallet->cs_wallet);

    if (pwallet->IsMine(wtx)) {
        pwallet->AddToWallet(wtx, false);
        return NullUniValue;
    }

    throw JSONRPCError(RPC_INVALID_ADDRESS_OR_KEY, "No addresses in wallet correspond to included transaction");
}

UniValue removeprunedfunds(const JSONRPCRequest& request)
{
    CWallet * const pwallet = GetWalletForJSONRPCRequest(request);
    if (!EnsureWalletIsAvailable(pwallet, request.fHelp)) {
        return NullUniValue;
    }

    if (request.fHelp || request.params.size() != 1)
        throw std::runtime_error(
            "removeprunedfunds \"txid\"\n"
            "\nDeletes the specified transaction from the wallet. Meant for use with pruned wallets and as a companion to importprunedfunds. This will effect wallet balances.\n"
            "\nArguments:\n"
            "1. \"txid\"           (string, required) The hex-encoded id of the transaction you are deleting\n"
            "\nExamples:\n"
            + HelpExampleCli("removeprunedfunds", "\"a8d0c0184dde994a09ec054286f1ce581bebf46446a512166eae7628734ea0a5\"") +
            "\nAs a JSON-RPC call\n"
            + HelpExampleRpc("removprunedfunds", "\"a8d0c0184dde994a09ec054286f1ce581bebf46446a512166eae7628734ea0a5\"")
        );

    LOCK2(cs_main, pwallet->cs_wallet);

    uint256 hash;
    hash.SetHex(request.params[0].get_str());
    std::vector<uint256> vHash;
    vHash.push_back(hash);
    std::vector<uint256> vHashOut;

    if (pwallet->ZapSelectTx(vHash, vHashOut) != DB_LOAD_OK) {
        throw JSONRPCError(RPC_WALLET_ERROR, "Could not properly delete the transaction.");
    }

    if(vHashOut.empty()) {
        throw JSONRPCError(RPC_INVALID_PARAMETER, "Transaction does not exist in wallet.");
    }

    return NullUniValue;
}

UniValue importpubkey(const JSONRPCRequest& request)
{
    CWallet * const pwallet = GetWalletForJSONRPCRequest(request);
    if (!EnsureWalletIsAvailable(pwallet, request.fHelp)) {
        return NullUniValue;
    }
    
    if (request.fHelp || request.params.size() < 1 || request.params.size() > 4)
        throw std::runtime_error(
            "importpubkey \"pubkey\" ( \"label\" rescan )\n"
            "\nAdds a public key (in hex) that can be watched as if it were in your wallet but cannot be used to spend.\n"
            "\nArguments:\n"
            "1. \"pubkey\"           (string, required) The hex-encoded public key\n"
            "2. \"label\"            (string, optional, default=\"\") An optional label\n"
            "3. rescan               (boolean, optional, default=true) Rescan the wallet for transactions\n"
            "\nNote: This call can take minutes to complete if rescan is true.\n"
            "\nExamples:\n"
            "\nImport a public key with rescan\n"
            + HelpExampleCli("importpubkey", "\"mypubkey\"") +
            "\nImport using a label without rescan\n"
            + HelpExampleCli("importpubkey", "\"mypubkey\" \"testing\" false") +
            "\nAs a JSON-RPC call\n"
            + HelpExampleRpc("importpubkey", "\"mypubkey\", \"testing\", false")
        );

<<<<<<< HEAD
    //fixme: (FUT) (1.6.1)
    throw JSONRPCError(RPC_INVALID_PARAMETER, "Sorry for the inconvenience, watch only addresses are temporarily disabled but will come back in a future release.");
    
    string strLabel = "";
=======

    std::string strLabel = "";
>>>>>>> c9bd0f64
    if (request.params.size() > 1)
        strLabel = request.params[1].get_str();

    // Whether to perform rescan after import
    bool fRescan = true;
    if (request.params.size() > 2)
        fRescan = request.params[2].get_bool();

    if (fRescan && fPruneMode)
        throw JSONRPCError(RPC_WALLET_ERROR, "Rescan is disabled in pruned mode");

    if (!IsHex(request.params[0].get_str()))
        throw JSONRPCError(RPC_INVALID_ADDRESS_OR_KEY, "Pubkey must be a hex string");
    std::vector<unsigned char> data(ParseHex(request.params[0].get_str()));
    CPubKey pubKey(data.begin(), data.end());
    if (!pubKey.IsFullyValid())
        throw JSONRPCError(RPC_INVALID_ADDRESS_OR_KEY, "Pubkey is not a valid public key");

    LOCK2(cs_main, pwallet->cs_wallet);

    ImportAddress(pwallet, CBitcoinAddress(pubKey.GetID()), strLabel);
    ImportScript(pwallet, GetScriptForRawPubKey(pubKey), strLabel, false);

    if (fRescan)
    {
        pwallet->ScanForWalletTransactions(chainActive.Genesis(), true);
        pwallet->ReacceptWalletTransactions();
    }

    return NullUniValue;
}


UniValue importwallet(const JSONRPCRequest& request)
{
    CWallet * const pwallet = GetWalletForJSONRPCRequest(request);
    if (!EnsureWalletIsAvailable(pwallet, request.fHelp)) {
        return NullUniValue;
    }

<<<<<<< HEAD
    if (request.fHelp || request.params.size() != 2)
        throw runtime_error(
            "importwallet \"filename\" \"account\"\n"
=======
    if (request.fHelp || request.params.size() != 1)
        throw std::runtime_error(
            "importwallet \"filename\"\n"
>>>>>>> c9bd0f64
            "\nImports keys from a wallet dump file (see dumpwallet).\n"
            "\nArguments:\n"
            "1. \"filename\"    (string, required) The wallet file\n"
            "2. \"account\"     (string, required) The account in which to import the key. \"\" for the currently active account. NB! Must be a legacy account, cannot import keys into an HD account.\n"
            "\nExamples:\n"
            "\nDump the wallet\n"
            + HelpExampleCli("dumpwallet", "\"test\"") +
            "\nImport the wallet\n"
            + HelpExampleCli("importwallet", "\"test\"") +
            "\nImport using the json rpc call\n"
            + HelpExampleRpc("importwallet", "\"test\"")
        );

    if (fPruneMode)
        throw JSONRPCError(RPC_WALLET_ERROR, "Importing wallets is disabled in pruned mode");
    
    CAccount* forAccount = AccountFromValue(pwallet, request.params[1], true);
    LOCK2(cs_main, pwallet->cs_wallet);
    
    if (forAccount->IsHD())
        throw JSONRPCError(RPC_INVALID_PARAMETER, "Cannot import a privkey into an HD account.");


    EnsureWalletIsUnlocked(pwallet);

    std::ifstream file;
    file.open(request.params[0].get_str().c_str(), std::ios::in | std::ios::ate);
    if (!file.is_open())
        throw JSONRPCError(RPC_INVALID_PARAMETER, "Cannot open wallet dump file");

    int64_t nTimeBegin = chainActive.Tip()->GetBlockTime();

    bool fGood = true;

    int64_t nFilesize = std::max((int64_t)1, (int64_t)file.tellg());
    file.seekg(0, file.beg);

    pwallet->ShowProgress(_("Importing..."), 0); // show progress dialog in GUI
    while (file.good()) {
        pwallet->ShowProgress("", std::max(1, std::min(99, (int)(((double)file.tellg() / (double)nFilesize) * 100))));
        std::string line;
        std::getline(file, line);
        if (line.empty() || line[0] == '#')
            continue;

        std::vector<std::string> vstr;
        boost::split(vstr, line, boost::is_any_of(" "));
        if (vstr.size() < 2)
            continue;
        CBitcoinSecret vchSecret;
        if (!vchSecret.SetString(vstr[0]))
            continue;
        CKey key = vchSecret.GetKey();
        CPubKey pubkey = key.GetPubKey();
        assert(key.VerifyPubKey(pubkey));
        CKeyID keyid = pubkey.GetID();
        if (pwallet->HaveKey(keyid)) {
            LogPrintf("Skipping import of %s (key already present)\n", CBitcoinAddress(keyid).ToString());
            continue;
        }
        int64_t nTime = DecodeDumpTime(vstr[1]);
        std::string strLabel;
        bool fLabel = true;
        for (unsigned int nStr = 2; nStr < vstr.size(); nStr++) {
            if (boost::algorithm::starts_with(vstr[nStr], "#"))
                break;
            if (vstr[nStr] == "change=1")
                fLabel = false;
            if (vstr[nStr] == "reserve=1")
                fLabel = false;
            if (boost::algorithm::starts_with(vstr[nStr], "label=")) {
                strLabel = DecodeDumpString(vstr[nStr].substr(6));
                fLabel = true;
            }
        }
        LogPrintf("Importing %s...\n", CBitcoinAddress(keyid).ToString());
        
        if (!pwallet->AddKeyPubKey(key, pubkey, *forAccount, KEYCHAIN_EXTERNAL)) {
            fGood = false;
            continue;
        }
        pwallet->mapKeyMetadata[keyid].nCreateTime = nTime;
        if (fLabel)
            pwallet->SetAddressBook(keyid.ToString(), strLabel, "receive");
        nTimeBegin = std::min(nTimeBegin, nTime);
    }
    file.close();
    pwallet->ShowProgress("", 100); // hide progress dialog in GUI

    CBlockIndex *pindex = chainActive.Tip();
    while (pindex && pindex->pprev && pindex->GetBlockTime() > nTimeBegin - TIMESTAMP_WINDOW)
        pindex = pindex->pprev;

    pwallet->UpdateTimeFirstKey(nTimeBegin);

    LogPrintf("Rescanning last %i blocks\n", chainActive.Height() - pindex->nHeight + 1);
    pwallet->ScanForWalletTransactions(pindex);
    pwallet->MarkDirty();

    if (!fGood)
        throw JSONRPCError(RPC_WALLET_ERROR, "Error adding some keys to wallet");

    return NullUniValue;
}

UniValue dumpprivkey(const JSONRPCRequest& request)
{
    CWallet * const pwallet = GetWalletForJSONRPCRequest(request);
    if (!EnsureWalletIsAvailable(pwallet, request.fHelp)) {
        return NullUniValue;
    }

<<<<<<< HEAD
    if (request.fHelp || request.params.size() < 1 || request.params.size() > 2)
        throw runtime_error(
=======
    if (request.fHelp || request.params.size() != 1)
        throw std::runtime_error(
>>>>>>> c9bd0f64
            "dumpprivkey \"address\"\n"
            "\nReveals the private key corresponding to 'address'.\n"
            "Then the importprivkey can be used with this output\n"
            "WARNING! If a dumped private key from an HD account is exposed or given out -all- keys within that account (current and future) are also at risk, if the attacker can also get hold of your public key for that account.\n"
            "\nArguments:\n"
            "1. \"address\"   (string, required) The bitcoin address for the private key\n"
            "2. \"HDConsent\"        (string, optional) If dumping from an HD account please pass the string 'I_UNDERSTAND_AND_ACCEPT_THE_RISK_OF_DUMPING_AN_HD_PRIVKEY' for this paramater, if you do not understand the risk then please do not do this.\n"
            "\nResult:\n"
            "\"key\"                (string) The private key\n"
            "\nExamples:\n"
            + HelpExampleCli("dumpprivkey", "\"myaddress\"")
            + HelpExampleCli("importprivkey", "\"mykey\"")
            + HelpExampleRpc("dumpprivkey", "\"myaddress\"")
        );

    LOCK2(cs_main, pwallet->cs_wallet);

    EnsureWalletIsUnlocked(pwallet);

    std::string strAddress = request.params[0].get_str();
    CBitcoinAddress address;
    if (!address.SetString(strAddress))
        throw JSONRPCError(RPC_INVALID_ADDRESS_OR_KEY, "Invalid Bitcoin address");
    CKeyID keyID;
    if (!address.GetKeyID(keyID))
        throw JSONRPCError(RPC_TYPE_ERROR, "Address does not refer to a key");
    CKey vchSecret;
    
    for(const auto& accountIter : pwallet->mapAccounts)
    {
        if (accountIter.second->HaveKey(keyID))
        {
            if (accountIter.second->IsHD())
            {
                if (request.params.size() < 2 || request.params[1].get_str() != "I_UNDERSTAND_AND_ACCEPT_THE_RISK_OF_DUMPING_AN_HD_PRIVKEY")
                {
                    throw JSONRPCError(RPC_INTERNAL_ERROR, "Please pass the correct HDConsent option in order to proceed.");
                }
            }
        }
    }
    //fixme: (GULDEN) (MERGE)
    return CBitcoinSecret(vchSecret).ToString();
}

UniValue dumpwallet(const JSONRPCRequest& request)
{
    CWallet * const pwallet = GetWalletForJSONRPCRequest(request);
    if (!EnsureWalletIsAvailable(pwallet, request.fHelp)) {
        return NullUniValue;
    }

<<<<<<< HEAD
    if (request.fHelp || request.params.size() < 1 || request.params.size() > 2)
        throw runtime_error(
=======
    if (request.fHelp || request.params.size() != 1)
        throw std::runtime_error(
>>>>>>> c9bd0f64
            "dumpwallet \"filename\"\n"
            "\nDumps all wallet keys in a human-readable format.\n"
            "WARNING! If a dumped private key from an HD account is exposed or given out -all- keys within that account (current and future) are also at risk, if the attacker can also get hold of your public key for that account.\n"
            "It is strongly advised not to use this function with an HD wallet, please proceed at your own risk.\n"
            "\nArguments:\n"
            "1. \"filename\"    (string, required) The filename\n"
            "2. \"HDConsent\"        (string, optional) If dumping from an HD account please pass the string 'I_UNDERSTAND_AND_ACCEPT_THE_RISK_OF_DUMPING_AN_HD_PRIVKEY' for this paramater, if you do not understand the risk then please do not do this.\n"
            "\nExamples:\n"
            + HelpExampleCli("dumpwallet", "\"test\"")
            + HelpExampleRpc("dumpwallet", "\"test\"")
        );

    LOCK2(cs_main, pwallet->cs_wallet);

    EnsureWalletIsUnlocked(pwallet);

    std::ofstream file;
    file.open(request.params[0].get_str().c_str());
    if (!file.is_open())
        throw JSONRPCError(RPC_INVALID_PARAMETER, "Cannot open wallet dump file");
    
    for(const auto& accountIter : pwallet->mapAccounts)
    {
        if (accountIter.second->IsHD())
        {
            if (request.params.size() < 2 || request.params[1].get_str() != "I_UNDERSTAND_AND_ACCEPT_THE_RISK_OF_DUMPING_AN_HD_PRIVKEY")
            {
                throw JSONRPCError(RPC_INTERNAL_ERROR, "Please pass the correct HDConsent option in order to proceed.");
            }
        }
    }

    std::map<CKeyID, int64_t> mapKeyBirth;
    std::set<CKeyID> setKeyPool;
    pwallet->GetKeyBirthTimes(mapKeyBirth);
    pwallet->GetAllReserveKeys(setKeyPool);

    // sort time/key pairs
    std::vector<std::pair<int64_t, CKeyID> > vKeyBirth;
    for (std::map<CKeyID, int64_t>::const_iterator it = mapKeyBirth.begin(); it != mapKeyBirth.end(); it++) {
        vKeyBirth.push_back(std::make_pair(it->second, it->first));
    }
    mapKeyBirth.clear();
    std::sort(vKeyBirth.begin(), vKeyBirth.end());

    // produce output
    file << strprintf("# Wallet dump created by Gulden %s\n", CLIENT_BUILD);
    file << strprintf("# * Created on %s\n", EncodeDumpTime(GetTime()));
    file << strprintf("# * Best block at time of backup was %i (%s),\n", chainActive.Height(), chainActive.Tip()->GetBlockHash().ToString());
    file << strprintf("#   mined on %s\n", EncodeDumpTime(chainActive.Tip()->GetBlockTime()));
    file << "\n";

    // add the base58check encoded extended master if the wallet uses HD 
    /*GULDEN - no masterkeyid...
    CKeyID masterKeyID = pwallet->GetHDChain().masterKeyID;
    if (!masterKeyID.IsNull())
    {
        CKey key;
        if (pwallet->GetKey(masterKeyID, key)) {
            CExtKey masterKey;
            masterKey.SetMaster(key.begin(), key.size());

            CBitcoinExtKey b58extkey;
            b58extkey.SetKey(masterKey);

            file << "# extended private masterkey: " << b58extkey.ToString() << "\n\n";
        }
    }*/
    for (std::vector<std::pair<int64_t, CKeyID> >::const_iterator it = vKeyBirth.begin(); it != vKeyBirth.end(); it++) {
        const CKeyID &keyid = it->second;
        std::string strTime = EncodeDumpTime(it->first);
        std::string strAddr = CBitcoinAddress(keyid).ToString();
        CKey key;
        if (pwallet->GetKey(keyid, key)) {
            file << strprintf("%s %s ", CBitcoinSecret(key).ToString(), strTime);
            if (pwallet->mapAddressBook.count(CBitcoinAddress(keyid).ToString())) {
                file << strprintf("label=%s", EncodeDumpString(pwallet->mapAddressBook[CBitcoinAddress(keyid).ToString()].name));
            /*} else if (keyid == masterKeyID) {
                file << "hdmaster=1";*/
            } else if (setKeyPool.count(keyid)) {
                file << "reserve=1";
            /*} else if (pwallet->mapKeyMetadata[keyid].hdKeypath == "m") {
                file << "inactivehdmaster=1";*/
            } else {
                file << "change=1";
            }
            file << strprintf(" # addr=%s%s\n", strAddr, (pwallet->mapKeyMetadata[keyid].hdKeypath.size() > 0 ? " hdkeypath="+pwallet->mapKeyMetadata[keyid].hdKeypath : ""));
        }
    }
    file << "\n";
    file << "# End of dump\n";
    file.close();
    return NullUniValue;
}


UniValue ProcessImport(CWallet * const pwallet, const UniValue& data, const int64_t timestamp)
{
    try {
        bool success = false;

        // Required fields.
        const UniValue& scriptPubKey = data["scriptPubKey"];

        // Should have script or JSON with "address".
        if (!(scriptPubKey.getType() == UniValue::VOBJ && scriptPubKey.exists("address")) && !(scriptPubKey.getType() == UniValue::VSTR)) {
            throw JSONRPCError(RPC_INVALID_PARAMETER, "Invalid scriptPubKey");
        }

        // Optional fields.
        const std::string& strRedeemScript = data.exists("redeemscript") ? data["redeemscript"].get_str() : "";
        const UniValue& pubKeys = data.exists("pubkeys") ? data["pubkeys"].get_array() : UniValue();
        const UniValue& keys = data.exists("keys") ? data["keys"].get_array() : UniValue();
        const bool& internal = data.exists("internal") ? data["internal"].get_bool() : false;
        const bool& watchOnly = data.exists("watchonly") ? data["watchonly"].get_bool() : false;
<<<<<<< HEAD
        const string& label = data.exists("label") && !internal ? data["label"].get_str() : "";
        const int64_t& timestamp = data.exists("timestamp") && data["timestamp"].get_int64() > 1 ? data["timestamp"].get_int64() : 1;
=======
        const std::string& label = data.exists("label") && !internal ? data["label"].get_str() : "";
>>>>>>> c9bd0f64

        bool isScript = scriptPubKey.getType() == UniValue::VSTR;
        bool isP2SH = strRedeemScript.length() > 0;
        const std::string& output = isScript ? scriptPubKey.get_str() : scriptPubKey["address"].get_str();

        // Parse the output.
        CScript script;
        CBitcoinAddress address;

        if (!isScript) {
            address = CBitcoinAddress(output);
            script = GetScriptForDestination(address.Get());
        } else {
            if (!IsHex(output)) {
                throw JSONRPCError(RPC_INVALID_ADDRESS_OR_KEY, "Invalid scriptPubKey");
            }

            std::vector<unsigned char> vData(ParseHex(output));
            script = CScript(vData.begin(), vData.end());
        }

        // Watchonly and private keys
        if (watchOnly && keys.size()) {
            throw JSONRPCError(RPC_INVALID_PARAMETER, "Incompatibility found between watchonly and keys");
        }

        // Internal + Label
        if (internal && data.exists("label")) {
            throw JSONRPCError(RPC_INVALID_PARAMETER, "Incompatibility found between internal and label");
        }

        // Not having Internal + Script
        if (!internal && isScript) {
            throw JSONRPCError(RPC_INVALID_PARAMETER, "Internal must be set for hex scriptPubKey");
        }

        // Keys / PubKeys size check.
        if (!isP2SH && (keys.size() > 1 || pubKeys.size() > 1)) { // Address / scriptPubKey
            throw JSONRPCError(RPC_INVALID_PARAMETER, "More than private key given for one address");
        }

        // Invalid P2SH redeemScript
        if (isP2SH && !IsHex(strRedeemScript)) {
            throw JSONRPCError(RPC_INVALID_ADDRESS_OR_KEY, "Invalid redeem script");
        }

        // Process. //

        // P2SH
        if (isP2SH) {
            // Import redeem script.
            std::vector<unsigned char> vData(ParseHex(strRedeemScript));
            CScript redeemScript = CScript(vData.begin(), vData.end());

            // Invalid P2SH address
            if (!script.IsPayToScriptHash()) {
                throw JSONRPCError(RPC_INVALID_ADDRESS_OR_KEY, "Invalid P2SH address / script");
            }

            pwallet->MarkDirty();

            if (!pwallet->HaveWatchOnly(redeemScript) && !pwallet->AddWatchOnly(redeemScript)) {
                throw JSONRPCError(RPC_WALLET_ERROR, "Error adding address to wallet");
            }

            if (!pwallet->HaveCScript(redeemScript) && !pwallet->AddCScript(redeemScript)) {
                throw JSONRPCError(RPC_WALLET_ERROR, "Error adding p2sh redeemScript to wallet");
            }

            CBitcoinAddress redeemAddress = CBitcoinAddress(CScriptID(redeemScript));
            CScript redeemDestination = GetScriptForDestination(redeemAddress.Get());

            if (::IsMine(*pwallet, redeemDestination) == ISMINE_SPENDABLE) {
                throw JSONRPCError(RPC_WALLET_ERROR, "The wallet already contains the private key for this address or script");
            }

            pwallet->MarkDirty();

            if (!pwallet->HaveWatchOnly(redeemDestination) && !pwallet->AddWatchOnly(redeemDestination)) {
                throw JSONRPCError(RPC_WALLET_ERROR, "Error adding address to wallet");
            }

            // add to address book or update label
            if (address.IsValid()) {
                pwallet->SetAddressBook(address.ToString(), label, "receive");
            }

            // Import private keys.
            if (keys.size()) {
                for (size_t i = 0; i < keys.size(); i++) {
                    const std::string& privkey = keys[i].get_str();

                    CBitcoinSecret vchSecret;
                    bool fGood = vchSecret.SetString(privkey);

                    if (!fGood) {
                        throw JSONRPCError(RPC_INVALID_ADDRESS_OR_KEY, "Invalid private key encoding");
                    }

                    CKey key = vchSecret.GetKey();

                    if (!key.IsValid()) {
                        throw JSONRPCError(RPC_INVALID_ADDRESS_OR_KEY, "Private key outside allowed range");
                    }

                    CPubKey pubkey = key.GetPubKey();
                    assert(key.VerifyPubKey(pubkey));

                    CKeyID vchAddress = pubkey.GetID();
                    pwallet->MarkDirty();
                    pwallet->SetAddressBook(CBitcoinAddress(vchAddress).ToString(), label, "receive");

                    if (pwallet->HaveKey(vchAddress)) {
                        throw JSONRPCError(RPC_INVALID_ADDRESS_OR_KEY, "Already have this key");
                    }

                    pwallet->mapKeyMetadata[vchAddress].nCreateTime = timestamp;

                    //fixme: (GULDEN) (MERGE)
                    /*
                    if (!pwallet->AddKeyPubKey(key, pubkey, *forAccount, KEYCHAIN_EXTERNAL)) {
                            throw JSONRPCError(RPC_WALLET_ERROR, "Error adding key to wallet");                    
                    }*/
                    pwallet->UpdateTimeFirstKey(timestamp);
                }
            }

            success = true;
        } else {
            // Import public keys.
            if (pubKeys.size() && keys.size() == 0) {
                const std::string& strPubKey = pubKeys[0].get_str();

                if (!IsHex(strPubKey)) {
                    throw JSONRPCError(RPC_INVALID_ADDRESS_OR_KEY, "Pubkey must be a hex string");
                }

                std::vector<unsigned char> vData(ParseHex(strPubKey));
                CPubKey pubKey(vData.begin(), vData.end());

                if (!pubKey.IsFullyValid()) {
                    throw JSONRPCError(RPC_INVALID_ADDRESS_OR_KEY, "Pubkey is not a valid public key");
                }

                CBitcoinAddress pubKeyAddress = CBitcoinAddress(pubKey.GetID());

                // Consistency check.
                if (!isScript && !(pubKeyAddress.Get() == address.Get())) {
                    throw JSONRPCError(RPC_INVALID_ADDRESS_OR_KEY, "Consistency check failed");
                }

                // Consistency check.
                if (isScript) {
                    CBitcoinAddress scriptAddress;
                    CTxDestination destination;

                    if (ExtractDestination(script, destination)) {
                        scriptAddress = CBitcoinAddress(destination);
                        if (!(scriptAddress.Get() == pubKeyAddress.Get())) {
                            throw JSONRPCError(RPC_INVALID_ADDRESS_OR_KEY, "Consistency check failed");
                        }
                    }
                }

                CScript pubKeyScript = GetScriptForDestination(pubKeyAddress.Get());

                if (::IsMine(*pwallet, pubKeyScript) == ISMINE_SPENDABLE) {
                    throw JSONRPCError(RPC_WALLET_ERROR, "The wallet already contains the private key for this address or script");
                }

                pwallet->MarkDirty();

                if (!pwallet->HaveWatchOnly(pubKeyScript) && !pwallet->AddWatchOnly(pubKeyScript)) {
                    throw JSONRPCError(RPC_WALLET_ERROR, "Error adding address to wallet");
                }

                // add to address book or update label
                if (pubKeyAddress.IsValid()) {
                    pwallet->SetAddressBook(pubKeyAddress.ToString(), label, "receive");
                }

                // TODO Is this necessary?
                CScript scriptRawPubKey = GetScriptForRawPubKey(pubKey);

                if (::IsMine(*pwallet, scriptRawPubKey) == ISMINE_SPENDABLE) {
                    throw JSONRPCError(RPC_WALLET_ERROR, "The wallet already contains the private key for this address or script");
                }

                pwallet->MarkDirty();

                if (!pwallet->HaveWatchOnly(scriptRawPubKey) && !pwallet->AddWatchOnly(scriptRawPubKey)) {
                    throw JSONRPCError(RPC_WALLET_ERROR, "Error adding address to wallet");
                }

                success = true;
            }

            // Import private keys.
            if (keys.size()) {
                const std::string& strPrivkey = keys[0].get_str();

                // Checks.
                CBitcoinSecret vchSecret;
                bool fGood = vchSecret.SetString(strPrivkey);

                if (!fGood) {
                    throw JSONRPCError(RPC_INVALID_ADDRESS_OR_KEY, "Invalid private key encoding");
                }

                CKey key = vchSecret.GetKey();
                if (!key.IsValid()) {
                    throw JSONRPCError(RPC_INVALID_ADDRESS_OR_KEY, "Private key outside allowed range");
                }

                CPubKey pubKey = key.GetPubKey();
                assert(key.VerifyPubKey(pubKey));

                CBitcoinAddress pubKeyAddress = CBitcoinAddress(pubKey.GetID());

                // Consistency check.
                if (!isScript && !(pubKeyAddress.Get() == address.Get())) {
                    throw JSONRPCError(RPC_INVALID_ADDRESS_OR_KEY, "Consistency check failed");
                }

                // Consistency check.
                if (isScript) {
                    CBitcoinAddress scriptAddress;
                    CTxDestination destination;

                    if (ExtractDestination(script, destination)) {
                        scriptAddress = CBitcoinAddress(destination);
                        if (!(scriptAddress.Get() == pubKeyAddress.Get())) {
                            throw JSONRPCError(RPC_INVALID_ADDRESS_OR_KEY, "Consistency check failed");
                        }
                    }
                }

                CKeyID vchAddress = pubKey.GetID();
                pwallet->MarkDirty();
                pwallet->SetAddressBook(CBitcoinAddress(vchAddress).ToString(), label, "receive");

                if (pwallet->HaveKey(vchAddress)) {
                    return false;
                }

                pwallet->mapKeyMetadata[vchAddress].nCreateTime = timestamp;

                //fixme: (GULDEN) (MERGE)
                /*if (!pwallet->AddKeyPubKey(key, pubKey, *forAccount, KEYCHAIN_EXTERNAL)) {
                    throw JSONRPCError(RPC_WALLET_ERROR, "Error adding key to wallet");
                }*/

                pwallet->UpdateTimeFirstKey(timestamp);

                success = true;
            }

            // Import scriptPubKey only.
            if (pubKeys.size() == 0 && keys.size() == 0) {
                if (::IsMine(*pwallet, script) == ISMINE_SPENDABLE) {
                    throw JSONRPCError(RPC_WALLET_ERROR, "The wallet already contains the private key for this address or script");
                }

                pwallet->MarkDirty();

                if (!pwallet->HaveWatchOnly(script) && !pwallet->AddWatchOnly(script)) {
                    throw JSONRPCError(RPC_WALLET_ERROR, "Error adding address to wallet");
                }

                if (scriptPubKey.getType() == UniValue::VOBJ) {
                    // add to address book or update label
                    if (address.IsValid()) {
                        pwallet->SetAddressBook(address.ToString(), label, "receive");
                    }
                }

                success = true;
            }
        }

        UniValue result = UniValue(UniValue::VOBJ);
        result.pushKV("success", UniValue(success));
        return result;
    } catch (const UniValue& e) {
        UniValue result = UniValue(UniValue::VOBJ);
        result.pushKV("success", UniValue(false));
        result.pushKV("error", e);
        return result;
    } catch (...) {
        UniValue result = UniValue(UniValue::VOBJ);
        result.pushKV("success", UniValue(false));
        result.pushKV("error", JSONRPCError(RPC_MISC_ERROR, "Missing required fields"));
        return result;
    }
}

UniValue importmulti(const JSONRPCRequest& mainRequest)
{
    CWallet * const pwallet = GetWalletForJSONRPCRequest(mainRequest);
    if (!EnsureWalletIsAvailable(pwallet, mainRequest.fHelp)) {
        return NullUniValue;
    }

    // clang-format off
    if (mainRequest.fHelp || mainRequest.params.size() < 1 || mainRequest.params.size() > 2)
        throw std::runtime_error(
            "importmulti \"requests\" \"options\"\n\n"
            "Import addresses/scripts (with private or public keys, redeem script (P2SH)), rescanning all addresses in one-shot-only (rescan can be disabled via options).\n\n"
            "Arguments:\n"
            "1. requests     (array, required) Data to be imported\n"
            "  [     (array of json objects)\n"
            "    {\n"
            "      \"scriptPubKey\": \"<script>\" | { \"address\":\"<address>\" }, (string / json, required) Type of scriptPubKey (string for script, json for address)\n"
            "      \"timestamp\": timestamp | \"now\"                        , (integer / string, required) Creation time of the key in seconds since epoch (Jan 1 1970 GMT),\n"
            "                                                              or the string \"now\" to substitute the current synced blockchain time. The timestamp of the oldest\n"
            "                                                              key will determine how far back blockchain rescans need to begin for missing wallet transactions.\n"
            "                                                              \"now\" can be specified to bypass scanning, for keys which are known to never have been used, and\n"
            "                                                              0 can be specified to scan the entire blockchain. Blocks up to 2 hours before the earliest key\n"
            "                                                              creation time of all keys being imported by the importmulti call will be scanned.\n"
            "      \"redeemscript\": \"<script>\"                            , (string, optional) Allowed only if the scriptPubKey is a P2SH address or a P2SH scriptPubKey\n"
            "      \"pubkeys\": [\"<pubKey>\", ... ]                         , (array, optional) Array of strings giving pubkeys that must occur in the output or redeemscript\n"
            "      \"keys\": [\"<key>\", ... ]                               , (array, optional) Array of strings giving private keys whose corresponding public keys must occur in the output or redeemscript\n"
            "      \"internal\": <true>                                    , (boolean, optional, default: false) Stating whether matching outputs should be be treated as not incoming payments\n"
            "      \"watchonly\": <true>                                   , (boolean, optional, default: false) Stating whether matching outputs should be considered watched even when they're not spendable, only allowed if keys are empty\n"
            "      \"label\": <label>                                      , (string, optional, default: '') Label to assign to the address (aka account name, for now), only allowed with internal=false\n"
            "    }\n"
            "  ,...\n"
            "  ]\n"
            "2. options                 (json, optional)\n"
            "  {\n"
            "     \"rescan\": <false>,         (boolean, optional, default: true) Stating if should rescan the blockchain after all imports\n"
            "  }\n"
            "\nExamples:\n" +
            HelpExampleCli("importmulti", "'[{ \"scriptPubKey\": { \"address\": \"<my address>\" }, \"timestamp\":1455191478 }, "
                                          "{ \"scriptPubKey\": { \"address\": \"<my 2nd address>\" }, \"label\": \"example 2\", \"timestamp\": 1455191480 }]'") +
            HelpExampleCli("importmulti", "'[{ \"scriptPubKey\": { \"address\": \"<my address>\" }, \"timestamp\":1455191478 }]' '{ \"rescan\": false}'") +

            "\nResponse is an array with the same size as the input that has the execution result :\n"
            "  [{ \"success\": true } , { \"success\": false, \"error\": { \"code\": -1, \"message\": \"Internal Server Error\"} }, ... ]\n");

    // clang-format on

    RPCTypeCheck(mainRequest.params, boost::assign::list_of(UniValue::VARR)(UniValue::VOBJ));

    const UniValue& requests = mainRequest.params[0];

    //Default options
    bool fRescan = true;

    if (mainRequest.params.size() > 1) {
        const UniValue& options = mainRequest.params[1];

        if (options.exists("rescan")) {
            fRescan = options["rescan"].get_bool();
        }
    }

    LOCK2(cs_main, pwallet->cs_wallet);
    EnsureWalletIsUnlocked(pwallet);

    bool fRunScan = false;
    const int64_t minimumTimestamp = 1;
    int64_t nLowestTimestamp = 0;

    if (fRescan && chainActive.Tip()) {
        nLowestTimestamp = chainActive.Tip()->GetBlockTime();
    } else {
        fRescan = false;
    }

    UniValue response(UniValue::VARR);

    BOOST_FOREACH (const UniValue& data, requests.getValues()) {
        //fixme: (GULDEN) (MERGE)
        const UniValue result;/* = processImport(pwallet, data, timestamp);
        response.push_back(result);*/

        if (!fRescan) {
            continue;
        }

        // If at least one request was successful then allow rescan.
        if (result["success"].get_bool()) {
            fRunScan = true;
        }

        // Get the lowest timestamp.
        const int64_t& timestamp = data.exists("timestamp") && data["timestamp"].get_int64() > minimumTimestamp ? data["timestamp"].get_int64() : minimumTimestamp;

        if (timestamp < nLowestTimestamp) {
            nLowestTimestamp = timestamp;
        }
    }

    if (fRescan && fRunScan && requests.size()) {
        CBlockIndex* pindex = nLowestTimestamp > minimumTimestamp ? chainActive.FindEarliestAtLeast(std::max<int64_t>(nLowestTimestamp - TIMESTAMP_WINDOW, 0)) : chainActive.Genesis();
        CBlockIndex* scannedRange = nullptr;
        if (pindex) {
            scannedRange = pwallet->ScanForWalletTransactions(pindex, true);
            pwallet->ReacceptWalletTransactions();
        }

        if (!scannedRange || scannedRange->nHeight > pindex->nHeight) {
            std::vector<UniValue> results = response.getValues();
            response.clear();
            response.setArray();
            size_t i = 0;
            for (const UniValue& request : requests.getValues()) {
                // If key creation date is within the successfully scanned
                // range, or if the import result already has an error set, let
                // the result stand unmodified. Otherwise replace the result
                // with an error message.
		//fixme:(MERGE)
		/*
                if (GetImportTimestamp(request, now) - TIMESTAMP_WINDOW >= scannedRange->GetBlockTimeMax() || results.at(i).exists("error")) {
                    response.push_back(results.at(i));
                } else {
                    UniValue result = UniValue(UniValue::VOBJ);
                    result.pushKV("success", UniValue(false));
                    result.pushKV("error", JSONRPCError(RPC_MISC_ERROR, strprintf("Failed to rescan before time %d, transactions may be missing.", scannedRange->GetBlockTimeMax())));
                    response.push_back(std::move(result));
                }*/
                ++i;
            }
        }
    }

    return response;
}<|MERGE_RESOLUTION|>--- conflicted
+++ resolved
@@ -38,13 +38,8 @@
 #include <boost/assign/list_of.hpp>
 #include <boost/foreach.hpp>
 
-<<<<<<< HEAD
 #include <Gulden/translate.h>
 
-using namespace std;
-
-=======
->>>>>>> c9bd0f64
 std::string static EncodeDumpTime(int64_t nTime) {
     return DateTimeStrFormat("%Y-%m-%dT%H:%M:%SZ", nTime);
 }
@@ -95,15 +90,9 @@
         return NullUniValue;
     }
 
-<<<<<<< HEAD
     if (request.fHelp || request.params.size() < 2 || request.params.size() > 4)
-        throw runtime_error(
+        throw std::runtime_error(
             "importprivkey \"bitcoinprivkey\" \"account\" ( \"label\" ) ( rescan )\n"
-=======
-    if (request.fHelp || request.params.size() < 1 || request.params.size() > 3)
-        throw std::runtime_error(
-            "importprivkey \"bitcoinprivkey\" ( \"label\" ) ( rescan )\n"
->>>>>>> c9bd0f64
             "\nAdds a private key (as returned by dumpprivkey) to your wallet.\n"
             "\nArguments:\n"
             "1. \"bitcoinprivkey\"   (string, required) The private key (see dumpprivkey)\n"
@@ -127,9 +116,8 @@
 
     EnsureWalletIsUnlocked(pwallet);
 
-<<<<<<< HEAD
-    string strSecret = request.params[0].get_str();
-    string strLabel = "";
+    std::string strSecret = request.params[0].get_str();
+    std::string strLabel = "";
     if (request.params.size() > 2)
         strLabel = request.params[2].get_str();
     
@@ -137,12 +125,6 @@
     
     if (forAccount->IsHD())
         throw JSONRPCError(RPC_INVALID_PARAMETER, "Cannot import a privkey into an HD account.");
-=======
-    std::string strSecret = request.params[0].get_str();
-    std::string strLabel = "";
-    if (request.params.size() > 1)
-        strLabel = request.params[1].get_str();
->>>>>>> c9bd0f64
 
     // Whether to perform rescan after import
     bool fRescan = true;
@@ -254,14 +236,10 @@
         );
 
 
-<<<<<<< HEAD
+    std::string strLabel = "";
     //fixme: (FUT) (1.6.1)
     throw JSONRPCError(RPC_INVALID_PARAMETER, "Sorry for the inconvenience, watch only addresses are temporarily disabled but will come back in a future release.");
     
-    string strLabel = "";
-=======
-    std::string strLabel = "";
->>>>>>> c9bd0f64
     if (request.params.size() > 1)
         strLabel = request.params[1].get_str();
 
@@ -425,15 +403,10 @@
             + HelpExampleRpc("importpubkey", "\"mypubkey\", \"testing\", false")
         );
 
-<<<<<<< HEAD
     //fixme: (FUT) (1.6.1)
     throw JSONRPCError(RPC_INVALID_PARAMETER, "Sorry for the inconvenience, watch only addresses are temporarily disabled but will come back in a future release.");
     
-    string strLabel = "";
-=======
-
     std::string strLabel = "";
->>>>>>> c9bd0f64
     if (request.params.size() > 1)
         strLabel = request.params[1].get_str();
 
@@ -474,15 +447,9 @@
         return NullUniValue;
     }
 
-<<<<<<< HEAD
     if (request.fHelp || request.params.size() != 2)
-        throw runtime_error(
+        throw std::runtime_error(
             "importwallet \"filename\" \"account\"\n"
-=======
-    if (request.fHelp || request.params.size() != 1)
-        throw std::runtime_error(
-            "importwallet \"filename\"\n"
->>>>>>> c9bd0f64
             "\nImports keys from a wallet dump file (see dumpwallet).\n"
             "\nArguments:\n"
             "1. \"filename\"    (string, required) The wallet file\n"
@@ -595,13 +562,8 @@
         return NullUniValue;
     }
 
-<<<<<<< HEAD
     if (request.fHelp || request.params.size() < 1 || request.params.size() > 2)
-        throw runtime_error(
-=======
-    if (request.fHelp || request.params.size() != 1)
         throw std::runtime_error(
->>>>>>> c9bd0f64
             "dumpprivkey \"address\"\n"
             "\nReveals the private key corresponding to 'address'.\n"
             "Then the importprivkey can be used with this output\n"
@@ -654,13 +616,8 @@
         return NullUniValue;
     }
 
-<<<<<<< HEAD
     if (request.fHelp || request.params.size() < 1 || request.params.size() > 2)
-        throw runtime_error(
-=======
-    if (request.fHelp || request.params.size() != 1)
         throw std::runtime_error(
->>>>>>> c9bd0f64
             "dumpwallet \"filename\"\n"
             "\nDumps all wallet keys in a human-readable format.\n"
             "WARNING! If a dumped private key from an HD account is exposed or given out -all- keys within that account (current and future) are also at risk, if the attacker can also get hold of your public key for that account.\n"
@@ -776,12 +733,8 @@
         const UniValue& keys = data.exists("keys") ? data["keys"].get_array() : UniValue();
         const bool& internal = data.exists("internal") ? data["internal"].get_bool() : false;
         const bool& watchOnly = data.exists("watchonly") ? data["watchonly"].get_bool() : false;
-<<<<<<< HEAD
-        const string& label = data.exists("label") && !internal ? data["label"].get_str() : "";
+        const std::string& label = data.exists("label") && !internal ? data["label"].get_str() : "";
         const int64_t& timestamp = data.exists("timestamp") && data["timestamp"].get_int64() > 1 ? data["timestamp"].get_int64() : 1;
-=======
-        const std::string& label = data.exists("label") && !internal ? data["label"].get_str() : "";
->>>>>>> c9bd0f64
 
         bool isScript = scriptPubKey.getType() == UniValue::VSTR;
         bool isP2SH = strRedeemScript.length() > 0;
