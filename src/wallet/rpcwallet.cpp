--- conflicted
+++ resolved
@@ -25,15 +25,10 @@
 #include "timedata.h"
 #include "util.h"
 #include "utilmoneystr.h"
-<<<<<<< HEAD
-#include "wallet.h"
-#include "walletdb.h"
-#include "script/ismine.h"
-=======
 #include "wallet/feebumper.h"
 #include "wallet/wallet.h"
 #include "wallet/walletdb.h"
->>>>>>> 7fd50c3b
+#include "script/ismine.h"
 
 #include <stdint.h>
 
@@ -3041,38 +3036,8 @@
     return result;
 }
 
-<<<<<<< HEAD
 //fixme: (GULDEN) (MERGE)
 /*
-// Calculate the size of the transaction assuming all signatures are max size
-// Use DummySignatureCreator, which inserts 72 byte signatures everywhere.
-// TODO: re-use this in CWallet::CreateTransaction (right now
-// CreateTransaction uses the constructed dummy-signed tx to do a priority
-// calculation, but we should be able to refactor after priority is removed).
-// NOTE: this requires that all inputs must be in mapWallet (eg the tx should
-// be IsAllFromMe).
-int64_t CalculateMaximumSignedTxSize(const CTransaction &tx, CWallet &wallet)
-{
-    CMutableTransaction txNew(tx);
-    std::vector<std::pair<CWalletTx*, unsigned int>> vCoins;
-    // Look up the inputs.  We should have already checked that this transaction
-    // IsAllFromMe(ISMINE_SPENDABLE), so every input should already be in our
-    // wallet, with a valid index into the vout array.
-    for (auto& input : tx.vin) {
-        const auto mi = wallet.mapWallet.find(input.prevout.hash);
-        assert(mi != wallet.mapWallet.end() && input.prevout.n < mi->second.tx->vout.size());
-        vCoins.emplace_back(std::make_pair(&(mi->second), input.prevout.n));
-    }
-    if (!wallet.DummySignTx(txNew, vCoins)) {
-        // This should never happen, because IsAllFromMe(ISMINE_SPENDABLE)
-        // implies that we can sign for every input.
-        throw JSONRPCError(RPC_INVALID_ADDRESS_OR_KEY, "Transaction contains inputs that cannot be signed");
-    }
-    return GetVirtualTransactionSize(txNew);
-}
-
-=======
->>>>>>> 7fd50c3b
 UniValue bumpfee(const JSONRPCRequest& request)
 {
     CWallet * const pwallet = GetWalletForJSONRPCRequest(request);
