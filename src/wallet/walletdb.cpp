--- conflicted
+++ resolved
@@ -35,11 +35,8 @@
 
 static uint64_t nAccountingEntryNumber = 0;
 
-<<<<<<< HEAD
 static std::map<CKeyID, int64_t> staticPoolCache;
-=======
 static std::atomic<unsigned int> nWalletDBUpdateCounter;
->>>>>>> b436f92f
 
 //
 // CWalletDB
@@ -185,15 +182,6 @@
     return Write(std::string("orderposnext"), nOrderPosNext);
 }
 
-<<<<<<< HEAD
-=======
-bool CWalletDB::WriteDefaultKey(const CPubKey& vchPubKey)
-{
-    nWalletDBUpdateCounter++;
-    return Write(std::string("defaultkey"), vchPubKey);
-}
-
->>>>>>> b436f92f
 bool CWalletDB::ReadPool(int64_t nPool, CKeyPool& keypool)
 {
     return Read(std::make_pair(std::string("pool"), nPool), keypool);
@@ -201,13 +189,9 @@
 
 bool CWalletDB::WritePool(int64_t nPool, const CKeyPool& keypool)
 {
-<<<<<<< HEAD
+    nWalletDBUpdateCounter++;
     staticPoolCache[keypool.vchPubKey.GetID()] = nPool;
     
-    nWalletDBUpdated++;
-=======
-    nWalletDBUpdateCounter++;
->>>>>>> b436f92f
     return Write(std::make_pair(std::string("pool"), nPool), keypool);
 }
 
@@ -1289,7 +1273,16 @@
     return Write(std::string("hdchain"), chain);
 }
 
-<<<<<<< HEAD
+void CWalletDB::IncrementUpdateCounter()
+{
+    nWalletDBUpdateCounter++;
+}
+
+unsigned int CWalletDB::GetUpdateCounter()
+{
+    return nWalletDBUpdateCounter;
+}
+
 bool CWalletDB::WriteHDSeed(const CHDSeed& seed)
 {
     nWalletDBUpdated++;
@@ -1313,14 +1306,3 @@
     nWalletDBUpdated++;
     return Write(std::string("primaryaccount"), account->getUUID());
 }
-=======
-void CWalletDB::IncrementUpdateCounter()
-{
-    nWalletDBUpdateCounter++;
-}
-
-unsigned int CWalletDB::GetUpdateCounter()
-{
-    return nWalletDBUpdateCounter;
-}
->>>>>>> b436f92f
