--- conflicted
+++ resolved
@@ -28,16 +28,9 @@
 #include <boost/foreach.hpp>
 #include <boost/thread.hpp>
 
-<<<<<<< HEAD
 #include <map>
 
-static uint64_t nAccountingEntryNumber = 0;
-
 static std::map<CKeyID, int64_t> staticPoolCache;
-static std::atomic<unsigned int> nWalletDBUpdateCounter;
-
-=======
->>>>>>> b7296bce
 //
 // CWalletDB
 //
@@ -76,14 +69,12 @@
 
 bool CWalletDB::EraseKey(const CPubKey& vchPubKey)
 {
-    nWalletDBUpdateCounter++;
-    return batch.Erase(std::make_pair(std::string("keymeta"), vchPubKey)) && batch.Erase(std::make_pair(std::string("key"), vchPubKey));
+    return EraseIC(std::make_pair(std::string("keymeta"), vchPubKey)) && EraseIC(std::make_pair(std::string("key"), vchPubKey));
 }
 
 bool CWalletDB::EraseEncryptedKey(const CPubKey& vchPubKey)
 {
-    nWalletDBUpdateCounter++;
-    return batch.Erase(std::make_pair(std::string("keymeta"), vchPubKey)) && batch.Erase(std::make_pair(std::string("ckey"), vchPubKey));
+    return EraseIC(std::make_pair(std::string("keymeta"), vchPubKey)) && EraseIC(std::make_pair(std::string("ckey"), vchPubKey));
 }
 
 bool CWalletDB::WriteKey(const CPubKey& vchPubKey, const CPrivKey& vchPrivKey, const CKeyMetadata& keyMeta, const std::string forAccount, int64_t nKeyChain)
@@ -98,21 +89,15 @@
     vchKey.insert(vchKey.end(), vchPubKey.begin(), vchPubKey.end());
     vchKey.insert(vchKey.end(), vchPrivKey.begin(), vchPrivKey.end());
 
-<<<<<<< HEAD
-    return batch.Write(std::make_pair(std::string("key"), vchPubKey), std::make_tuple(vchPrivKey, Hash( vchKey.begin(), vchKey.end() ), forAccount, nKeyChain)  , false);
-=======
-    return WriteIC(std::make_pair(std::string("key"), vchPubKey), std::make_pair(vchPrivKey, Hash(vchKey.begin(), vchKey.end())), false);
->>>>>>> b7296bce
+    return WriteIC(std::make_pair(std::string("key"), vchPubKey), std::make_tuple(vchPrivKey, Hash( vchKey.begin(), vchKey.end() ), forAccount, nKeyChain)  , false);
 }
 
 bool CWalletDB::WriteKeyHD(const CPubKey& vchPubKey, const int64_t HDKeyIndex, int64_t keyChain, const CKeyMetadata &keyMeta, const std::string forAccount)
 {
-    nWalletDBUpdateCounter++;
-
-    if (!batch.Write(std::make_pair(std::string("keymeta"), vchPubKey), keyMeta, false))
+    if (!WriteIC(std::make_pair(std::string("keymeta"), vchPubKey), keyMeta, false))
         return false;
 
-    return batch.Write(std::make_pair(std::string("keyHD"), vchPubKey), std::make_tuple(HDKeyIndex, keyChain, forAccount) , false);
+    return WriteIC(std::make_pair(std::string("keyHD"), vchPubKey), std::make_tuple(HDKeyIndex, keyChain, forAccount) , false);
 }
 
 bool CWalletDB::WriteCryptedKey(const CPubKey& vchPubKey, const std::vector<unsigned char>& vchCryptedSecret, const CKeyMetadata &keyMeta, const std::string forAccount, int64_t nKeyChain)
@@ -123,11 +108,7 @@
         return false;
     }
 
-<<<<<<< HEAD
-    if (!batch.Write(std::make_pair(std::string("ckey"), vchPubKey), std::make_tuple(vchCryptedSecret, forAccount, nKeyChain), false))
-=======
-    if (!WriteIC(std::make_pair(std::string("ckey"), vchPubKey), vchCryptedSecret, false)) {
->>>>>>> b7296bce
+    if (!WriteIC(std::make_pair(std::string("ckey"), vchPubKey), std::make_tuple(vchCryptedSecret, forAccount, nKeyChain), false)) {
         return false;
     }
     if (fEraseUnencryptedKey)
@@ -194,13 +175,9 @@
 
 bool CWalletDB::WritePool(int64_t nPool, const CKeyPool& keypool)
 {
-<<<<<<< HEAD
-    nWalletDBUpdateCounter++;
+    return WriteIC(std::make_pair(std::string("pool"), nPool), keypool);
     staticPoolCache[keypool.vchPubKey.GetID()] = nPool;
-    return batch.Write(std::make_pair(std::string("pool"), nPool), keypool);    
-=======
     return WriteIC(std::make_pair(std::string("pool"), nPool), keypool);
->>>>>>> b7296bce
 }
 
 bool CWalletDB::ErasePool(CWallet* pwallet, int64_t nPool)
@@ -210,7 +187,6 @@
 
 bool CWalletDB::ErasePool(CWallet* pwallet, const CKeyID& id)
 {
-    nWalletDBUpdateCounter++;
     //fixme: GULDEN (FUT) (OPT) (CBSU)
     //Remove from internal keypool, key has been used so shouldn't circulate anymore - address will now reside only in address book.
     for (auto iter : pwallet->mapAccounts)
@@ -220,7 +196,7 @@
         iter.second->setKeyPoolInternal.erase(keyIndex);
     }
     //Remove from disk
-    return batch.Erase(std::make_pair(std::string("pool"), staticPoolCache[id]));
+    return EraseIC(std::make_pair(std::string("pool"), staticPoolCache[id]));
 }
 
 bool CWalletDB::HasPool(CWallet* pwallet, const CKeyID& id)
@@ -236,28 +212,20 @@
 
 bool CWalletDB::WriteAccountLabel(const std::string& strUUID, const std::string& strLabel)
 {
-    nWalletDBUpdateCounter++;
-    return batch.Write(std::make_pair(std::string("acclabel"), strUUID), strLabel);
+    return WriteIC(std::make_pair(std::string("acclabel"), strUUID), strLabel);
 }
   
 bool CWalletDB::EraseAccountLabel(const std::string& strUUID)
 {
-<<<<<<< HEAD
-    nWalletDBUpdateCounter++;
-    return batch.Erase(std::make_pair(std::string("acclabel"), strUUID));
-=======
-    return WriteIC(std::make_pair(std::string("acc"), strAccount), account);
->>>>>>> b7296bce
+    return EraseIC(std::make_pair(std::string("acclabel"), strUUID));
 }
     
 bool CWalletDB::WriteAccount(const std::string& strAccount, const CAccount* account)
-{
-    nWalletDBUpdateCounter++;
-    
+{    
     if (account->IsHD())
-      return batch.Write(make_pair(std::string("acchd"), strAccount), *((CAccountHD*)account));
+      return WriteIC(make_pair(std::string("acchd"), strAccount), *((CAccountHD*)account));
     else
-      return batch.Write(make_pair(std::string("accleg"), strAccount), *account);
+      return WriteIC(make_pair(std::string("accleg"), strAccount), *account);
 }
 
 
@@ -1203,25 +1171,10 @@
 /*
 bool CWalletDB::WriteHDChain(const CHDChain& chain)
 {
-<<<<<<< HEAD
-    nWalletDBUpdateCounter++;
-    return batch.Write(std::string("hdchain"), chain);
+    return WriteIC(std::string("hdchain"), chain);
 }
 */
 
-void CWalletDB::IncrementUpdateCounter()
-{
-    nWalletDBUpdateCounter++;
-}
-
-unsigned int CWalletDB::GetUpdateCounter()
-{
-    return nWalletDBUpdateCounter;
-=======
-    return WriteIC(std::string("hdchain"), chain);
->>>>>>> b7296bce
-}
-
 bool CWalletDB::TxnBegin()
 {
     return batch.TxnBegin();
@@ -1249,24 +1202,20 @@
 
 bool CWalletDB::WriteHDSeed(const CHDSeed& seed)
 {
-    nWalletDBUpdateCounter++;
-    return batch.Write(std::make_pair(std::string("hdseed"), seed.getUUID()), seed);
+    return WriteIC(std::make_pair(std::string("hdseed"), seed.getUUID()), seed);
 }
 
 bool CWalletDB::DeleteHDSeed(const CHDSeed& seed)
 {
-    nWalletDBUpdateCounter++;
-    return batch.Erase(std::make_pair(std::string("hdseed"), seed.getUUID()));
+    return EraseIC(std::make_pair(std::string("hdseed"), seed.getUUID()));
 }
 
 bool CWalletDB::WritePrimarySeed(const CHDSeed& seed)
 {
-    nWalletDBUpdateCounter++;
-    return batch.Write(std::string("primaryseed"), seed.getUUID());
+    return WriteIC(std::string("primaryseed"), seed.getUUID());
 }
 
 bool CWalletDB::WritePrimaryAccount(const CAccount* account)
 {
-    nWalletDBUpdateCounter++;
-    return batch.Write(std::string("primaryaccount"), account->getUUID());
-}
+    return WriteIC(std::string("primaryaccount"), account->getUUID());
+}
