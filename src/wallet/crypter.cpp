// Copyright (c) 2009-2016 The Bitcoin Core developers
// Distributed under the MIT software license, see the accompanying
// file COPYING or http://www.opensource.org/licenses/mit-license.php.
//
// File contains modifications by: The Gulden developers
// All modifications:
// Copyright (c) 2016-2019 The Gulden developers
// Authored by: Malcolm MacLeod (mmacleod@gmx.com)
// Distributed under the GULDEN software license, see the accompanying
// file COPYING

#include "crypter.h"

#include "crypto/sha512.h"
#include "script/script.h"
#include "script/standard.h"
#include "util.h"

#include <string>
#include <vector>

#include <cryptopp/config.h>
#include <cryptopp/aes.h>
#include <cryptopp/modes.h>
#include <cryptopp/filters.h>

int CCrypter::BytesToKeySHA512AES(const std::vector<unsigned char>& chSalt, const SecureString& strKeyData, int count, unsigned char *key,unsigned char *iv) const
{
    // This mimics the behavior of openssl's EVP_BytesToKey with an aes256cbc
    // cipher and sha512 message digest. Because sha512's output size (64b) is
    // greater than the aes256 block size (16b) + aes256 key size (32b),
    // there's no need to process more than once (D_0).

    if(!count || !key || !iv)
        return 0;

    unsigned char buf[CSHA512::OUTPUT_SIZE];
    CSHA512 di;

    di.Write((const unsigned char*)strKeyData.c_str(), strKeyData.size());
    if(chSalt.size())
        di.Write(&chSalt[0], chSalt.size());
    di.Finalize(buf);

    for(int i = 0; i != count - 1; i++)
        di.Reset().Write(buf, sizeof(buf)).Finalize(buf);

    memcpy(key, buf, WALLET_CRYPTO_KEY_SIZE);
    memcpy(iv, buf + WALLET_CRYPTO_KEY_SIZE, WALLET_CRYPTO_IV_SIZE);
    memory_cleanse(buf, sizeof(buf));
    return WALLET_CRYPTO_KEY_SIZE;
}

bool CCrypter::SetKeyFromPassphrase(const SecureString& strKeyData, const std::vector<unsigned char>& chSalt, const unsigned int nRounds, const unsigned int nDerivationMethod)
{
    if (nRounds < 1 || chSalt.size() != WALLET_CRYPTO_SALT_SIZE)
        return false;

    int i = 0;
    if (nDerivationMethod == 0)
        i = BytesToKeySHA512AES(chSalt, strKeyData, nRounds, vchKey.data(), vchIV.data());

    if (i != (int)WALLET_CRYPTO_KEY_SIZE)
    {
        memory_cleanse(vchKey.data(), vchKey.size());
        memory_cleanse(vchIV.data(), vchIV.size());
        return false;
    }

    fKeySet = true;
    return true;
}

bool CCrypter::SetKey(const CKeyingMaterial& chNewKey, const std::vector<unsigned char>& chNewIV)
{
    if (chNewKey.size() != WALLET_CRYPTO_KEY_SIZE)
    {
        LogPrintf("CCrypter::SetKey Invalid key size [%d] expected [%d]", chNewKey.size(), WALLET_CRYPTO_KEY_SIZE);
<<<<<<< HEAD
        return false;
    }
    if (chNewIV.size() != WALLET_CRYPTO_IV_SIZE)
    {
        LogPrintf("CCrypter::SetKey Invalid IV size [%d] expected [%d]", chNewIV.size(), WALLET_CRYPTO_IV_SIZE);
        return false;
    }
=======
        return false;
    }
    if (chNewIV.size() != WALLET_CRYPTO_IV_SIZE)
    {
        LogPrintf("CCrypter::SetKey Invalid IV size [%d] expected [%d]", chNewIV.size(), WALLET_CRYPTO_IV_SIZE);
        return false;
    }
>>>>>>> 43b6d598

    memcpy(vchKey.data(), chNewKey.data(), chNewKey.size());
    memcpy(vchIV.data(), chNewIV.data(), chNewIV.size());

    fKeySet = true;
    return true;
}

bool CCrypter::Encrypt(const CKeyingMaterial& vchPlaintext, std::vector<unsigned char> &vchCiphertext) const
{
    if (!fKeySet)
        return false;

<<<<<<< HEAD
    // max ciphertext len for a n bytes of plaintext is
    // n + AES_BLOCKSIZE bytes
    //vchCiphertext.resize(vchPlaintext.size() + CryptoPP::AES::BLOCKSIZE);
=======
    //NB! Some of our calling code (wallet password change) relies on us clearing the cipher text for it (i.e. passes in a non cleared variable) so don't remove this.
    vchCiphertext.clear();
>>>>>>> 43b6d598

    CryptoPP::CBC_Mode<CryptoPP::AES>::Encryption enc;
    enc.SetKeyWithIV(vchKey.data(), vchKey.size(), vchIV.data());
    try
    {
        CryptoPP::ArraySource s(&vchPlaintext[0], vchPlaintext.size(), true, new CryptoPP::StreamTransformationFilter(enc, new CryptoPP::VectorSink(vchCiphertext)));
        if (vchCiphertext.size() < vchPlaintext.size())
            return false;
    }
    catch(...)
    {
        return false;
    }

    return true;
}

bool CCrypter::Decrypt(const std::vector<unsigned char>& vchCiphertext, CKeyingMaterial& vchPlaintext) const
{
    if (!fKeySet)
        return false;

    // plaintext will always be equal to or lesser than length of ciphertext
    int nLen = vchCiphertext.size();
    vchPlaintext.resize(nLen);

    CryptoPP::CBC_Mode<CryptoPP::AES>::Decryption dec;
    dec.SetKeyWithIV(vchKey.data(), vchKey.size(), vchIV.data());
    try
    {
        auto sink = new CryptoPP::ArraySink(&vchPlaintext[0], vchPlaintext.size());
        {
            CryptoPP::VectorSource s(vchCiphertext, true, new CryptoPP::StreamTransformationFilter(dec, sink));
        }
        if (sink->TotalPutLength() == 0)
            return false;
        // Trim plaintext to original length
        vchPlaintext.resize(sink->TotalPutLength());
    }
    catch(...)
    {
        return false;
    }
    return true;
}

bool EncryptSecret(const CKeyingMaterial& vMasterKey, const CKeyingMaterial &vchPlaintext, const std::vector<unsigned char>& nIV, std::vector<unsigned char> &vchCiphertext)
{
    assert(nIV.size() == WALLET_CRYPTO_IV_SIZE);
    CCrypter cKeyCrypter;
    if(!cKeyCrypter.SetKey(vMasterKey, nIV))
        return false;
    return cKeyCrypter.Encrypt(*((const CKeyingMaterial*)&vchPlaintext), vchCiphertext);
}

bool EncryptSecret(const CKeyingMaterial& vMasterKey, const CKeyingMaterial &vchPlaintext, const uint256& nIV, std::vector<unsigned char> &vchCiphertext)
{
    std::vector<unsigned char> chIV(WALLET_CRYPTO_IV_SIZE);
    memcpy(&chIV[0], &nIV, WALLET_CRYPTO_IV_SIZE);
    return EncryptSecret(vMasterKey, vchPlaintext, chIV, vchCiphertext);
}

bool DecryptSecret(const CKeyingMaterial& vMasterKey, const std::vector<unsigned char>& vchCiphertext, const std::vector<unsigned char>& nIV, CKeyingMaterial& vchPlaintext)
{
    assert(nIV.size() == WALLET_CRYPTO_IV_SIZE);
    CCrypter cKeyCrypter;
    if(!cKeyCrypter.SetKey(vMasterKey, nIV))
        return false;
    return cKeyCrypter.Decrypt(vchCiphertext, *((CKeyingMaterial*)&vchPlaintext));
}

bool DecryptSecret(const CKeyingMaterial& vMasterKey, const std::vector<unsigned char>& vchCiphertext, const uint256& nIV, CKeyingMaterial& vchPlaintext)
{
    std::vector<unsigned char> chIV(WALLET_CRYPTO_IV_SIZE);
    memcpy(&chIV[0], &nIV, WALLET_CRYPTO_IV_SIZE);
    return DecryptSecret(vMasterKey, vchCiphertext, chIV, vchPlaintext);
}

static bool DecryptKey(const CKeyingMaterial& vMasterKey, const std::vector<unsigned char>& vchCryptedSecret, const CPubKey& vchPubKey, CKey& key)
{
    CKeyingMaterial vchSecret;
    if(!DecryptSecret(vMasterKey, vchCryptedSecret, vchPubKey.GetHash(), vchSecret))
        return false;

    if (vchSecret.size() != 32)
        return false;

    key.Set(vchSecret.begin(), vchSecret.end(), vchPubKey.IsCompressed());
    return key.VerifyPubKey(vchPubKey);
}

bool CCryptoKeyStore::SetCrypted()
{
    LOCK(cs_KeyStore);
    if (fUseCrypto)
        return true;
    if (!mapKeys.empty())
        return false;
    fUseCrypto = true;
    return true;
}

bool CCryptoKeyStore::Lock()
{
    if (!SetCrypted())
        return false;

    {
        LOCK(cs_KeyStore);
        vMasterKey.clear();
    }

    NotifyStatusChanged(this);
    return true;
}

bool CCryptoKeyStore::Unlock(const CKeyingMaterial& vMasterKeyIn, bool& needsWriteToDisk)
{
    needsWriteToDisk = false;
    {
        LOCK(cs_KeyStore);
        if (!SetCrypted())
            return false;

        bool keyPass = false;
        bool keyFail = false;
        bool KeyNone = true;
        CryptedKeyMap::const_iterator mi = mapCryptedKeys.begin();
        for (; mi != mapCryptedKeys.end(); ++mi)
        {
            KeyNone = false;
            const CPubKey &vchPubKey = (*mi).second.first;
            const std::vector<unsigned char> &vchCryptedSecret = (*mi).second.second;
            CKey key;
            if (!DecryptKey(vMasterKeyIn, vchCryptedSecret, vchPubKey, key))
            {
                keyFail = true;
                break;
            }
            keyPass = true;
            if (fDecryptionThoroughlyChecked)
                break;
        }
        if (keyPass && keyFail)
        {
            LogPrintf("The wallet is probably corrupted: Some keys decrypt but not all.\n");
            assert(false);
        }
        if (!KeyNone && (keyFail || !keyPass))
            return false;
        vMasterKey = vMasterKeyIn;
        fDecryptionThoroughlyChecked = true;
    }
    NotifyStatusChanged(this);
    return true;
}

bool CCryptoKeyStore::AddKeyPubKey(const CKey& key, const CPubKey &pubkey)
{
    {
        LOCK(cs_KeyStore);
        if (!IsCrypted())
            return CBasicKeyStore::AddKeyPubKey(key, pubkey);

        if (IsLocked())
            return false;

        std::vector<unsigned char> vchCryptedSecret;
        CKeyingMaterial vchSecret(key.begin(), key.end());
        if (!EncryptSecret(vMasterKey, vchSecret, pubkey.GetHash(), vchCryptedSecret))
            return false;

        if (!AddCryptedKey(pubkey, vchCryptedSecret))
            return false;
    }
    return true;
}

bool CCryptoKeyStore::AddKeyPubKey(int64_t HDKeyIndex, const CPubKey &pubkey)
{
    // For HD we don't encrypt anything here - as the public key we need access to anyway, and the index is not special info - we derive the private key when we need it.
    {
        LOCK(cs_KeyStore);
        return CBasicKeyStore::AddKeyPubKey(HDKeyIndex, pubkey);
    }
}


bool CCryptoKeyStore::AddCryptedKey(const CPubKey &vchPubKey, const std::vector<unsigned char> &vchCryptedSecret)
{
    {
        LOCK(cs_KeyStore);
        if (!SetCrypted())
            return false;

        mapCryptedKeys[vchPubKey.GetID()] = std::pair(vchPubKey, vchCryptedSecret);
    }
    return true;
}

bool CCryptoKeyStore::GetKey(const CKeyID &address, std::vector<unsigned char>& encryptedKeyOut) const
{
    {
        LOCK(cs_KeyStore);
        if (!IsCrypted())
            return false;

        CryptedKeyMap::const_iterator mi = mapCryptedKeys.find(address);
        if (mi != mapCryptedKeys.end())
        {
            encryptedKeyOut = (*mi).second.second;
            return true;
        }
    }
    return false;
}

bool CCryptoKeyStore::GetKey(const CKeyID &address, CKey& keyOut) const
{
    {
        LOCK(cs_KeyStore);
        if (!IsCrypted())
            return CBasicKeyStore::GetKey(address, keyOut);

        CryptedKeyMap::const_iterator mi = mapCryptedKeys.find(address);
        if (mi != mapCryptedKeys.end())
        {
            const CPubKey &vchPubKey = (*mi).second.first;
            const std::vector<unsigned char> &vchCryptedSecret = (*mi).second.second;
            return DecryptKey(vMasterKey, vchCryptedSecret, vchPubKey, keyOut);
        }
    }
    return false;
}

bool CCryptoKeyStore::GetKey(const CKeyID &address, int64_t& HDKeyIndex) const
{
    // For HD we don't encrypt anything here - as the public key we need access to anyway, and the index is not special info - we derive the private key when we need it.
    {
        LOCK(cs_KeyStore);
        return CBasicKeyStore::GetKey(address, HDKeyIndex);
    }
}

bool CCryptoKeyStore::GetPubKey(const CKeyID &address, CPubKey& vchPubKeyOut) const
{
    {
        LOCK(cs_KeyStore);
        if (!IsCrypted())
            return CBasicKeyStore::GetPubKey(address, vchPubKeyOut);

        CryptedKeyMap::const_iterator mi = mapCryptedKeys.find(address);
        if (mi != mapCryptedKeys.end())
        {
            vchPubKeyOut = (*mi).second.first;
            return true;
        }
        // Check for watch-only pubkeys
        return CBasicKeyStore::GetPubKey(address, vchPubKeyOut);
    }
    return false;
}

bool CCryptoKeyStore::EncryptKeys(const CKeyingMaterial& vMasterKeyIn)
{
    {
        LOCK(cs_KeyStore);
        if (!mapCryptedKeys.empty() || IsCrypted())
            return false;

        fUseCrypto = true;
        for(KeyMap::value_type& mKey : mapKeys)
        {
            const CKey &key = mKey.second;
            CPubKey vchPubKey = key.GetPubKey();
            CKeyingMaterial vchSecret(key.begin(), key.end());
            std::vector<unsigned char> vchCryptedSecret;
            if (!EncryptSecret(vMasterKeyIn, vchSecret, vchPubKey.GetHash(), vchCryptedSecret))
                return false;
            if (!AddCryptedKey(vchPubKey, vchCryptedSecret))
                return false;
        }
        mapKeys.clear();
    }
    return true;
}<|MERGE_RESOLUTION|>--- conflicted
+++ resolved
@@ -76,7 +76,6 @@
     if (chNewKey.size() != WALLET_CRYPTO_KEY_SIZE)
     {
         LogPrintf("CCrypter::SetKey Invalid key size [%d] expected [%d]", chNewKey.size(), WALLET_CRYPTO_KEY_SIZE);
-<<<<<<< HEAD
         return false;
     }
     if (chNewIV.size() != WALLET_CRYPTO_IV_SIZE)
@@ -84,15 +83,6 @@
         LogPrintf("CCrypter::SetKey Invalid IV size [%d] expected [%d]", chNewIV.size(), WALLET_CRYPTO_IV_SIZE);
         return false;
     }
-=======
-        return false;
-    }
-    if (chNewIV.size() != WALLET_CRYPTO_IV_SIZE)
-    {
-        LogPrintf("CCrypter::SetKey Invalid IV size [%d] expected [%d]", chNewIV.size(), WALLET_CRYPTO_IV_SIZE);
-        return false;
-    }
->>>>>>> 43b6d598
 
     memcpy(vchKey.data(), chNewKey.data(), chNewKey.size());
     memcpy(vchIV.data(), chNewIV.data(), chNewIV.size());
@@ -106,14 +96,12 @@
     if (!fKeySet)
         return false;
 
-<<<<<<< HEAD
     // max ciphertext len for a n bytes of plaintext is
     // n + AES_BLOCKSIZE bytes
     //vchCiphertext.resize(vchPlaintext.size() + CryptoPP::AES::BLOCKSIZE);
-=======
+
     //NB! Some of our calling code (wallet password change) relies on us clearing the cipher text for it (i.e. passes in a non cleared variable) so don't remove this.
     vchCiphertext.clear();
->>>>>>> 43b6d598
 
     CryptoPP::CBC_Mode<CryptoPP::AES>::Encryption enc;
     enc.SetKeyWithIV(vchKey.data(), vchKey.size(), vchIV.data());
