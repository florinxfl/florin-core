// Copyright (c) 2016-2018 The Gulden developers
// Authored by: Malcolm MacLeod (mmacleod@webmail.co.za)
// Distributed under the GULDEN software license, see the accompanying
// file COPYING

#include "wallet/wallet.h"
#include "policy/fees.h"
#include "alert.h"
#include "account.h"
#include "script/ismine.h"

#define BOOST_UUID_RANDOM_PROVIDER_FORCE_POSIX
#include <boost/uuid/nil_generator.hpp>
#include <boost/algorithm/string/predicate.hpp> // for starts_with() and end_swith()
#include <boost/algorithm/string.hpp> // for split()
#include <Gulden/mnemonic.h>
#include "util.h"
#include <validation/validation.h>

bool fShowChildAccountsSeperately = false;

// TODO: consider moving shadow thread functionality into wallet class to reduce usage of global pactiveWallet
// and possibly make some members private.

static void AllocateShadowAccountsIfNeeded(int nAccountPoolTargetSize, int nAccountPoolTargetSizeWitness, int& nNumNewAccountsAllocated, bool& tryLockWallet)
{
    for (const auto& seedIter : pactiveWallet->mapSeeds)
    {
        //fixme: (FUT) (ACCOUNTS) (Support other seed types here)
        if (seedIter.second->m_type != CHDSeed::CHDSeed::BIP44 && seedIter.second->m_type != CHDSeed::CHDSeed::BIP44External && seedIter.second->m_type != CHDSeed::CHDSeed::BIP44NoHardening)
            continue;

        for (const auto shadowSubType : { AccountType::Desktop, AccountType::Mobi, AccountType::PoW2Witness })
        {
            int nFinalAccountPoolTargetSize = nAccountPoolTargetSize;
            if (shadowSubType == AccountType::PoW2Witness)
            {
                nFinalAccountPoolTargetSize = nAccountPoolTargetSizeWitness;
            }
            int numShadow = 0;
            {
                for (const auto& accountPair : pactiveWallet->mapAccounts)
                {
                    if (accountPair.second->IsHD() && ((CAccountHD*)accountPair.second)->getSeedUUID() == seedIter.second->getUUID())
                    {
                        if (accountPair.second->m_Type == shadowSubType)
                        {
                            if (accountPair.second->m_State == AccountState::Shadow)
                            {
                                ++numShadow;
                            }
                        }
                    }
                }
            }
            if (numShadow < nFinalAccountPoolTargetSize)
            {
                CWalletDB db(*pactiveWallet->dbw);
                while (numShadow < nFinalAccountPoolTargetSize)
                {
                    // New shadow account
                    CAccountHD* newShadow = seedIter.second->GenerateAccount(shadowSubType, &db);

                    // Only explicitely ask for an unlock if really low on shadow accounts
                    if (newShadow == NULL && numShadow < std::max(nFinalAccountPoolTargetSize, 2))
                    {
                        tryLockWallet = false;
                        return;
                    }

                    ++numShadow;
                    ++nNumNewAccountsAllocated;

                    newShadow->m_State = AccountState::Shadow;

                    // Write new account
                    pactiveWallet->addAccount(newShadow, "Shadow_"+GetAccountTypeString(shadowSubType));

                    if (nNumNewAccountsAllocated > 4)
                        return;
                }
            }
        }
    }
}

static void ThreadShadowPoolManager()
{
    static bool promptOnceForAccountGenerationUnlock = true;
    static bool promptOnceForAddressGenerationUnlock = true;
    int depth = 1;
    int nAccountPoolTargetSize = GetArg("-accountpool", 10);
    int nAccountPoolTargetSizeWitness = GetArg("-accountpool", 2);
    int nKeyPoolTargetDepth = GetArg("-keypool", 20);
    while (true)
    {
        long milliSleep = 500;
        bool tryLockWallet = true;

        if (pactiveWallet)
        {
            LOCK2(cs_main, pactiveWallet->cs_wallet);

            int nNumNewAccountsAllocated = 0;

            // First we expand the amount of shadow accounts until we have the desired amount.
            AllocateShadowAccountsIfNeeded(nAccountPoolTargetSize, nAccountPoolTargetSizeWitness, nNumNewAccountsAllocated, tryLockWallet);
            if (nNumNewAccountsAllocated > 0)
            {
                // Reset the depth to 1, so that our new accounts get their first keys as a priority instead of expanding deeper the other accounts.
                depth = 1;
                milliSleep = 100;
                continue;
            }
            else if (!tryLockWallet)
            {
                // If we reach here we need to unlock to generate more background shadow accounts.
                // So try to initiate an unlock session
                tryLockWallet = false;
                if (promptOnceForAccountGenerationUnlock)
                {
                    promptOnceForAccountGenerationUnlock = false;

                    // If the user cancels then we don't prompt him for this again in this program run.
                    // If user performs the unlock then we leave prompting enabled in case we reach this situation again.
                    //fixme: (FUT) (ACCOUNTS) - Should this maybe be a timer to only prompt once a day or something for users who keep the program open?
                    // Might also want a "don't ask me this again" checkbox on prompt etc.
                    // Discuss with UI team and reconsider how to handle this.

                    pactiveWallet->BeginUnlocked(_("Wallet unlock required for account generation"), [&]() {
                        promptOnceForAccountGenerationUnlock = true;
                        // transfer ownership of unlock session to shadow thread
                        LOCK(pactiveWallet->cs_wallet);
                        pactiveWallet->nUnlockedSessionsOwnedByShadow++;
                    });
                    milliSleep = 1;
                }
            }

            // Once we have allocated all the shadow accounts (or if wallet is locked and unable to allocate shadow accounts) we start to allocate keys for the accounts.
            // Allocate up to 'depth' keys for all accounts, however only do numToAllocatePerRound allocations at a time before sleeping so that we don't hog the entire CPU.
            int targetPoolDepth = nKeyPoolTargetDepth;
            int numToAllocatePerRound = 5;
            if (targetPoolDepth > 40)
                numToAllocatePerRound = 20;
            int numAllocated = pactiveWallet->TopUpKeyPool(depth, numToAllocatePerRound);
            // Increase the depth for next round of allocation.
            if (numAllocated == 0 && depth < targetPoolDepth)
            {
                ++depth;
                // If we didn't allocate any then we want to try again almost immediately and not have a long sleep.
                milliSleep = 1;
            }
            else if (numAllocated >= 0 || depth < targetPoolDepth)
            {
                // Otherwise we sleep for increasingly longer depending on how deep into the allocation we are, the deeper we are the less urgent it becomes to allocate more. 
                //fixme: (FUT) (ACCOUNTS) Look some more into these times, they are a bit arbitrary.
                // If the user has set an especially large depth then we want to try again almost immediately and not have a long sleep.
                if (targetPoolDepth > 40)
                    milliSleep = 1;
                else if (depth < 10) 
                    milliSleep = 80;
                else if (depth < 20)
                    milliSleep = 100;
                else
                    milliSleep = 300;
            }
            else
            {
                // If we reach here we have a non HD account that require wallet unlock to allocate keys.
                // So try to initiate an unlock session
                milliSleep = 500;
                tryLockWallet = false;
                if (promptOnceForAddressGenerationUnlock)
                {
                    promptOnceForAddressGenerationUnlock = false;
                    // If the user cancels then we don't prompt him for this again in this program run.
                    // If user performs the unlock then we leave prompting enabled in case we reach this situation again.
                    //fixme: (FUT) (ACCOUNTS) - Should this maybe be a timer to only prompt once a day or something for users who keep the program open?
                    // Might also want a "don't ask me this again" checkbox on prompt etc.
                    // Discuss with UI team and reconsider how to handle this.

                    pactiveWallet->BeginUnlocked(_("Wallet unlock required for address generation"), [&]() {
                        promptOnceForAddressGenerationUnlock = true;
                        // transfer ownership of unlock session to shadow thread
                        LOCK(pactiveWallet->cs_wallet);
                        pactiveWallet->nUnlockedSessionsOwnedByShadow++;
                    });
                }
            }

            // If we no longer have a need for an unlocked wallet (ie. all work done) end all unlock sessions that we own.
            if (tryLockWallet)
            {
                for (unsigned int i = 0; i < pactiveWallet->nUnlockedSessionsOwnedByShadow; i++) {
                    pactiveWallet->EndUnlocked();
                }
                pactiveWallet->nUnlockedSessionsOwnedByShadow = 0;
            }
        }

        boost::this_thread::interruption_point();
        MilliSleep(milliSleep);
    }
}

void StartShadowPoolManagerThread(boost::thread_group& threadGroup)
{
    threadGroup.create_thread(boost::bind(&TraceThread<void (*)()>, "shadowpoolmanager", &ThreadShadowPoolManager));
}

std::string accountNameForAddress(const CWallet &wallet, const CTxDestination& dest)
{
    LOCK(wallet.cs_wallet);
    std::string accountNameForAddress;

    isminetype ret = isminetype::ISMINE_NO;
    for (const auto& accountItem : wallet.mapAccounts)
    {
        for (auto keyChain : { KEYCHAIN_EXTERNAL, KEYCHAIN_CHANGE })
        {
            isminetype temp = ( keyChain == KEYCHAIN_EXTERNAL ? IsMine(accountItem.second->externalKeyStore, dest) : IsMine(accountItem.second->internalKeyStore, dest) );
            if (temp > ret)
            {
                ret = temp;
                accountNameForAddress = accountItem.second->getLabel();
            }
        }
    }
    if (ret < isminetype::ISMINE_WATCH_ONLY)
        return "";
    return accountNameForAddress;
}

isminetype IsMine(const CWallet &wallet, const CTxDestination& dest)
{
    LOCK(wallet.cs_wallet);

    isminetype ret = isminetype::ISMINE_NO;
    for (const auto& accountItem : wallet.mapAccounts)
    {
        for (auto keyChain : { KEYCHAIN_EXTERNAL, KEYCHAIN_CHANGE })
        {
            isminetype temp = ( keyChain == KEYCHAIN_EXTERNAL ? IsMine(accountItem.second->externalKeyStore, dest) : IsMine(accountItem.second->internalKeyStore, dest) );
            if (temp > ret)
                ret = temp;
        }
    }
    return ret;
}

isminetype IsMine(const CWallet &wallet, const CTxOut& out)
{
    LOCK(wallet.cs_wallet);

    isminetype ret = isminetype::ISMINE_NO;
    for (const auto& [accountUUID, account] : wallet.mapAccounts)
    {
        (unused)accountUUID;
        isminetype temp = IsMine(*account, out);
        if (temp > ret)
        {
            ret = temp;
        }
        // No need to keep going through the remaining accounts at this point.
        if (ret >= ISMINE_SPENDABLE)
            return ret;
    }
    return ret;
}

bool IsMine(const CKeyStore* forAccount, const CWalletTx& tx)
{
    for (const auto& txout : tx.tx->vout)
    {
        isminetype ret = IsMine(*forAccount, txout);
        // No need to keep going through the remaining outputs at this point.
        if (ret > isminetype::ISMINE_NO)
            return true;
        //NB! We don't insert into the "IsNotMineCache" here as it is for the whole wallet
        //This output could still belong to a different account...
    }
    return false;
}

isminetype CGuldenWallet::IsMine(const CKeyStore &keystore, const CTxIn& txin) const
{
    {
        LOCK(cs_wallet);
        const CWalletTx* prev = pactiveWallet->GetWalletTx(txin.prevout.getHash());
        if (prev && prev->tx->vout.size() != 0)
        {
            if (txin.prevout.n < prev->tx->vout.size())
                return ::IsMine(keystore, prev->tx->vout[txin.prevout.n]);
        }
    }
    return ISMINE_NO;
}

void CGuldenWallet::MarkKeyUsed(CKeyID keyID, uint64_t usageTime)
{
    {
        // Remove from key pool
        CWalletDB walletdb(*dbw);
        //NB! Must call ErasePool here even if HasPool is false - as ErasePool has other side effects.
        walletdb.ErasePool(static_cast<CWallet*>(this), keyID);
    }

    //Update accounts if needed (creation time - shadow accounts etc.)
    {
        LOCK(cs_wallet);
        for (const auto& accountIter : mapAccounts)
        {
            if (accountIter.second->HaveKey(keyID))
            {
                if (usageTime > 0)
                {
                    CWalletDB walletdb(*dbw);
                    accountIter.second->possiblyUpdateEarliestTime(usageTime, &walletdb);
                }

                // We only do this the first time MarkKeyUsed is called - otherwise we have the following problem
                // 1) User empties account. 2) User deletes account 3) At a later point MarkKeyUsed is called subsequent times (new blocks) 4) The account user just deleted is now recovered.

                //fixme: (FUT) (ACCOUNTS) This is still not 100% right, if the user does the following there can still be issues:
                //1) Send funds from account
                //2) Immediately close wallet
                //3) Reopen wallet, as the new blocks are processed this code will be called and the just deleted account will be restored.
                //We will need a better way to detect this...

                //fixme: (FUT) (ACCOUNTS)
                //Another edge bug here
                //1) User sends/receives from address
                //2) User deleted account
                //3) User receives on same address again
                //Account will not reappear - NB! This happens IFF there is no wallet restart anywhere in this process, and the user can always rescan still so it's not a disaster.
                static std::set<CKeyID> keyUsedSet;
                if (keyUsedSet.find(keyID) == keyUsedSet.end())
                {
                    keyUsedSet.insert(keyID);

                    if (accountIter.second->m_State != AccountState::Normal && accountIter.second->m_State != AccountState::ShadowChild)
                    {
                        accountIter.second->m_State = AccountState::Normal;
                        std::string name = accountIter.second->getLabel();

                        //fixme: (FUT) (ACCOUNTS) remove this in name delete/restore labelling for something less error prone. (translations would break this for instance)
                        //We should just set a restored attribute on the account or something.
                        if (name.find(_("[Deleted]")) != std::string::npos)
                        {
                            name = name.replace(name.find(_("[Deleted]")), _("[Deleted]").length(), _("[Restored]"));
                        }
                        else
                        {
                            name = _("Restored");
                        }
                        addAccount(accountIter.second, name);

                        //fixme: (FUT) (ACCOUNTS) Shadow accounts during rescan...
                    }

                    if (accountIter.second->IsHD() && accountIter.second->IsPoW2Witness())
                    {
                        //This is here for the sake of restoring wallets from recovery phrase only, in the normal case this has already been done by the funding code...
                        //fixme: (FUT) (ACCOUNTS) Improve this, there are two things that need improving:
                        //1) When restoring from phrase but also encrypting and locking - it won't be able to add the key here.
                        //We try to work around this by using an unlock callback, but if the user refuses to unlock then there might be issues.
                        //2) This will indescriminately add -all- used change keys in a witness account; even if used for normal transactions (which shouldn't be done, but still it would be preferable to avoid this)
                        //Note as witness-only accounts are not HD this is not an issue for witness-only accounts.
                        if (accountIter.second->getLabel().find(_("[Restored]")) != std::string::npos)
                        {
                            if (accountIter.second->HaveKeyInternal(keyID))
                            {
                                std::function<void (void)> witnessKeyCallback = [=]()
                                {
                                    CKey privWitnessKey;
                                    if (!accountIter.second->GetKey(keyID, privWitnessKey))
                                    {
                                        //fixme: (FUT) localise
                                        std::string strErrorMessage = "Failed to mark witnessing key for encrypted usage";
                                        LogPrintf(strErrorMessage.c_str());
                                        CAlert::Notify(strErrorMessage, true, true);
                                    }
                                    if (!static_cast<CWallet*>(this)->AddKeyPubKey(privWitnessKey, privWitnessKey.GetPubKey(), *accountIter.second, KEYCHAIN_WITNESS))
                                    {
                                        //fixme: (FUT) localise
                                        std::string strErrorMessage = "Failed to mark witnessing key for encrypted usage";
                                        LogPrintf(strErrorMessage.c_str());
                                        CAlert::Notify(strErrorMessage, true, true);
                                    }
                                };
                                if (accountIter.second->IsLocked())
                                {
                                    //Last ditch effort to try work around 1.
                                    uiInterface.RequestUnlockWithCallback(pactiveWallet, _("Wallet unlock required for witness key"), witnessKeyCallback);
                                    continue;
                                }
                                else
                                {
                                    witnessKeyCallback();
                                }
                            }
                        }
                    }
                }
            }
        }
    }

    //Only assign the bare minimum keys - let the background thread do the rest.
    static_cast<CWallet*>(this)->TopUpKeyPool(1);
}

void CGuldenWallet::changeAccountName(CAccount* account, const std::string& newName, bool notify)
{
    // Force names to be unique
    std::string finalNewName = newName;
    std::string oldName = account->getLabel();
    {
        LOCK(cs_wallet);

        CWalletDB db(*dbw);

        int nPrefix = 1;
        bool possibleDuplicate = true;
        while(possibleDuplicate)
        {
            possibleDuplicate = false;
            for (const auto& labelIter : mapAccountLabels)
            {
                if (labelIter.second == finalNewName)
                {
                    finalNewName = newName + strprintf("_%d", nPrefix++);
                    possibleDuplicate = true;
                    continue;
                }
            }
        }

        account->setLabel(finalNewName, &db);
        mapAccountLabels[account->getUUID()] = finalNewName;
    }

    if (notify && oldName != finalNewName)
        NotifyAccountNameChanged(static_cast<CWallet*>(this), account);
}

void CGuldenWallet::deleteAccount(CWalletDB& db, CAccount* account, bool shouldPurge)
{
    LogPrintf("CGuldenWallet::deleteAccount");
    //fixme: (FUT) (ACCOUNTS) - If we are trying to delete the last remaining account we should return false
    //As this may leave the wallet in an invalid state.
    //Alternatively we must make sure that the wallet can handle having 0 accounts in it.
    if (shouldPurge)
    {
        LogPrintf("CGuldenWallet::deleteAccount - purge account");

        // We should never be purging an HD account unless we have also purged the seed that it belongs too (or it has no seed)
        // It makes no sense to purge an account while retaining the seed as it can always be regenerated from the seed (so purging is still not permanent) and it can only lead to difficult to understand issues.
        if (account->IsHD() && (mapSeeds.find(dynamic_cast<CAccountHD*>(account)->getSeedUUID()) != mapSeeds.end()))
            assert(0);

        LOCK2(cs_main, cs_wallet);

        LogPrintf("CGuldenWallet::deleteAccount - wipe account from disk");
        if (!db.EraseAccount(getUUIDAsString(account->getUUID()), account))
        {
            throw std::runtime_error("erasing account failed");
        }
        if (!db.EraseAccountLabel(getUUIDAsString(account->getUUID())))
        {
            throw std::runtime_error("erasing account failed");
        }
        if (!db.EraseAccountCompoundingSettings(getUUIDAsString(account->getUUID())))
        {
            throw std::runtime_error("erasing account failed");
        }
        if (!db.EraseAccountNonCompoundWitnessEarningsScript(getUUIDAsString(account->getUUID())))
        {
            throw std::runtime_error("erasing account failed");
        }

        // Wipe all the keys
        LogPrintf("CGuldenWallet::deleteAccount - wipe keys from disk");
        {
            std::set<CKeyID> setAddress;
            account->GetKeys(setAddress);

            for (const auto& keyID : setAddress)
            {
                CPubKey pubKey;
                if (!GetPubKey(keyID, pubKey))
                {
                    LogPrintf("deleteAccount: Failed to get pubkey\n");
                }
                else
                {
                    if (IsCrypted())
                    {
                        db.EraseEncryptedKey(pubKey);
                    }
                    db.EraseKey(pubKey);
                }
            }
        }

        LogPrintf("CGuldenWallet::deleteAccount - wipe keypool from disk");
        // Wipe our keypool
        {
            bool forceErase = true;
            for(int64_t nIndex : account->setKeyPoolInternal)
                db.ErasePool(pactiveWallet, nIndex, forceErase);
            for(int64_t nIndex : account->setKeyPoolExternal)
                db.ErasePool(pactiveWallet, nIndex, forceErase);

            account->setKeyPoolInternal.clear();
            account->setKeyPoolExternal.clear();
        }

        // Wipe all the transactions associated with account
        LogPrintf("CGuldenWallet::deleteAccount - wipe transactions");
        {
            std::vector<uint256> hashesToErase;
            std::vector<uint256> hashesErased;
            for (const auto& [txHash, tx] : pactiveWallet->mapWallet)
            {
                if (::IsMine(account, tx))
                {
                    hashesToErase.push_back(txHash);
                    auto range = wtxOrdered.equal_range(tx.nOrderPos);
                    for (auto i = range.first; i != range.second;)
                    {
                        if (tx.GetHash() == i->second.first->GetHash())
                            i = wtxOrdered.erase(i);
                        else
                            i++;
                    }
                }
            }
            pactiveWallet->ZapSelectTx(db, hashesToErase, hashesErased);
        }

        LogPrintf("CGuldenWallet::deleteAccount - wipe account from memory");
        mapAccountLabels.erase(mapAccountLabels.find(account->getUUID()));
        mapAccounts.erase(mapAccounts.find(account->getUUID()));

        // Make sure we are no longer the active account
        if(!getActiveAccount() || (getActiveAccount()->getUUID() == account->getUUID()))
        {
            if (mapAccounts.size() > 0)
            {
                setAnyActiveAccount(db);
            }
        }

        //fixme: (FUT) (ACCOUNTS) (LOW) - this leaks until program exit
        //We can't easily delete the account as other places may still be referencing it...
        // Let UI handle deletion [hide account etc.] (we can't actually delete the account pointer because of this so we leak)
        NotifyAccountDeleted(static_cast<CWallet*>(this), account);
    }
    else
    {
        std::string newLabel = account->getLabel();
        if (newLabel.find(_("[Restored]")) != std::string::npos)
        {
            newLabel = newLabel.replace(newLabel.find(_("[Restored]")), _("[Restored]").length(), _("[Deleted]"));
        }
        else
        {
            newLabel = newLabel + " " + _("[Deleted]");
        }

        {
            LOCK(cs_wallet);

            account->setLabel(newLabel, &db);
            account->m_State = AccountState::Deleted;
            mapAccountLabels[account->getUUID()] = newLabel;
            if (!db.WriteAccount(getUUIDAsString(account->getUUID()), account))
            {
                throw std::runtime_error("Writing account failed");
            }
        }
        NotifyAccountDeleted(static_cast<CWallet*>(this), account);
    }
}

void CGuldenWallet::addAccount(CAccount* account, const std::string& newName, bool bMakeActive)
{
    {
        LOCK(cs_wallet);

        CWalletDB walletdb(*dbw);
        if (!walletdb.WriteAccount(getUUIDAsString(account->getUUID()), account))
        {
            throw std::runtime_error("Writing account failed");
        }
        mapAccounts[account->getUUID()] = account;
        changeAccountName(account, newName, false);
    }
    NotifyAccountAdded(static_cast<CWallet*>(this), account);

    if (account->m_State == AccountState::Normal)
    {
        if (bMakeActive)
        {
            CWalletDB walletdb(*dbw);
            setActiveAccount(walletdb, account);
        }
    }
}

void CGuldenWallet::setActiveAccount(CWalletDB& walletdb, CAccount* newActiveAccount)
{
    if (activeAccount != newActiveAccount)
    {
        activeAccount = newActiveAccount;
        walletdb.WritePrimaryAccount(activeAccount);

        NotifyActiveAccountChanged(static_cast<CWallet*>(this), newActiveAccount);
    }
}

void CGuldenWallet::setAnyActiveAccount(CWalletDB& walletdb)
{
    for (const auto& [accountUUID, account] : pactiveWallet->mapAccounts)
    {
        (unused)accountUUID;
        if (account->m_State == AccountState::Normal)
        {
            setActiveAccount(walletdb, account);
            return;
        }
    }
}

CAccount* CGuldenWallet::getActiveAccount()
{
    return activeAccount;
}

void CGuldenWallet::setActiveSeed(CWalletDB& walletdb, CHDSeed* newActiveSeed)
{
    if (activeSeed != newActiveSeed)
    {
        activeSeed = newActiveSeed;
        if (activeSeed)
            walletdb.WritePrimarySeed(*activeSeed);
        else
            walletdb.ErasePrimarySeed();

        //fixme: (FUT) (ACCOUNTS) (LOW)
        //NotifyActiveSeedChanged(this, newActiveAccount);
    }
}

CHDSeed* CGuldenWallet::GenerateHDSeed(CHDSeed::SeedType seedType)
{
    if (IsCrypted() && (!activeAccount || IsLocked()))
    {
        throw std::runtime_error("Generating seed requires unlocked wallet");
    }

    std::vector<unsigned char> entropy(16);
    GetStrongRandBytes(&entropy[0], 16);
    CHDSeed* newSeed = new CHDSeed(mnemonicFromEntropy(entropy, entropy.size()*8).c_str(), seedType);
    if (!CWalletDB(*dbw).WriteHDSeed(*newSeed))
    {
        throw std::runtime_error("Writing seed failed");
    }
    if (IsCrypted())
    {
        if (!newSeed->Encrypt(activeAccount->vMasterKey))
        {
            throw std::runtime_error("Encrypting seed failed");
        }
    }
    mapSeeds[newSeed->getUUID()] = newSeed;

    return newSeed;
}

void CGuldenWallet::DeleteSeed(CWalletDB& walletDB, CHDSeed* deleteSeed, bool shouldPurgeAccounts)
{
    LogPrintf("CGuldenWallet::DeleteSeed");
    mapSeeds.erase(mapSeeds.find(deleteSeed->getUUID()));
    if (!walletDB.DeleteHDSeed(*deleteSeed))
    {
        throw std::runtime_error("Deleting seed failed");
    }

    //fixme: (FUT) (ACCOUNTS) purge accounts completely if empty?
<<<<<<< HEAD
    LogPrintf("CGuldenWallet::DeleteSeed - delete accounts");
=======
    LogPrintf("CGuldenWallet::DeleteSeed - testing which accounts to delete [%d]", pactiveWallet->mapAccounts.size());
    std::vector<CAccount*> deleteAccounts;
>>>>>>> 43b6d598
    for (const auto& accountPair : pactiveWallet->mapAccounts)
    {
        if (accountPair.second->IsHD() && ((CAccountHD*)accountPair.second)->getSeedUUID() == deleteSeed->getUUID())
        {
<<<<<<< HEAD
            //fixme: (FUT) (ACCOUNTS) check balance
            deleteAccount(walletDB, accountPair.second, shouldPurgeAccounts);
        }
    }
=======
            deleteAccounts.push_back(accountPair.second);
        }
    }
    LogPrintf("CGuldenWallet::DeleteSeed - Deleting  accounts [%d]", deleteAccounts.size());
    for (const auto& accountForDeletion : deleteAccounts)
    {
        //fixme: (FUT) (ACCOUNTS) check balance
        deleteAccount(walletDB, accountForDeletion, shouldPurgeAccounts);
    }
>>>>>>> 43b6d598
    LogPrintf("CGuldenWallet::DeleteSeed - done deleting accounts");

    if (activeSeed == deleteSeed)
    {
        LogPrintf("CGuldenWallet::DeleteSeed - set active seed to new seed");
        if (mapSeeds.empty())
        {
            LogPrintf("CGuldenWallet::DeleteSeed - set NULL active seed");
            setActiveSeed(walletDB, NULL);
        }
        else
        {
            LogPrintf("CGuldenWallet::DeleteSeed - setting first mapped seed as active");
            setActiveSeed(walletDB, mapSeeds.begin()->second);
        }
    }

    LogPrintf("CGuldenWallet::DeleteSeed - Finished");
    delete deleteSeed;
}

CHDSeed* CGuldenWallet::ImportHDSeedFromPubkey(SecureString pubKeyString)
{
    if (IsCrypted() && (!activeAccount || IsLocked()))
    {
        throw std::runtime_error("Generating seed requires unlocked wallet");
    }

    CExtPubKey pubkey;
    try
    {
        CGuldenSecretExt<CExtPubKey> secretExt;
        secretExt.SetString(pubKeyString.c_str());
        pubkey = secretExt.GetKeyFromString();
    }
    catch(...)
    {
        throw std::runtime_error("Not a valid Gulden extended public key");
    }

    if (!pubkey.pubkey.IsValid())
    {
        throw std::runtime_error("Not a valid Gulden extended public key");
    }

    CHDSeed* newSeed = new CHDSeed(pubkey, CHDSeed::CHDSeed::BIP44NoHardening);
    if (!CWalletDB(*dbw).WriteHDSeed(*newSeed))
    {
        throw std::runtime_error("Writing seed failed");
    }
    if (IsCrypted())
    {
        if (!newSeed->Encrypt(activeAccount->vMasterKey))
        {
            throw std::runtime_error("Encrypting seed failed");
        }
    }
    mapSeeds[newSeed->getUUID()] = newSeed;

    return newSeed;
}

CHDSeed* CGuldenWallet::ImportHDSeed(SecureString mnemonic, CHDSeed::SeedType type)
{
    if (IsCrypted() && (!activeAccount || IsLocked()))
    {
        throw std::runtime_error("Generating seed requires unlocked wallet");
    }

    if (!checkMnemonic(mnemonic))
    {
        throw std::runtime_error("Not a valid Gulden mnemonic");
    }

    std::vector<unsigned char> entropy(16);
    GetStrongRandBytes(&entropy[0], 16);
    CHDSeed* newSeed = new CHDSeed(mnemonic, type);
    if (!CWalletDB(*dbw).WriteHDSeed(*newSeed))
    {
        throw std::runtime_error("Writing seed failed");
    }
    if (IsCrypted())
    {
        if (!newSeed->Encrypt(activeAccount->vMasterKey))
        {
            throw std::runtime_error("Encrypting seed failed");
        }
    }
    mapSeeds[newSeed->getUUID()] = newSeed;

    return newSeed;
}


CHDSeed* CGuldenWallet::getActiveSeed()
{
    return activeSeed;
}

void CGuldenWallet::RemoveAddressFromKeypoolIfIsMine(const CTxOut& txout, uint64_t time)
{
    ::RemoveAddressFromKeypoolIfIsMine(*static_cast<CWallet*>(this), txout, time);
}


void CGuldenWallet::RemoveAddressFromKeypoolIfIsMine(const CTransaction& tx, uint64_t time)
{
    for(const CTxOut& txout : tx.vout)
    {
        RemoveAddressFromKeypoolIfIsMine(txout, time);
    }
}

void CGuldenWallet::RemoveAddressFromKeypoolIfIsMine(const CTxIn& txin, uint64_t time)
{
    {
        LOCK(cs_wallet);
        std::map<uint256, CWalletTx>::const_iterator mi = mapWallet.find(txin.prevout.getHash());
        if (mi != mapWallet.end())
        {
            const CWalletTx& prev = (*mi).second;
            if (txin.prevout.n < prev.tx->vout.size())
                RemoveAddressFromKeypoolIfIsMine(prev.tx->vout[txin.prevout.n], time);
        }
    }
}

// Shadow accounts... For HD we keep a 'cache' of already created accounts, the reason being that another shared wallet might create new addresses, and we need to be able to detect those.
// So we keep these 'shadow' accounts, and if they ever receive a transaction we automatically 'convert' them into normal accounts in the UI.
// If/When the user wants new accounts, we hand out the previous shadow account and generate a new Shadow account to take it's place...
CAccountHD* CGuldenWallet::GenerateNewAccount(std::string strAccount, AccountState state, AccountType subType, bool bMakeActive)
{
    assert(state != AccountState::ShadowChild);
    assert(state != AccountState::Deleted);
    CAccountHD* newAccount = NULL;

    // Grab account with lowest index from existing pool of shadow accounts and convert it into a new account.
    if (state == AccountState::Normal || state == AccountState::Shadow)
    {
        LOCK(cs_wallet);

        for (const auto& accountPair : mapAccounts)
        {
            if (accountPair.second->m_Type == subType)
            {
                if (accountPair.second->m_State == AccountState::Shadow)
                {
                    if (!newAccount || ((CAccountHD*)accountPair.second)->getIndex() < newAccount->getIndex())
                    {
                        if (((CAccountHD*)accountPair.second)->getSeedUUID() == getActiveSeed()->getUUID())
                        {
                            //Only consider accounts that are
                            //1) Of the required state
                            //2) Marked as being shadow
                            //3) From the active seed
                            //4) Always take the lowest account index that we can find
                            newAccount = (CAccountHD*)accountPair.second;
                        }
                    }
                }
            }
        }
    }

    // Create a new account in the (unlikely) event there was no shadow state
    if (!newAccount)
    {
        if (!IsLocked())
        {
            CWalletDB db(*dbw);
            newAccount = activeSeed->GenerateAccount(subType, &db);
        }
        else
        {
            return nullptr;
        }
    }
    newAccount->m_State = state;

    // We don't top up the shadow pool here - we have a thread for that.

    // Write new account
    //NB! We have to do this -after- we create the new shadow account, otherwise the shadow account ends up being the active account.
    addAccount(newAccount, strAccount, bMakeActive);

    if (subType == AccountType::PoW2Witness)
    {
        newAccount->SetWarningState(AccountStatus::WitnessEmpty);
    }
    else
    {
        newAccount->SetWarningState(AccountStatus::Default);
    }

    // Shadow accounts have less keys - so we need to top up the keypool for our new 'non shadow' account at this point.
    if( activeAccount ) //fixme: (FUT) (ACCOUNTS) IsLocked() requires activeAccount - so we avoid calling this if activeAccount not yet set.
        static_cast<CWallet*>(this)->TopUpKeyPool(1, 0, activeAccount);//We only assign the bare minimum addresses here - and let the background thread do the rest

    return newAccount;
}

CAccount* CGuldenWallet::GenerateNewLegacyAccount(std::string strAccount)
{
    CAccount* newAccount = new CAccount();
    //fixme: (FUT) (ACCOUNTS) Improve the way encryption of legacy accounts is handled
    if (IsCrypted())
    {
        LOCK2(cs_main, cs_wallet);
        if (IsLocked())
            return nullptr;

        if (!activeAccount)
            return nullptr;

        if (!newAccount->Encrypt(activeAccount->vMasterKey))
            return nullptr;
    }
    addAccount(newAccount, strAccount);

    return newAccount;
}

bool CGuldenWallet::ImportKeysIntoWitnessOnlyWitnessAccount(CAccount* forAccount, std::vector<std::pair<CKey, uint64_t>> privateWitnessKeysWithBirthDates)
{
    if (!forAccount)
        return false;

    if (forAccount->m_Type != WitnessOnlyWitnessAccount)
        return false;

    //Don't import an address that is already in wallet.
    for (const auto& [privateWitnessKey, nKeyBirthDate] : privateWitnessKeysWithBirthDates)
    {
        (unused) nKeyBirthDate;
        if (static_cast<CWallet*>(this)->HaveKey(privateWitnessKey.GetPubKey().GetID()))
        {
            std::string strErrorMessage = _("Error importing private key") + "\n" + _("Wallet already contains key.");
            LogPrintf(strErrorMessage.c_str());
            CAlert::Notify(strErrorMessage, true, true);
            return false;
        }
    }

    for (const auto& [privateWitnessKey, nKeyBirthDate] : privateWitnessKeysWithBirthDates)
    {
        CPubKey pubWitnessKey = privateWitnessKey.GetPubKey();
        CKeyID witnessKeyID = pubWitnessKey.GetID();
        static_cast<CWallet*>(this)->importPrivKeyIntoAccount(forAccount, privateWitnessKey, witnessKeyID, nKeyBirthDate);
    }
    return true;
}

std::vector<std::pair<CKey, uint64_t>> CGuldenWallet::ParseWitnessKeyURL(SecureString sEncodedPrivWitnessKeysURL)
{
    if (!boost::starts_with(sEncodedPrivWitnessKeysURL, "gulden://witnesskeys?keys="))
        throw std::runtime_error("Not a valid \"witness only\" witness account URI");

    std::vector<SecureString> encodedPrivateWitnessKeyStrings;
    SecureString encPrivWitnessKeyWithoutPrefix(sEncodedPrivWitnessKeysURL.begin()+26, sEncodedPrivWitnessKeysURL.end());
    boost::split(encodedPrivateWitnessKeyStrings, encPrivWitnessKeyWithoutPrefix, boost::is_any_of(":"));

    std::vector<std::pair<CKey, uint64_t>> privateWitnessKeys;
    privateWitnessKeys.reserve(encodedPrivateWitnessKeyStrings.size());
    for (const auto& encodedPrivateWitnessKeyString : encodedPrivateWitnessKeyStrings)
    {
        std::vector<SecureString> encodedPrivateWitnessKeyAndBirthDate;
        boost::split(encodedPrivateWitnessKeyAndBirthDate, encodedPrivateWitnessKeyString, boost::is_any_of("#"));
        if (encodedPrivateWitnessKeyAndBirthDate.size() > 2)
            throw std::runtime_error("Not a valid Gulden private witness key/birthdate pair");

        uint64_t nKeyBirthDate = 1;
        if (encodedPrivateWitnessKeyAndBirthDate.size() == 2)
            ParseUInt64(encodedPrivateWitnessKeyAndBirthDate[1].c_str(), &nKeyBirthDate);

        bool keyError = false;
        try
        {
            CGuldenSecret secretPrivWitnessKey;
            secretPrivWitnessKey.SetString(encodedPrivateWitnessKeyAndBirthDate[0].c_str());
            if (secretPrivWitnessKey.IsValid())
            {
                privateWitnessKeys.emplace_back(secretPrivWitnessKey.GetKey(), nKeyBirthDate);
            }
            else
            {
                keyError = true;
            }
        }
        catch(...)
        {
            keyError = true;
        }
        if (keyError)
        {
            throw std::runtime_error("Not a valid Gulden private witness key");
        }
    }
    return privateWitnessKeys;
}

CAccount* CGuldenWallet::CreateWitnessOnlyWitnessAccount(std::string strAccount, std::vector<std::pair<CKey, uint64_t>> privateWitnessKeysWithBirthDates)
{
    CAccount* newAccount = NULL;

    newAccount = new CAccount();
    newAccount->m_Type = WitnessOnlyWitnessAccount;

    if (IsCrypted())
    {
        LOCK2(cs_main, cs_wallet);
        if (IsLocked())
            return nullptr;

        if (!activeAccount)
            return nullptr;

        if (!newAccount->Encrypt(activeAccount->vMasterKey))
            return nullptr;
    }

    if (ImportKeysIntoWitnessOnlyWitnessAccount(newAccount, privateWitnessKeysWithBirthDates))
    {
        // Write new account
        addAccount(newAccount, strAccount);

        return newAccount;
    }
    else
    {
        delete newAccount;
        return nullptr;
    }
}

CAccountHD* CGuldenWallet::CreateReadOnlyAccount(std::string strAccount, SecureString encExtPubKey)
{
    CAccountHD* newAccount = NULL;

    CExtPubKey pubkey;
    try
    {
        CGuldenSecretExt<CExtPubKey> secretExt;
        secretExt.SetString(encExtPubKey.c_str());
        pubkey = secretExt.GetKeyFromString();
    }
    catch(...)
    {
        throw std::runtime_error("Not a valid Gulden extended public key");
    }

    newAccount = new CAccountHD(pubkey, boost::uuids::nil_generator()(), AccountType::Desktop);


    // Write new account
    addAccount(newAccount, strAccount);

    //We only assign the bare minimum addresses here - and let the background thread do the rest
    static_cast<CWallet*>(this)->TopUpKeyPool(2, 0, newAccount);

    return newAccount;
}

CAccountHD* CGuldenWallet::CreateSeedlessHDAccount(std::string strAccount, CGuldenSecretExt<CExtKey> accountExtKey, AccountState state, AccountType type, bool generateKeys)
{
    //fixme: (FUT) (ACCOUNTS) (HIGH) add key validation checks here.

    CAccountHD* newAccount = new CAccountHD(accountExtKey.getKeyRaw(), boost::uuids::nil_generator()(), type);
    newAccount->m_State = state;

    // Write new account
    addAccount(newAccount, strAccount);

    //We only assign the bare minimum addresses here - and let the background thread do the rest
    if (generateKeys)
    {
        static_cast<CWallet*>(this)->TopUpKeyPool(2, 0, newAccount);
    }

    return newAccount;
}


void CGuldenWallet::ForceRewriteKeys(CAccount& forAccount)
{
    {
        LOCK(cs_wallet);

        std::set<CKeyID> setAddress;
        forAccount.GetKeys(setAddress);

        CWalletDB walletDB(*dbw);
        for (const auto& keyID : setAddress)
        {
            if (!IsCrypted())
            {
                CKey keyPair;
                if (!GetKey(keyID, keyPair))
                {
                    throw std::runtime_error("Fatal error upgrading legacy wallet - could not upgrade all keys");
                }
                walletDB.EraseKey(keyPair.GetPubKey());
                if (!walletDB.WriteKey(keyPair.GetPubKey(), keyPair.GetPrivKey(), static_cast<CWallet*>(this)->mapKeyMetadata[keyID], getUUIDAsString(forAccount.getUUID()), KEYCHAIN_EXTERNAL))
                {
                    throw std::runtime_error("Fatal error upgrading legacy wallet - could not write all upgraded keys");
                }
            }
            else
            {
                CPubKey pubKey;
                if (!GetPubKey(keyID, pubKey))
                { 
                    throw std::runtime_error("Fatal error upgrading legacy wallet - could not upgrade all encrypted keys");
                }
                walletDB.EraseEncryptedKey(pubKey);
                std::vector<unsigned char> secret;
                if (!forAccount.GetKey(keyID, secret))
                { 
                    throw std::runtime_error("Fatal error upgrading legacy wallet - could not upgrade all encrypted keys");
                }
                if (!walletDB.WriteCryptedKey(pubKey, secret, static_cast<CWallet*>(this)->mapKeyMetadata[keyID], getUUIDAsString(forAccount.getUUID()), KEYCHAIN_EXTERNAL))
                {
                    throw std::runtime_error("Fatal error upgrading legacy wallet - could not write all upgraded keys");
                }
            }
        }
    }


    CWalletDB walletDB(*dbw);
    for(int64_t nIndex : forAccount.setKeyPoolInternal)
    {
        CKeyPool keypoolentry;
        if (!walletDB.ReadPool(nIndex, keypoolentry))
        {
            throw std::runtime_error("Fatal error upgrading legacy wallet - could not upgrade entire keypool");
        }
        if (!walletDB.ErasePool( static_cast<CWallet*>(this), nIndex ))
        {
            throw std::runtime_error("Fatal error upgrading legacy wallet - could not upgrade entire keypool");
        }
        keypoolentry.accountName = getUUIDAsString(forAccount.getUUID());
        keypoolentry.nChain = KEYCHAIN_CHANGE;
        if ( !walletDB.WritePool( nIndex, keypoolentry ) )
        {
            throw std::runtime_error("Fatal error upgrading legacy wallet - could not upgrade entire keypool");
        }
    }
    for(int64_t nIndex : forAccount.setKeyPoolExternal)
    {
        CKeyPool keypoolentry;
        if (!walletDB.ReadPool(nIndex, keypoolentry))
        {
            throw std::runtime_error("Fatal error upgrading legacy wallet - could not upgrade entire keypool");
        }
        if (!walletDB.ErasePool( static_cast<CWallet*>(this), nIndex ))
        {
            throw std::runtime_error("Fatal error upgrading legacy wallet - could not upgrade entire keypool");
        }
        keypoolentry.accountName = getUUIDAsString(forAccount.getUUID());
        keypoolentry.nChain = KEYCHAIN_EXTERNAL;
        if ( !walletDB.WritePool( nIndex, keypoolentry ) )
        {
            throw std::runtime_error("Fatal error upgrading legacy wallet - could not upgrade entire keypool");
        }
    }
}


bool CGuldenWallet::AddHDKeyPubKey(int64_t HDKeyIndex, const CPubKey &pubkey, CAccount& forAccount, int keyChain)
{
    AssertLockHeld(cs_wallet); // mapKeyMetadata
    if (!forAccount.AddKeyPubKey(HDKeyIndex, pubkey, keyChain))
    {
        LogPrintf("CGuldenWallet::AddHDKeyPubKey: AddKeyPubKey failed for account");
        return false;
    }

    // check if we need to remove from watch-only
    CScript script;
    script = GetScriptForDestination(pubkey.GetID());
    if (HaveWatchOnly(script))
        static_cast<CWallet*>(this)->RemoveWatchOnly(script);
    script = GetScriptForRawPubKey(pubkey);
    if (HaveWatchOnly(script))
        static_cast<CWallet*>(this)->RemoveWatchOnly(script);

    if (!CWalletDB(*dbw).WriteKeyHD(pubkey, HDKeyIndex, keyChain, static_cast<CWallet*>(this)->mapKeyMetadata[pubkey.GetID()], getUUIDAsString(forAccount.getUUID())))
    {
        LogPrintf("CGuldenWallet::AddHDKeyPubKey: WriteKeyHD failed for key");
        return false;
    }
    else if (forAccount.IsPoW2Witness() && keyChain == KEYCHAIN_WITNESS)
    {
        CPrivKey nullKey;
        return CWalletDB(*dbw).WriteKeyOverride(pubkey, nullKey, getUUIDAsString(forAccount.getUUID()), KEYCHAIN_WITNESS);
    }
    return true;
}


bool CGuldenWallet::LoadHDKey(int64_t HDKeyIndex, int64_t keyChain, const CPubKey &pubkey, const std::string& forAccount)
{
    LOCK(cs_wallet);
    return mapAccounts[getUUIDFromString(forAccount)]->AddKeyPubKey(HDKeyIndex, pubkey, keyChain);
}


bool CGuldenWallet::Lock() const
{
    LOCK(cs_wallet);

    if (nUnlockSessions > 0) {
        fAutoLock = true;
        return true;
    }
    else {
        return LockHard();
    }
}

bool CGuldenWallet::LockHard() const
{
    AssertLockHeld(cs_wallet);

    bool ret = true;
    for (auto accountPair : mapAccounts)
    {
        if (!accountPair.second->Lock())
            ret = false;
    }
    for (auto seedPair : mapSeeds)
    {
        if (!seedPair.second->Lock())
            ret = false;
    }

    // Only notify changed locking state if the locking actually changed, that is:
    // - actaul locking took place, it is NOT delayed
    // - locking succeeded
    if (ret)
        NotifyLockingChanged(true);

    return ret;
}

CPubKey CWallet::GenerateNewKey(CAccount& forAccount, int keyChain)
{
    AssertLockHeld(cs_wallet); // mapKeyMetadata

    // Create new metadata
    int64_t nCreationTime = GetTime();
    CKeyMetadata metadata(nCreationTime);

    CPubKey pubkey = forAccount.GenerateNewKey(*this, metadata, keyChain);

    mapKeyMetadata[pubkey.GetID()] = metadata;
    UpdateTimeFirstKey(nCreationTime);

    return pubkey;
}

bool CWallet::LoadKey(const CKey& key, const CPubKey &pubkey, const std::string& forAccount, int64_t nKeyChain)
{
    LOCK(cs_wallet);
    return mapAccounts[getUUIDFromString(forAccount)]->AddKeyPubKey(key, pubkey, nKeyChain);
}<|MERGE_RESOLUTION|>--- conflicted
+++ resolved
@@ -690,22 +690,12 @@
     }
 
     //fixme: (FUT) (ACCOUNTS) purge accounts completely if empty?
-<<<<<<< HEAD
-    LogPrintf("CGuldenWallet::DeleteSeed - delete accounts");
-=======
     LogPrintf("CGuldenWallet::DeleteSeed - testing which accounts to delete [%d]", pactiveWallet->mapAccounts.size());
     std::vector<CAccount*> deleteAccounts;
->>>>>>> 43b6d598
     for (const auto& accountPair : pactiveWallet->mapAccounts)
     {
         if (accountPair.second->IsHD() && ((CAccountHD*)accountPair.second)->getSeedUUID() == deleteSeed->getUUID())
         {
-<<<<<<< HEAD
-            //fixme: (FUT) (ACCOUNTS) check balance
-            deleteAccount(walletDB, accountPair.second, shouldPurgeAccounts);
-        }
-    }
-=======
             deleteAccounts.push_back(accountPair.second);
         }
     }
@@ -715,7 +705,6 @@
         //fixme: (FUT) (ACCOUNTS) check balance
         deleteAccount(walletDB, accountForDeletion, shouldPurgeAccounts);
     }
->>>>>>> 43b6d598
     LogPrintf("CGuldenWallet::DeleteSeed - done deleting accounts");
 
     if (activeSeed == deleteSeed)
