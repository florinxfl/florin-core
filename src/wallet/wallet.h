--- conflicted
+++ resolved
@@ -21,6 +21,7 @@
 #include "validationinterface.h"
 #include "script/ismine.h"
 #include "wallet/crypter.h"
+#include "wallet/walletdb.h"
 #include "wallet/rpcwallet.h"
 #include "wallet/walletdberrors.h"
 #include "account.h"
@@ -35,10 +36,7 @@
 #include <vector>
 
 #include <boost/shared_ptr.hpp>
-<<<<<<< HEAD
 #include <boost/foreach.hpp>
-=======
->>>>>>> d74e352e
 #include <boost/thread.hpp>
 
 extern CWallet* pwalletMain;
@@ -104,38 +102,6 @@
     FEATURE_LATEST = FEATURE_COMPRPUBKEY // HD is optional, use FEATURE_COMPRPUBKEY as latest version
 };
 
-class CKeyMetadata
-{
-public:
-    static const int CURRENT_VERSION=1;
-    int nVersion;
-    int64_t nCreateTime; // 0 means unknown
-
-    CKeyMetadata()
-    {
-        SetNull();
-    }
-    CKeyMetadata(int64_t nCreateTime_)
-    {
-        nVersion = CKeyMetadata::CURRENT_VERSION;
-        nCreateTime = nCreateTime_;
-    }
-
-    ADD_SERIALIZE_METHODS;
-
-    template <typename Stream, typename Operation>
-    inline void SerializationOp(Stream& s, Operation ser_action, int nType, int nVersion) {
-        READWRITE(this->nVersion);
-        nVersion = this->nVersion;
-        READWRITE(nCreateTime);
-    }
-
-    void SetNull()
-    {
-        nVersion = CKeyMetadata::CURRENT_VERSION;
-        nCreateTime = 0;
-    }
-};
 
 /** A key pool entry */
 class CKeyPool
@@ -607,7 +573,6 @@
 
 
 isminetype IsMine(const CWallet &wallet, const CTxDestination& dest);
-isminetype RemoveAddressFromKeypoolIfIsMine(CWallet &wallet, const CTxDestination& dest, uint64_t time);
 isminetype IsMine(const CWallet &wallet, const CScript& scriptPubKey);
 isminetype RemoveAddressFromKeypoolIfIsMine(CWallet &wallet, const CScript& scriptPubKey, uint64_t time);
 
@@ -653,15 +618,9 @@
 
     void SyncMetaData(std::pair<TxSpends::iterator, TxSpends::iterator>);
 
-<<<<<<< HEAD
-=======
-    /* the HD chain data model (external chain counters) */
-    CHDChain hdChain;
-
     bool fFileBacked;
 
     std::set<int64_t> setKeyPool;
->>>>>>> d74e352e
 public:
     /*
      * Main wallet lock.
@@ -949,12 +908,8 @@
      * keystore implementation
      * Generate a new key
      */
-<<<<<<< HEAD
     CPubKey GenerateNewKey(CAccount& forAccount, int keyChain);
-=======
-    CPubKey GenerateNewKey();
     void DeriveNewChildKey(CKeyMetadata& metadata, CKey& secret);
->>>>>>> d74e352e
     //! Adds a key to the store, and saves it to disk.
     bool AddKeyPubKey(const CKey& key, const CPubKey &pubkey, CAccount& forAccount, int keyChain);
     //! for wallet upgrade
@@ -1022,19 +977,11 @@
     bool AddToWalletIfInvolvingMe(const CTransaction& tx, const CBlockIndex* pIndex, int posInBlock, bool fUpdate);
     int ScanForWalletTransactions(CBlockIndex* pindexStart, bool fUpdate = false);
     void ReacceptWalletTransactions();
-<<<<<<< HEAD
-    void ResendWalletTransactions(int64_t nBestBlockTime);
-    std::vector<uint256> ResendWalletTransactionsBefore(int64_t nTime);
+    void ResendWalletTransactions(int64_t nBestBlockTime, CConnman* connman);
+    std::vector<uint256> ResendWalletTransactionsBefore(int64_t nTime, CConnman* connman);
     CAmount GetBalance(const CAccount* forAccount = NULL) const;
     CAmount GetUnconfirmedBalance(const CAccount* forAccount = NULL) const;
     CAmount GetImmatureBalance(const CAccount* forAccount = NULL) const;
-=======
-    void ResendWalletTransactions(int64_t nBestBlockTime, CConnman* connman);
-    std::vector<uint256> ResendWalletTransactionsBefore(int64_t nTime, CConnman* connman);
-    CAmount GetBalance() const;
-    CAmount GetUnconfirmedBalance() const;
-    CAmount GetImmatureBalance() const;
->>>>>>> d74e352e
     CAmount GetWatchOnlyBalance() const;
     CAmount GetUnconfirmedWatchOnlyBalance() const;
     CAmount GetImmatureWatchOnlyBalance() const;
@@ -1216,7 +1163,6 @@
 
     bool BackupWallet(const std::string& strDest);
 
-<<<<<<< HEAD
     void setActiveAccount(CAccount* newActiveAccount);
     CAccount* getActiveAccount();
     void setActiveSeed(CHDSeed* newActiveSeed);
@@ -1226,27 +1172,20 @@
     CHDSeed* ImportHDSeedFromPubkey(SecureString pubKeyString);
     CHDSeed* getActiveSeed();
     
+    //const CHDChain& GetHDChain() { return hdChain; }
+
+    /* Returns true if HD is enabled */
+    //bool IsHDEnabled();
+
+    /* Generates a new HD master key (will not be activated) */
+    //CPubKey GenerateNewHDMasterKey();
     CAccount* activeAccount;
     CHDSeed* activeSeed;
-=======
-    /* Set the HD chain model (chain child index counters) */
-    bool SetHDChain(const CHDChain& chain, bool memonly);
-    const CHDChain& GetHDChain() { return hdChain; }
-
-    /* Returns true if HD is enabled */
-    bool IsHDEnabled();
->>>>>>> d74e352e
-
-    /* Generates a new HD master key (will not be activated) */
-    CPubKey GenerateNewHDMasterKey();
     
     /* Set the current HD master key (will reset the chain child index counters) */
     bool SetHDMasterKey(const CPubKey& key);
-<<<<<<< HEAD
     
     friend class CAccount;
-=======
->>>>>>> d74e352e
 };
 
 /** A key allocated from the key pool. */
@@ -1278,15 +1217,11 @@
     void KeepScript() { KeepKey(); }
 };
 
-<<<<<<< HEAD
-#endif // BITCOIN_WALLET_WALLET_H
-=======
-
 /** 
  * Account information.
  * Stored in wallet with key "acc"+string account name.
  */
-class CAccount
+/*class CAccount
 {
 public:
     CPubKey vchPubKey;
@@ -1310,7 +1245,5 @@
             READWRITE(nVersion);
         READWRITE(vchPubKey);
     }
-};
-
+};*/
 #endif // BITCOIN_WALLET_WALLET_H
->>>>>>> d74e352e
