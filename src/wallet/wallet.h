--- conflicted
+++ resolved
@@ -713,27 +713,10 @@
     bool fFileBacked;
 
     std::set<int64_t> setKeyPool;
-<<<<<<< HEAD
-=======
-
-    int64_t nTimeFirstKey;
-
-    /**
-     * Private version of AddWatchOnly method which does not accept a
-     * timestamp, and which will reset the wallet's nTimeFirstKey value to 1 if
-     * the watch key did not previously have a timestamp associated with it.
-     * Because this is an inherited virtual method, it is accessible despite
-     * being marked private, but it is marked private anyway to encourage use
-     * of the other AddWatchOnly which accepts a timestamp and sets
-     * nTimeFirstKey more intelligently for more efficient rescans.
-     */
-    bool AddWatchOnly(const CScript& dest) override;
-
     // Used to NotifyTransactionChanged of the previous block's coinbase when
     // the next block comes in
     uint256 hashPrevBestCoinbase;
 
->>>>>>> 91ab8f5a
 public:
     /*
      * Main wallet lock.
@@ -793,7 +776,8 @@
         nTimeFirstKey = 0;
         fBroadcastTransactions = false;
         nRelockTime = 0;
-<<<<<<< HEAD
+        fAbortRescan = false;
+        fScanningWallet = false;
         activeAccount = NULL;
         activeSeed = NULL;
     }
@@ -963,10 +947,6 @@
             return true;
         }
         return false;
-=======
-        fAbortRescan = false;
-        fScanningWallet = false;
->>>>>>> 91ab8f5a
     }
 
     std::map<uint256, CWalletTx> mapWallet;
@@ -1211,13 +1191,7 @@
 
     bool DelAddressBook(const std::string& address);
 
-<<<<<<< HEAD
-    void UpdatedTransaction(const uint256 &hashTx);
-
     void Inventory(const uint256 &hash)
-=======
-    void Inventory(const uint256 &hash) override
->>>>>>> 91ab8f5a
     {
         {
             LOCK(cs_wallet);
