--- conflicted
+++ resolved
@@ -973,17 +973,10 @@
     bool AddToWalletIfInvolvingMe(const CTransactionRef& tx, const CBlockIndex* pIndex, int posInBlock, bool fUpdate);
     CBlockIndex* ScanForWalletTransactions(CBlockIndex* pindexStart, bool fUpdate = false);
     void ReacceptWalletTransactions();
-<<<<<<< HEAD
     void ResendWalletTransactions(int64_t nBestBlockTime, CConnman* connman);
     std::vector<uint256> ResendWalletTransactionsBefore(int64_t nTime, CConnman* connman);
-    CAmount GetBalance(const CAccount* forAccount = NULL) const;
-    CAmount GetUnconfirmedBalance(const CAccount* forAccount = NULL) const;
-=======
-    void ResendWalletTransactions(int64_t nBestBlockTime);
-    std::vector<uint256> ResendWalletTransactionsBefore(int64_t nTime);
     CAmount GetBalance(const CAccount* forAccount = NULL, bool includeChildren=false) const;
     CAmount GetUnconfirmedBalance(const CAccount* forAccount = NULL, bool includeChildren=false) const;
->>>>>>> 9fbda769
     CAmount GetImmatureBalance(const CAccount* forAccount = NULL) const;
     CAmount GetWatchOnlyBalance() const;
     CAmount GetUnconfirmedWatchOnlyBalance() const;
