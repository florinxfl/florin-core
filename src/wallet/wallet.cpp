--- conflicted
+++ resolved
@@ -314,17 +314,12 @@
             }
             if (!crypter.Decrypt(pMasterKey.second.vchCryptedKey, _vMasterKey))
                 continue; // try another master key
-<<<<<<< HEAD
             if (IsLocked()) {
                 bool unlocked = UnlockWithMasterKey(_vMasterKey);
                 if (unlocked)
                     fAutoLock = false;
                 return unlocked;
             }
-=======
-            if (IsLocked())
-                return UnlockWithMasterKey(_vMasterKey);
->>>>>>> 43b6d598
             else
                 return true;
         }
@@ -2779,7 +2774,6 @@
     birthTime = std::min(tipTime, firstTransactionTime);
 
     return birthTime;
-<<<<<<< HEAD
 }
 
 void CWallet::BeginUnlocked(std::string reason, std::function<void (void)> callback)
@@ -2855,6 +2849,4 @@
     if (nUnlockSessions == 0 && fAutoLock) {
         LockHard();
     }
-=======
->>>>>>> 43b6d598
 }