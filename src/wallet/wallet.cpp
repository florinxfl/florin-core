--- conflicted
+++ resolved
@@ -5,7 +5,7 @@
 //
 // File contains modifications by: The Gulden developers
 // All modifications:
-// Copyright (c) 2016 The Gulden developers
+// Copyright (c) 2016-2017 The Gulden developers
 // Authored by: Malcolm MacLeod (mmacleod@webmail.co.za)
 // Distributed under the GULDEN software license, see the accompanying
 // file COPYING
@@ -1188,7 +1188,7 @@
             for (map<uint256, CWalletTx>::iterator it = mapWallet.begin();
                  it != mapWallet.end() && account->vchPubKey.IsValid();
                  ++it)
-                BOOST_FOREACH(const CTxOut& txout, (*it).second.vout)
+                BOOST_FOREACH(const CTxOut& txout, (*it).second.tx->vout)
                     if (txout.scriptPubKey == scriptPubKey) {
                         bForceNew = true;
                         break;
@@ -1309,30 +1309,12 @@
 {
     CAccountHD* newAccount = NULL;
 
-<<<<<<< HEAD
     CExtPubKey pubkey;
     try
     {
         CBitcoinSecretExt<CExtPubKey> secretExt;
         secretExt.SetString(encExtPubKey.c_str());
         pubkey = secretExt.GetKey();
-=======
-    if (!bForceNew) {
-        if (!account.vchPubKey.IsValid())
-            bForceNew = true;
-        else {
-            // Check if the current key has been used
-            CScript scriptPubKey = GetScriptForDestination(account.vchPubKey.GetID());
-            for (map<uint256, CWalletTx>::iterator it = mapWallet.begin();
-                 it != mapWallet.end() && account.vchPubKey.IsValid();
-                 ++it)
-                BOOST_FOREACH(const CTxOut& txout, (*it).second.tx->vout)
-                    if (txout.scriptPubKey == scriptPubKey) {
-                        bForceNew = true;
-                        break;
-                    }
-        }
->>>>>>> f8d43b80
     }
     catch(...)
     {
@@ -1550,7 +1532,7 @@
             return AddToWallet(wtx, false);
             RemoveAddressFromKeypoolIfIsMine(tx, pIndex ? pIndex->nTime : 0);
             //fixme: Is this even needed? Surely only checking the outputs is fine
-            for(const auto& txin : wtx.vin)
+            for(const auto& txin : wtx.tx->vin)
             {
                 RemoveAddressFromKeypoolIfIsMine(txin, pIndex ? pIndex->nTime : 0);
             }
@@ -1560,9 +1542,9 @@
             {
                 CTransaction tx;
                 uint256 hashBlock = uint256();
-                if (GetTransaction(txin.prevout.hash, tx, Params().GetConsensus(), hashBlock, true))
+                if (GetTransaction(txin.prevout.hash, wtx.tx, Params().GetConsensus(), hashBlock, true))
                 {
-                    AddToWallet(CWalletTx(this, tx), false);
+                    AddToWallet(wtx, false);
                 }
             }
             
@@ -1713,8 +1695,8 @@
         if (mi != mapWallet.end())
         {
             const CWalletTx& prev = (*mi).second;
-            if (txin.prevout.n < prev.vout.size())
-                RemoveAddressFromKeypoolIfIsMine(prev.vout[txin.prevout.n], time);
+            if (txin.prevout.n < prev.tx->vout.size())
+                RemoveAddressFromKeypoolIfIsMine(prev.tx->vout[txin.prevout.n], time);
         }
     }
 }
@@ -1756,7 +1738,7 @@
 bool IsMine(const CAccount* forAccount, const CWalletTx& tx)
 {
     isminetype ret = isminetype::ISMINE_NO;
-    for (const auto& txout : tx.vout)
+    for (const auto& txout : tx.tx->vout)
     {
         for (auto keyChain : { KEYCHAIN_EXTERNAL, KEYCHAIN_CHANGE })
         {
@@ -1957,19 +1939,18 @@
         nFee = nDebit - nValueOut;
     }
 
-<<<<<<< HEAD
     // Sent.
-    for (unsigned int i = 0; i < vin.size(); ++i)
-    {
-        const CTxIn& txin = vin[i];
+    for (unsigned int i = 0; i < tx->vin.size(); ++i)
+    {
+        const CTxIn& txin = tx->vin[i];
 
         map<uint256, CWalletTx>::const_iterator mi = pwallet->mapWallet.find(txin.prevout.hash);
         if (mi != pwallet->mapWallet.end())
         {
             const CWalletTx& prev = (*mi).second;
-            if (txin.prevout.n < prev.vout.size())
-            {
-                const auto& prevOut =  prev.vout[txin.prevout.n];
+            if (txin.prevout.n < prev.tx->vout.size())
+            {
+                const auto& prevOut =  prev.tx->vout[txin.prevout.n];
                 
                 isminetype fIsMine = IsMine(*from, prevOut);
                                 
@@ -1994,28 +1975,11 @@
     }
     
     // received.
-    for (unsigned int i = 0; i < vout.size(); ++i)
-    {
-        const CTxOut& txout = vout[i];
+    for (unsigned int i = 0; i < tx->vout.size(); ++i)
+    {
+        const CTxOut& txout = tx->vout[i];
         isminetype fIsMine = IsMine(*from, txout);
         if (!(fIsMine & filter))
-=======
-    // Sent/received.
-    for (unsigned int i = 0; i < tx->vout.size(); ++i)
-    {
-        const CTxOut& txout = tx->vout[i];
-        isminetype fIsMine = pwallet->IsMine(txout);
-        // Only need to handle txouts if AT LEAST one of these is true:
-        //   1) they debit from us (sent)
-        //   2) the output is to us (received)
-        if (nDebit > 0)
-        {
-            // Don't report 'change' txouts
-            if (pwallet->IsChange(txout))
-                continue;
-        }
-        else if (!(fIsMine & filter))
->>>>>>> f8d43b80
             continue;
 
         // Get the destination address
@@ -2280,20 +2244,13 @@
     {
         if (!pwallet->IsSpent(hashTx, i))
         {
-<<<<<<< HEAD
-            const CTxOut &txout = vout[i];
+            const CTxOut &txout = tx->vout[i];
             if (!forAccount || IsMine(*forAccount, txout.scriptPubKey))
             {
                 nCredit += pwallet->GetCredit(txout, ISMINE_SPENDABLE);
                 if (!MoneyRange(nCredit))
                     throw std::runtime_error("CWalletTx::GetAvailableCredit() : value out of range");
             }
-=======
-            const CTxOut &txout = tx->vout[i];
-            nCredit += pwallet->GetCredit(txout, ISMINE_SPENDABLE);
-            if (!MoneyRange(nCredit))
-                throw std::runtime_error("CWalletTx::GetAvailableCredit() : value out of range");
->>>>>>> f8d43b80
         }
     }
 
@@ -2601,18 +2558,11 @@
             if (nDepth == 0 && !pcoin->InMempool())
                 continue;
 
-<<<<<<< HEAD
-            for (unsigned int i = 0; i < pcoin->vout.size(); i++)
-            {
-                isminetype mine = ::IsMine(*forAccount, pcoin->vout[i].scriptPubKey);
+            for (unsigned int i = 0; i < pcoin->tx->vout.size(); i++)
+            {
+                isminetype mine = ::IsMine(*forAccount, pcoin->tx->vout[i].scriptPubKey);
                  if (!(IsSpent(wtxid, i)) && mine != ISMINE_NO &&
-                    !IsLockedCoin((*it).first, i) && (pcoin->vout[i].nValue > nMinimumInputValue || fIncludeZeroValue) &&
-=======
-            for (unsigned int i = 0; i < pcoin->tx->vout.size(); i++) {
-                isminetype mine = IsMine(pcoin->tx->vout[i]);
-                if (!(IsSpent(wtxid, i)) && mine != ISMINE_NO &&
-                    !IsLockedCoin((*it).first, i) && (pcoin->tx->vout[i].nValue > 0 || fIncludeZeroValue) &&
->>>>>>> f8d43b80
+                    !IsLockedCoin((*it).first, i) && (pcoin->tx->vout[i].nValue > nMinimumInputValue || fIncludeZeroValue) &&
                     (!coinControl || !coinControl->HasSelected() || coinControl->fAllowOtherInputs || coinControl->IsSelected(COutPoint((*it).first, i))))
                         vCoins.push_back(COutput(pcoin, i, nDepth,
                                                  ((mine & ISMINE_SPENDABLE) != ISMINE_NO) ||
@@ -3129,11 +3079,7 @@
                     SignatureData sigdata;
                     
                     if (sign)
-<<<<<<< HEAD
-                        signSuccess = ProduceSignature(TransactionSignatureCreator(forAccount, &txNewConst, nIn, coin.first->vout[coin.second].nValue, SIGHASH_ALL), scriptPubKey, sigdata);
-=======
-                        signSuccess = ProduceSignature(TransactionSignatureCreator(this, &txNewConst, nIn, coin.first->tx->vout[coin.second].nValue, SIGHASH_ALL), scriptPubKey, sigdata);
->>>>>>> f8d43b80
+                        signSuccess = ProduceSignature(TransactionSignatureCreator(forAccount, &txNewConst, nIn, coin.first->tx->vout[coin.second].nValue, SIGHASH_ALL), scriptPubKey, sigdata);
                     else
                         signSuccess = ProduceSignature(DummySignatureCreator(forAccount), scriptPubKey, sigdata);
                    
