// Copyright (c) 2009-2010 Satoshi Nakamoto
// Copyright (c) 2009-2016 The Bitcoin Core developers
// Distributed under the MIT software license, see the accompanying
// file COPYING or http://www.opensource.org/licenses/mit-license.php.
//
// File contains modifications by: The Gulden developers
// All modifications:
// Copyright (c) 2016-2017 The Gulden developers
// Authored by: Malcolm MacLeod (mmacleod@webmail.co.za)
// Distributed under the GULDEN software license, see the accompanying
// file COPYING

#include "wallet/wallet.h"

#include "base58.h"
#include "checkpoints.h"
#include "chain.h"
#include "wallet/coincontrol.h"
#include "consensus/consensus.h"
#include "consensus/validation.h"
#include "fs.h"
#include "key.h"
#include "keystore.h"
#include "validation.h"
#include "net.h"
#include "policy/fees.h"
#include "policy/policy.h"
#include "policy/rbf.h"
#include "primitives/block.h"
#include "primitives/transaction.h"
#include "script/script.h"
#include "script/sign.h"
#include "scheduler.h"
#include "timedata.h"
#include "txmempool.h"
#include "util.h"
#include "ui_interface.h"
#include "utilmoneystr.h"

#include <assert.h>

#include <boost/algorithm/string/replace.hpp>
#include <boost/thread.hpp>
#include <fstream>

//Gulden specific includes
#include "init.h"
#include <Gulden/guldenapplication.h>
#include <Gulden/mnemonic.h>

CWallet* pwalletMain = NULL;
/** Transaction fee set by the user */
CFeeRate payTxFee(DEFAULT_TRANSACTION_FEE);
unsigned int nTxConfirmTarget = DEFAULT_TX_CONFIRM_TARGET;
bool bSpendZeroConfChange = DEFAULT_SPEND_ZEROCONF_CHANGE;
bool fWalletRbf = DEFAULT_WALLET_RBF;

const char * DEFAULT_WALLET_DAT = "wallet.dat";
//const uint32_t BIP32_HARDENED_KEY_LIMIT = 0x80000000;

/**
 * Fees smaller than this (in satoshi) are considered zero fee (for transaction creation)
 * Override with -mintxfee
 */
CFeeRate CWallet::minTxFee = CFeeRate(DEFAULT_TRANSACTION_MINFEE);
/**
 * If fee estimation does not have enough data to provide estimates, use this fee instead.
 * Has no effect if not using fee estimation
 * Override with -fallbackfee
 */
CFeeRate CWallet::fallbackFee = CFeeRate(DEFAULT_FALLBACK_FEE);

const uint256 CMerkleTx::ABANDON_HASH(uint256S("0000000000000000000000000000000000000000000000000000000000000001"));

/** @defgroup mapWallet
 *
 * @{
 */

struct CompareValueOnly
{
    bool operator()(const CInputCoin& t1,
                    const CInputCoin& t2) const
    {
        return t1.txout.nValue < t2.txout.nValue;
    }
};

std::string COutput::ToString() const
{
    return strprintf("COutput(%s, %d, %d) [%s]", tx->GetHash().ToString(), i, nDepth, FormatMoney(tx->tx->vout[i].nValue));
}

const CWalletTx* CWallet::GetWalletTx(const uint256& hash) const
{
    LOCK(cs_wallet);
    std::map<uint256, CWalletTx>::const_iterator it = mapWallet.find(hash);
    if (it == mapWallet.end())
        return NULL;
    return &(it->second);
}

/* GULDEN - we implement this completely differently
CPubKey CWallet::GenerateNewKey(bool internal)
{
    AssertLockHeld(cs_wallet); // mapKeyMetadata
    bool fCompressed = CanSupportFeature(FEATURE_COMPRPUBKEY); // default to compressed public keys if we want 0.6.0 wallets

    CKey secret;

    // Create new metadata
    int64_t nCreationTime = GetTime();
    CKeyMetadata metadata(nCreationTime);

    // use HD key derivation if HD was enabled during wallet creation
    if (IsHDEnabled()) {
        DeriveNewChildKey(metadata, secret, (CanSupportFeature(FEATURE_HD_SPLIT) ? internal : false));
    } else {
        secret.MakeNewKey(fCompressed);
    }

    // Compressed public keys were introduced in version 0.6.0
    if (fCompressed)
        SetMinVersion(FEATURE_COMPRPUBKEY);

    CPubKey pubkey = secret.GetPubKey();
    assert(secret.VerifyPubKey(pubkey));

    mapKeyMetadata[pubkey.GetID()] = metadata;
    UpdateTimeFirstKey(nCreationTime);

    if (!AddKeyPubKey(secret, pubkey))
        throw std::runtime_error(std::string(__func__) + ": AddKey failed");
    return pubkey;
}

void CWallet::DeriveNewChildKey(CKeyMetadata& metadata, CKey& secret, bool internal)
{
    // for now we use a fixed keypath scheme of m/0'/0'/k
    CKey key;                      //master key seed (256bit)
    CExtKey masterKey;             //hd master key
    CExtKey accountKey;            //key at m/0'
    CExtKey chainChildKey;         //key at m/0'/0' (external) or m/0'/1' (internal)
    CExtKey childKey;              //key at m/0'/0'/<n>'

    // try to get the master key
    if (!GetKey(hdChain.masterKeyID, key))
        throw std::runtime_error(std::string(__func__) + ": Master key not found");

    masterKey.SetMaster(key.begin(), key.size());

    // derive m/0'
    // use hardened derivation (child keys >= 0x80000000 are hardened after bip32)
    masterKey.Derive(accountKey, BIP32_HARDENED_KEY_LIMIT);

    // derive m/0'/0' (external chain) OR m/0'/1' (internal chain)
    assert(internal ? CanSupportFeature(FEATURE_HD_SPLIT) : true);
    accountKey.Derive(chainChildKey, BIP32_HARDENED_KEY_LIMIT+(internal ? 1 : 0));

    // derive child key at next index, skip keys already known to the wallet
    do {
        // always derive hardened keys
        // childIndex | BIP32_HARDENED_KEY_LIMIT = derive childIndex in hardened child-index-range
        // example: 1 | BIP32_HARDENED_KEY_LIMIT == 0x80000001 == 2147483649
        if (internal) {
            chainChildKey.Derive(childKey, hdChain.nInternalChainCounter | BIP32_HARDENED_KEY_LIMIT);
            metadata.hdKeypath = "m/0'/1'/" + std::to_string(hdChain.nInternalChainCounter) + "'";
            hdChain.nInternalChainCounter++;
        }
        else {
            chainChildKey.Derive(childKey, hdChain.nExternalChainCounter | BIP32_HARDENED_KEY_LIMIT);
            metadata.hdKeypath = "m/0'/0'/" + std::to_string(hdChain.nExternalChainCounter) + "'";
            hdChain.nExternalChainCounter++;
        }
    } while (HaveKey(childKey.key.GetPubKey().GetID()));
    secret = childKey.key;
    metadata.hdMasterKeyID = hdChain.masterKeyID;
    // update the chain model in the database
    if (!CWalletDB(*dbw).WriteHDChain(hdChain))
        throw std::runtime_error(std::string(__func__) + ": Writing HD chain model failed");
}
*/

bool CWallet::AddKeyPubKey(const CKey& secret, const CPubKey &pubkey, CAccount& forAccount, int nKeyChain)
{
    AssertLockHeld(cs_wallet); // mapKeyMetadata
    if (!forAccount.AddKeyPubKey(secret, pubkey, nKeyChain))
        return false;

    // check if we need to remove from watch-only
    CScript script;
    script = GetScriptForDestination(pubkey.GetID());
    if (HaveWatchOnly(script))
        RemoveWatchOnly(script);
    script = GetScriptForRawPubKey(pubkey);
    if (HaveWatchOnly(script))
        RemoveWatchOnly(script);

    if (!IsCrypted())
    {
        return CWalletDB(*dbw).WriteKey(pubkey, secret.GetPrivKey(), mapKeyMetadata[pubkey.GetID()], forAccount.getUUID(), nKeyChain);
    }
    else
    {
        std::vector<unsigned char> encryptedKeyOut;
        if (nKeyChain == KEYCHAIN_EXTERNAL)
        {
            if (!forAccount.externalKeyStore.GetKey(pubkey.GetID(), encryptedKeyOut))
            {
                return false;
            }
            return CWalletDB(*dbw).WriteCryptedKey(pubkey, encryptedKeyOut, mapKeyMetadata[pubkey.GetID()], forAccount.getUUID(), nKeyChain);
        }
        else
        {
            if (!forAccount.internalKeyStore.GetKey(pubkey.GetID(), encryptedKeyOut))
            {
                return false;
            }
            return CWalletDB(*dbw).WriteCryptedKey(pubkey, encryptedKeyOut, mapKeyMetadata[pubkey.GetID()], forAccount.getUUID(), nKeyChain);
        }
    }
    return true;
}

/* GULDEN - we implement this completely differently
bool CWallet::AddCryptedKey(const CPubKey &vchPubKey,
                            const std::vector<unsigned char> &vchCryptedSecret)
{
    if (!CCryptoKeyStore::AddCryptedKey(vchPubKey, vchCryptedSecret))
        return false;
    {
        LOCK(cs_wallet);
        if (pwalletdbEncryption)
            return pwalletdbEncryption->WriteCryptedKey(vchPubKey,
                                                        vchCryptedSecret,
                                                        mapKeyMetadata[vchPubKey.GetID()]);
        else
            return CWalletDB(*dbw).WriteCryptedKey(vchPubKey,
                                                            vchCryptedSecret,
                                                            mapKeyMetadata[vchPubKey.GetID()]);
    }
    return false;
}
*/

bool CWallet::LoadKeyMetadata(const CPubKey &pubkey, const CKeyMetadata &meta)
{
    AssertLockHeld(cs_wallet); // mapKeyMetadata
    if (meta.nCreateTime && (!nTimeFirstKey || meta.nCreateTime < nTimeFirstKey))
        nTimeFirstKey = meta.nCreateTime;

    mapKeyMetadata[pubkey.GetID()] = meta;
    return true;
}

bool CWallet::LoadCryptedKey(const CPubKey &vchPubKey, const std::vector<unsigned char> &vchCryptedSecret, const std::string& forAccount, int64_t nKeyChain)
{
    LOCK(cs_wallet);
    
    if (mapAccounts.find(forAccount) == mapAccounts.end())
        return false;
     
    return mapAccounts[forAccount]->AddCryptedKey(vchPubKey, vchCryptedSecret, nKeyChain);
}

void CWallet::UpdateTimeFirstKey(int64_t nCreateTime)
{
    AssertLockHeld(cs_wallet);
    if (nCreateTime <= 1) {
        // Cannot determine birthday information, so set the wallet birthday to
        // the beginning of time.
        nTimeFirstKey = 1;
    } else if (!nTimeFirstKey || nCreateTime < nTimeFirstKey) {
        nTimeFirstKey = nCreateTime;
    }
}

bool CWallet::AddCScript(const CScript& redeemScript)
{
    LOCK(cs_wallet);
    
    //fixme: (GULDEN) (FUT) (WATCHONLY)
    bool ret = false;
    for (auto accountPair : mapAccounts)
    {
        if (accountPair.second->AddCScript(redeemScript))
        {
            ret = true;
            break;
        }
    }
    
    if (!ret)
        return false;
    return CWalletDB(*dbw).WriteCScript(Hash160(redeemScript), redeemScript);
}

bool CWallet::LoadCScript(const CScript& redeemScript)
{
    LOCK(cs_wallet);
    
    /* A sanity check was added in pull #3843 to avoid adding redeemScripts
     * that never can be redeemed. However, old wallets may still contain
     * these. Do not add them to the wallet and warn. */
    if (redeemScript.size() > MAX_SCRIPT_ELEMENT_SIZE)
    {
        std::string strAddr = CBitcoinAddress(CScriptID(redeemScript)).ToString();
        LogPrintf("%s: Warning: This wallet contains a redeemScript of size %i which exceeds maximum size %i thus can never be redeemed. Do not use address %s.\n",
            __func__, redeemScript.size(), MAX_SCRIPT_ELEMENT_SIZE, strAddr);
        return true;
    }

    //fixme: (GULDEN) (FUT) (WATCHONLY)
    bool ret = false;
    for (auto accountPair : mapAccounts)
    {
        ret = accountPair.second->AddCScript(redeemScript);
        if (ret == true)
            break;
    }
    return ret;
}

bool CWallet::AddWatchOnly(const CScript &dest, int64_t nCreateTime)
{
    AssertLockHeld(cs_wallet);
    
    bool ret = false;
    for (auto accountPair : mapAccounts)
    {
        //fixme: (GULDEN) (FUT) (WATCHONLY) - nCreateTime should go here as well?
        if (accountPair.second->AddWatchOnly(dest))
            ret = true;
    }
    if (!ret)
        return false;
    
    const CKeyMetadata& meta = mapKeyMetadata[CScriptID(dest)];
    UpdateTimeFirstKey(meta.nCreateTime);
    
     NotifyWatchonlyChanged(true);
    return CWalletDB(*dbw).WriteWatchOnly(dest, meta);
}

bool CWallet::RemoveWatchOnly(const CScript &dest)
{
    AssertLockHeld(cs_wallet);
    //fixme: (GULDEN) (FUT) (WATCHONLY)
    bool ret = true;
    for (auto accountPair : mapAccounts)
    {
        if (accountPair.second->RemoveWatchOnly(dest))
        {
            ret = true;
            break;
        }
    }
    if (!ret)
        return false;
    
    if (!HaveWatchOnly())
        NotifyWatchonlyChanged(false);
    if (!CWalletDB(*dbw).EraseWatchOnly(dest))
        return false;

    return true;
}

bool CWallet::LoadWatchOnly(const CScript &dest)
{
    AssertLockHeld(cs_wallet);
    
    //fixme: (GULDEN) (FUT) (WATCHONLY)
    bool ret = false;
    for (auto accountPair : mapAccounts)
    {
        ret = accountPair.second->AddWatchOnly(dest);
        if (ret)
            break;
    }
    return ret;
}

bool CWallet::Unlock(const SecureString& strWalletPassphrase)
{
    CCrypter crypter;
    CKeyingMaterial _vMasterKey;

    {
        LOCK(cs_wallet);
        BOOST_FOREACH(const MasterKeyMap::value_type& pMasterKey, mapMasterKeys)
        {
            if(!crypter.SetKeyFromPassphrase(strWalletPassphrase, pMasterKey.second.vchSalt, pMasterKey.second.nDeriveIterations, pMasterKey.second.nDerivationMethod))
                return false;
            if (!crypter.Decrypt(pMasterKey.second.vchCryptedKey, _vMasterKey))
                continue; // try another master key
            for (auto accountPair : mapAccounts)
            {
                if (!accountPair.second->Unlock(_vMasterKey))
                {
                    return false;
                }
            }
            for (auto seedPair : mapSeeds)
            {
                if (!seedPair.second->Unlock(_vMasterKey))
                {
                    return false;
                }
            }
            return true;
        }
    }
    return false;
}

bool CWallet::ChangeWalletPassphrase(const SecureString& strOldWalletPassphrase, const SecureString& strNewWalletPassphrase)
{
    bool fWasLocked = IsLocked();

    {
        LOCK(cs_wallet);
        Lock();

        CCrypter crypter;
        CKeyingMaterial _vMasterKey;
        BOOST_FOREACH(MasterKeyMap::value_type& pMasterKey, mapMasterKeys)
        {
            if(!crypter.SetKeyFromPassphrase(strOldWalletPassphrase, pMasterKey.second.vchSalt, pMasterKey.second.nDeriveIterations, pMasterKey.second.nDerivationMethod))
                return false;
            if (!crypter.Decrypt(pMasterKey.second.vchCryptedKey, _vMasterKey))
                return false;
            if (static_cast<CGuldenWallet*>(this)->Unlock(_vMasterKey))
            {
                int64_t nStartTime = GetTimeMillis();
                crypter.SetKeyFromPassphrase(strNewWalletPassphrase, pMasterKey.second.vchSalt, pMasterKey.second.nDeriveIterations, pMasterKey.second.nDerivationMethod);
                pMasterKey.second.nDeriveIterations = pMasterKey.second.nDeriveIterations * (100 / ((double)(GetTimeMillis() - nStartTime)));

                nStartTime = GetTimeMillis();
                crypter.SetKeyFromPassphrase(strNewWalletPassphrase, pMasterKey.second.vchSalt, pMasterKey.second.nDeriveIterations, pMasterKey.second.nDerivationMethod);
                pMasterKey.second.nDeriveIterations = (pMasterKey.second.nDeriveIterations + pMasterKey.second.nDeriveIterations * 100 / ((double)(GetTimeMillis() - nStartTime))) / 2;

                if (pMasterKey.second.nDeriveIterations < 25000)
                    pMasterKey.second.nDeriveIterations = 25000;

                LogPrintf("Wallet passphrase changed to an nDeriveIterations of %i\n", pMasterKey.second.nDeriveIterations);

                if (!crypter.SetKeyFromPassphrase(strNewWalletPassphrase, pMasterKey.second.vchSalt, pMasterKey.second.nDeriveIterations, pMasterKey.second.nDerivationMethod))
                    return false;
                if (!crypter.Encrypt(_vMasterKey, pMasterKey.second.vchCryptedKey))
                    return false;
                CWalletDB(*dbw).WriteMasterKey(pMasterKey.first, pMasterKey.second);
                if (fWasLocked)
                    Lock();
                return true;
            }
        }
    }

    return false;
}

void CWallet::SetBestChain(const CBlockLocator& loc)
{
    CWalletDB walletdb(*dbw);
    walletdb.WriteBestBlock(loc);
}

bool CWallet::SetMinVersion(enum WalletFeature nVersion, CWalletDB* pwalletdbIn, bool fExplicit)
{
    LOCK(cs_wallet); // nWalletVersion
    if (nWalletVersion >= nVersion)
        return true;

    // when doing an explicit upgrade, if we pass the max version permitted, upgrade all the way
    if (fExplicit && nVersion > nWalletMaxVersion)
            nVersion = FEATURE_LATEST;

    nWalletVersion = nVersion;

    if (nVersion > nWalletMaxVersion)
        nWalletMaxVersion = nVersion;

    {
        CWalletDB* pwalletdb = pwalletdbIn ? pwalletdbIn : new CWalletDB(*dbw);
        if (nWalletVersion > 40000)
            pwalletdb->WriteMinVersion(nWalletVersion);
        if (!pwalletdbIn)
            delete pwalletdb;
    }

    return true;
}

bool CWallet::SetMaxVersion(int nVersion)
{
    LOCK(cs_wallet); // nWalletVersion, nWalletMaxVersion
    // cannot downgrade below current version
    if (nWalletVersion > nVersion)
        return false;

    nWalletMaxVersion = nVersion;

    return true;
}

std::set<uint256> CWallet::GetConflicts(const uint256& txid) const
{
    std::set<uint256> result;
    AssertLockHeld(cs_wallet);

    std::map<uint256, CWalletTx>::const_iterator it = mapWallet.find(txid);
    if (it == mapWallet.end())
        return result;
    const CWalletTx& wtx = it->second;

    std::pair<TxSpends::const_iterator, TxSpends::const_iterator> range;

    BOOST_FOREACH(const CTxIn& txin, wtx.tx->vin)
    {
        if (mapTxSpends.count(txin.prevout) <= 1)
            continue;  // No conflict if zero or one spends
        range = mapTxSpends.equal_range(txin.prevout);
        for (TxSpends::const_iterator _it = range.first; _it != range.second; ++_it)
            result.insert(_it->second);
    }
    return result;
}

bool CWallet::HasWalletSpend(const uint256& txid) const
{
    AssertLockHeld(cs_wallet);
    auto iter = mapTxSpends.lower_bound(COutPoint(txid, 0));
    return (iter != mapTxSpends.end() && iter->first.hash == txid);
}

void CWallet::Flush(bool shutdown)
{
    dbw->Flush(shutdown);
}

bool CWallet::Verify()
{
    if (GetBoolArg("-disablewallet", DEFAULT_DISABLE_WALLET))
        return true;

    uiInterface.InitMessage(_("Verifying wallet..."));
    std::string walletFile = GetArg("-wallet", DEFAULT_WALLET_DAT);
    
    std::string strError;
    if (!CWalletDB::VerifyEnvironment(walletFile, GetDataDir().string(), strError))
        return InitError(strError);

    if (GetBoolArg("-salvagewallet", false))
    {
        // Recover readable keypairs:
        CWallet dummyWallet;
        if (!CWalletDB::Recover(walletFile, (void *)&dummyWallet, CWalletDB::RecoverKeysOnlyFilter))
            return false;
    }
    
    std::string strWarning;
    bool dbV = CWalletDB::VerifyDatabaseFile(walletFile, GetDataDir().string(), strWarning, strError);
    if (!strWarning.empty())
        InitWarning(strWarning);
    if (!dbV)
    {
        InitError(strError);
        return false;
    }
    
    
    //fixme: (GULDEN) (MERGE)
    // Check file permissions.
    /*{
        std::fstream testPerms((GetDataDir() / walletFile).string(), std::ios::in | std::ios::out | std::ios::app);
        if (!testPerms.is_open())
            return InitError(strprintf(_("%s may be read only or have permissions that deny access to the current user, please correct this and try again."), walletFile));
    }*/
    
    return true;
}

void CWallet::SyncMetaData(std::pair<TxSpends::iterator, TxSpends::iterator> range)
{
    // We want all the wallet transactions in range to have the same metadata as
    // the oldest (smallest nOrderPos).
    // So: find smallest nOrderPos:

    int nMinOrderPos = std::numeric_limits<int>::max();
    const CWalletTx* copyFrom = NULL;
    for (TxSpends::iterator it = range.first; it != range.second; ++it)
    {
        const uint256& hash = it->second;
        int n = mapWallet[hash].nOrderPos;
        if (n < nMinOrderPos)
        {
            nMinOrderPos = n;
            copyFrom = &mapWallet[hash];
        }
    }
    // Now copy data from copyFrom to rest:
    for (TxSpends::iterator it = range.first; it != range.second; ++it)
    {
        const uint256& hash = it->second;
        CWalletTx* copyTo = &mapWallet[hash];
        if (copyFrom == copyTo) continue;
        if (!copyFrom->IsEquivalentTo(*copyTo)) continue;
        copyTo->mapValue = copyFrom->mapValue;
        copyTo->vOrderForm = copyFrom->vOrderForm;
        // fTimeReceivedIsTxTime not copied on purpose
        // nTimeReceived not copied on purpose
        copyTo->nTimeSmart = copyFrom->nTimeSmart;
        copyTo->fFromMe = copyFrom->fFromMe;
        copyTo->strFromAccount = copyFrom->strFromAccount;
        // nOrderPos not copied on purpose
        // cached members not copied on purpose
    }
}

/**
 * Outpoint is spent if any non-conflicted transaction
 * spends it:
 */
bool CWallet::IsSpent(const uint256& hash, unsigned int n) const
{
    const COutPoint outpoint(hash, n);
    std::pair<TxSpends::const_iterator, TxSpends::const_iterator> range;
    range = mapTxSpends.equal_range(outpoint);

    for (TxSpends::const_iterator it = range.first; it != range.second; ++it)
    {
        const uint256& wtxid = it->second;
        std::map<uint256, CWalletTx>::const_iterator mit = mapWallet.find(wtxid);
        if (mit != mapWallet.end()) {
            int depth = mit->second.GetDepthInMainChain();
            if (depth > 0  || (depth == 0 && !mit->second.isAbandoned()))
                return true; // Spent
        }
    }
    return false;
}

void CWallet::AddToSpends(const COutPoint& outpoint, const uint256& wtxid)
{
    mapTxSpends.insert(std::make_pair(outpoint, wtxid));

    std::pair<TxSpends::iterator, TxSpends::iterator> range;
    range = mapTxSpends.equal_range(outpoint);
    SyncMetaData(range);
}


void CWallet::AddToSpends(const uint256& wtxid)
{
    assert(mapWallet.count(wtxid));
    CWalletTx& thisTx = mapWallet[wtxid];
    if (thisTx.IsCoinBase()) // Coinbases don't spend anything!
        return;

    BOOST_FOREACH(const CTxIn& txin, thisTx.tx->vin)
        AddToSpends(txin.prevout, wtxid);
}

bool CWallet::EncryptWallet(const SecureString& strWalletPassphrase)
{
    if (IsCrypted())
        return false;

    CKeyingMaterial _vMasterKey;

    _vMasterKey.resize(WALLET_CRYPTO_KEY_SIZE);
    GetStrongRandBytes(&_vMasterKey[0], WALLET_CRYPTO_KEY_SIZE);

    CMasterKey kMasterKey;

    kMasterKey.vchSalt.resize(WALLET_CRYPTO_SALT_SIZE);
    GetStrongRandBytes(&kMasterKey.vchSalt[0], WALLET_CRYPTO_SALT_SIZE);

    CCrypter crypter;
    int64_t nStartTime = GetTimeMillis();
    crypter.SetKeyFromPassphrase(strWalletPassphrase, kMasterKey.vchSalt, 25000, kMasterKey.nDerivationMethod);
    kMasterKey.nDeriveIterations = 2500000 / ((double)(GetTimeMillis() - nStartTime));

    nStartTime = GetTimeMillis();
    crypter.SetKeyFromPassphrase(strWalletPassphrase, kMasterKey.vchSalt, kMasterKey.nDeriveIterations, kMasterKey.nDerivationMethod);
    kMasterKey.nDeriveIterations = (kMasterKey.nDeriveIterations + kMasterKey.nDeriveIterations * 100 / ((double)(GetTimeMillis() - nStartTime))) / 2;

    if (kMasterKey.nDeriveIterations < 25000)
        kMasterKey.nDeriveIterations = 25000;

    LogPrintf("Encrypting Wallet with an nDeriveIterations of %i\n", kMasterKey.nDeriveIterations);

    if (!crypter.SetKeyFromPassphrase(strWalletPassphrase, kMasterKey.vchSalt, kMasterKey.nDeriveIterations, kMasterKey.nDerivationMethod))
        return false;
    if (!crypter.Encrypt(_vMasterKey, kMasterKey.vchCryptedKey))
        return false;

    {
        LOCK(cs_wallet);
        mapMasterKeys[++nMasterKeyMaxID] = kMasterKey;
        assert(!pwalletdbEncryption);
        pwalletdbEncryption = new CWalletDB(*dbw);
        if (!pwalletdbEncryption->TxnBegin()) {
            delete pwalletdbEncryption;
            pwalletdbEncryption = NULL;
            return false;
        }
        pwalletdbEncryption->WriteMasterKey(nMasterKeyMaxID, kMasterKey);

        for (auto seedIter : mapSeeds)
        {
            if (!seedIter.second->Encrypt(_vMasterKey))
            {
            pwalletdbEncryption->TxnAbort();
            delete pwalletdbEncryption;
                // We now probably have half of our keys encrypted in memory, and half not...
                // die and let the user reload the unencrypted wallet.
                assert(false);
            }
            pwalletdbEncryption->WriteHDSeed(*seedIter.second);
        }
        
        for (auto accountPair : mapAccounts)
        {
            if (!accountPair.second->Encrypt(_vMasterKey))
            {
                pwalletdbEncryption->TxnAbort();
                delete pwalletdbEncryption;

                // We now probably have half of our keys encrypted in memory, and half not...
                // die and let the user reload the unencrypted wallet.
                assert(false);
            }
            pwalletdbEncryption->WriteAccount(accountPair.second->getUUID(), accountPair.second);
        }

        // Encryption was introduced in version 0.4.0
        SetMinVersion(FEATURE_WALLETCRYPT, pwalletdbEncryption, true);

        if (!pwalletdbEncryption->TxnCommit()) {
            delete pwalletdbEncryption;
            // We now have keys encrypted in memory, but not on disk...
            // die to avoid confusion and let the user reload the unencrypted wallet.
            assert(false);
        }

        delete pwalletdbEncryption;
        pwalletdbEncryption = NULL;

        for (auto accountPair : mapAccounts)
        {
            accountPair.second->Lock();
        }
        for (auto seedIter : mapSeeds)
        {
            seedIter.second->Lock();
        }
        Unlock(strWalletPassphrase);

        //fixme: (GULDEN) (FUT) (HD) (ACCOUNTS)
        //fixme: Gulden HD - What to do here? We can't really throw the entire seed away...
        /*
        // if we are using HD, replace the HD master key (seed) with a new one
        if (IsHDEnabled()) {
            if (!SetHDMasterKey(GenerateNewHDMasterKey())) {
                return false;
<<<<<<< HEAD
        
        */
        
=======
            }
        }

>>>>>>> d3dce0eb
        NewKeyPool();
        Lock();

        // Need to completely rewrite the wallet file; if we don't, bdb might keep
        // bits of the unencrypted private key in slack space in the database file.
        dbw->Rewrite();

    }
    for (auto accountPair : mapAccounts)
    {
        accountPair.second->internalKeyStore.NotifyStatusChanged(&accountPair.second->internalKeyStore);
        accountPair.second->externalKeyStore.NotifyStatusChanged(&accountPair.second->externalKeyStore);
    }

    return true;
}

DBErrors CWallet::ReorderTransactions()
{
    LOCK(cs_wallet);
    CWalletDB walletdb(*dbw);

    // Old wallets didn't have any defined order for transactions
    // Probably a bad idea to change the output of this

    // First: get all CWalletTx and CAccountingEntry into a sorted-by-time multimap.
    typedef std::pair<CWalletTx*, CAccountingEntry*> TxPair;
    typedef std::multimap<int64_t, TxPair > TxItems;
    TxItems txByTime;

    for (std::map<uint256, CWalletTx>::iterator it = mapWallet.begin(); it != mapWallet.end(); ++it)
    {
        CWalletTx* wtx = &((*it).second);
        txByTime.insert(std::make_pair(wtx->nTimeReceived, TxPair(wtx, (CAccountingEntry*)0)));
    }
    std::list<CAccountingEntry> acentries;
    walletdb.ListAccountCreditDebit("", acentries);
    BOOST_FOREACH(CAccountingEntry& entry, acentries)
    {
        txByTime.insert(std::make_pair(entry.nTime, TxPair((CWalletTx*)0, &entry)));
    }

    nOrderPosNext = 0;
    std::vector<int64_t> nOrderPosOffsets;
    for (TxItems::iterator it = txByTime.begin(); it != txByTime.end(); ++it)
    {
        CWalletTx *const pwtx = (*it).second.first;
        CAccountingEntry *const pacentry = (*it).second.second;
        int64_t& nOrderPos = (pwtx != 0) ? pwtx->nOrderPos : pacentry->nOrderPos;

        if (nOrderPos == -1)
        {
            nOrderPos = nOrderPosNext++;
            nOrderPosOffsets.push_back(nOrderPos);

            if (pwtx)
            {
                if (!walletdb.WriteTx(*pwtx))
                    return DB_LOAD_FAIL;
            }
            else
                if (!walletdb.WriteAccountingEntry(pacentry->nEntryNo, *pacentry))
                    return DB_LOAD_FAIL;
        }
        else
        {
            int64_t nOrderPosOff = 0;
            BOOST_FOREACH(const int64_t& nOffsetStart, nOrderPosOffsets)
            {
                if (nOrderPos >= nOffsetStart)
                    ++nOrderPosOff;
            }
            nOrderPos += nOrderPosOff;
            nOrderPosNext = std::max(nOrderPosNext, nOrderPos + 1);

            if (!nOrderPosOff)
                continue;

            // Since we're changing the order, write it back
            if (pwtx)
            {
                if (!walletdb.WriteTx(*pwtx))
                    return DB_LOAD_FAIL;
            }
            else
                if (!walletdb.WriteAccountingEntry(pacentry->nEntryNo, *pacentry))
                    return DB_LOAD_FAIL;
        }
    }
    walletdb.WriteOrderPosNext(nOrderPosNext);

    return DB_LOAD_OK;
}

int64_t CWallet::IncOrderPosNext(CWalletDB *pwalletdb)
{
    AssertLockHeld(cs_wallet); // nOrderPosNext
    int64_t nRet = nOrderPosNext++;
    if (pwalletdb) {
        pwalletdb->WriteOrderPosNext(nOrderPosNext);
    } else {
        CWalletDB(*dbw).WriteOrderPosNext(nOrderPosNext);
    }
    return nRet;
}

bool CWallet::AccountMove(std::string strFrom, std::string strTo, CAmount nAmount, std::string strComment)
{
    assert(0);
    /*CWalletDB walletdb(*dbw);
    if (!walletdb.TxnBegin())
        return false;

    int64_t nNow = GetAdjustedTime();

    // Debit
    CAccountingEntry debit;
    debit.nOrderPos = IncOrderPosNext(&walletdb);
    debit.strAccount = strFrom;
    debit.nCreditDebit = -nAmount;
    debit.nTime = nNow;
    debit.strOtherAccount = strTo;
    debit.strComment = strComment;
    AddAccountingEntry(debit, &walletdb);

    // Credit
    CAccountingEntry credit;
    credit.nOrderPos = IncOrderPosNext(&walletdb);
    credit.strAccount = strTo;
    credit.nCreditDebit = nAmount;
    credit.nTime = nNow;
    credit.strOtherAccount = strFrom;
    credit.strComment = strComment;
    AddAccountingEntry(credit, &walletdb);

    if (!walletdb.TxnCommit())
        return false;*/

    return true;
}

bool CWallet::GetAccountPubkey(CPubKey &pubKey, std::string strAccount, bool bForceNew)
{
    assert(0);
    /* GULDEN - function unused.
    CWalletDB walletdb(*dbw);

    CAccount account;
    walletdb.ReadAccount(strAccount, account);

    if (!bForceNew) {
        if (!account.vchPubKey.IsValid())
            bForceNew = true;
        else {
            // Check if the current key has been used
            CScript scriptPubKey = GetScriptForDestination(account.vchPubKey.GetID());
            for (std::map<uint256, CWalletTx>::iterator it = mapWallet.begin();
                 it != mapWallet.end() && account.vchPubKey.IsValid();
                 ++it)
                BOOST_FOREACH(const CTxOut& txout, (*it).second.tx->vout)
                    if (txout.scriptPubKey == scriptPubKey) {
                        bForceNew = true;
                        break;
                    }
        }
    }

    //fixme: GULDEN - the below is completely broken - redo this if we ever actually need it.
    // Generate a new key
    if (bForceNew) {
        if (!GetKeyFromPool(account.vchPubKey, false))
            return false;

        SetAddressBook(account.vchPubKey.GetID(), strAccount, "receive");
        walletdb.WriteAccount(strAccount, account);
    }

    pubKey = account.vchPubKey;
    */
    return true;
}

void CWallet::MarkDirty()
{
    {
        LOCK(cs_wallet);
        BOOST_FOREACH(PAIRTYPE(const uint256, CWalletTx)& item, mapWallet)
            item.second.MarkDirty();
    }
}

bool CWallet::MarkReplaced(const uint256& originalHash, const uint256& newHash)
{
    LOCK(cs_wallet);

    auto mi = mapWallet.find(originalHash);

    // There is a bug if MarkReplaced is not called on an existing wallet transaction.
    assert(mi != mapWallet.end());

    CWalletTx& wtx = (*mi).second;

    // Ensure for now that we're not overwriting data
    assert(wtx.mapValue.count("replaced_by_txid") == 0);

    wtx.mapValue["replaced_by_txid"] = newHash.ToString();

    CWalletDB walletdb(*dbw, "r+");

    bool success = true;
    if (!walletdb.WriteTx(wtx)) {
        LogPrintf("%s: Updating walletdb tx %s failed", __func__, wtx.GetHash().ToString());
        success = false;
    }

    NotifyTransactionChanged(this, originalHash, CT_UPDATED);

    return success;
}

bool CWallet::AddToWallet(const CWalletTx& wtxIn, bool fFlushOnClose)
{
    LOCK(cs_wallet);

    CWalletDB walletdb(*dbw, "r+", fFlushOnClose);

    uint256 hash = wtxIn.GetHash();

    // Inserts only if not already there, returns tx inserted or tx found
    std::pair<std::map<uint256, CWalletTx>::iterator, bool> ret = mapWallet.insert(std::make_pair(hash, wtxIn));
    CWalletTx& wtx = (*ret.first).second;
    if (wtx.strFromAccount.empty())
    {
        LOCK(cs_wallet);
        for (auto accountPair : mapAccounts)
        {
            if (accountPair.second->HaveWalletTx(wtx))
            {
                wtx.strFromAccount = accountPair.first;
            }
        }
    }
    wtx.BindWallet(this);
    bool fInsertedNew = ret.second;
    if (fInsertedNew)
    {
        wtx.nTimeReceived = GetAdjustedTime();
        wtx.nOrderPos = IncOrderPosNext(&walletdb);
        wtxOrdered.insert(std::make_pair(wtx.nOrderPos, TxPair(&wtx, (CAccountingEntry*)0)));
        wtx.nTimeSmart = ComputeTimeSmart(wtx);
        AddToSpends(hash);
    }

    bool fUpdated = false;
    if (!fInsertedNew)
    {
        // Merge
        if (!wtxIn.hashUnset() && wtxIn.hashBlock != wtx.hashBlock)
        {
            wtx.hashBlock = wtxIn.hashBlock;
            fUpdated = true;
        }
        // If no longer abandoned, update
        if (wtxIn.hashBlock.IsNull() && wtx.isAbandoned())
        {
            wtx.hashBlock = wtxIn.hashBlock;
            fUpdated = true;
        }
        if (wtxIn.nIndex != -1 && (wtxIn.nIndex != wtx.nIndex))
        {
            wtx.nIndex = wtxIn.nIndex;
            fUpdated = true;
        }
        if (wtxIn.fFromMe && wtxIn.fFromMe != wtx.fFromMe)
        {
            wtx.fFromMe = wtxIn.fFromMe;
            fUpdated = true;
        }
    }

    //// debug print
    LogPrintf("AddToWallet %s  %s%s\n", wtxIn.GetHash().ToString(), (fInsertedNew ? "new" : ""), (fUpdated ? "update" : ""));

    // Write to disk
    if (fInsertedNew || fUpdated)
        if (!walletdb.WriteTx(wtx))
            return false;

    // Break debit/credit balance caches:
    wtx.MarkDirty();

    // Notify UI of new or updated transaction
    NotifyTransactionChanged(this, hash, fInsertedNew ? CT_NEW : CT_UPDATED);

    // notify an external script when a wallet transaction comes in or is updated
    std::string strCmd = GetArg("-walletnotify", "");

    if ( !strCmd.empty())
    {
        boost::replace_all(strCmd, "%s", wtxIn.GetHash().GetHex());
        boost::thread t(runCommand, strCmd); // thread runs free
    }

    return true;
}

bool CWallet::LoadToWallet(const CWalletTx& wtxIn)
{
    uint256 hash = wtxIn.GetHash();

    mapWallet[hash] = wtxIn;
    CWalletTx& wtx = mapWallet[hash];
    wtx.BindWallet(this);
    wtxOrdered.insert(std::make_pair(wtx.nOrderPos, TxPair(&wtx, (CAccountingEntry*)0)));
    AddToSpends(hash);
    BOOST_FOREACH(const CTxIn& txin, wtx.tx->vin) {
        if (mapWallet.count(txin.prevout.hash)) {
            CWalletTx& prevtx = mapWallet[txin.prevout.hash];
            if (prevtx.nIndex == -1 && !prevtx.hashUnset()) {
                MarkConflicted(prevtx.hashBlock, wtx.GetHash());
            }
        }
    }

    return true;
}

/**
 * Add a transaction to the wallet, or update it.  pIndex and posInBlock should
 * be set when the transaction was known to be included in a block.  When
 * pIndex == NULL, then wallet state is not updated in AddToWallet, but
 * notifications happen and cached balances are marked dirty.
 *
 * If fUpdate is true, existing transactions will be updated.
 * TODO: One exception to this is that the abandoned state is cleared under the
 * assumption that any further notification of a transaction that was considered
 * abandoned is an indication that it is not safe to be considered abandoned.
 * Abandoned state should probably be more carefully tracked via different
 * posInBlock signals or by checking mempool presence when necessary.
 */
bool CWallet::AddToWalletIfInvolvingMe(const CTransactionRef& ptx, const CBlockIndex* pIndex, int posInBlock, bool fUpdate)
{
    const CTransaction& tx = *ptx;
    {
        AssertLockHeld(cs_wallet);

        if (pIndex != NULL) {
            BOOST_FOREACH(const CTxIn& txin, tx.vin) {
                std::pair<TxSpends::const_iterator, TxSpends::const_iterator> range = mapTxSpends.equal_range(txin.prevout);
                while (range.first != range.second) {
                    if (range.first->second != tx.GetHash()) {
                        LogPrintf("Transaction %s (in block %s) conflicts with wallet transaction %s (both spend %s:%i)\n", tx.GetHash().ToString(), pIndex->GetBlockHash().ToString(), range.first->second.ToString(), range.first->first.hash.ToString(), range.first->first.n);
                        MarkConflicted(pIndex->GetBlockHash(), range.first->second);
                    }
                    range.first++;
                }
            }
        }

        bool fExisted = mapWallet.count(tx.GetHash()) != 0;
        if (fExisted && !fUpdate) return false;
        if (fExisted || IsMine(tx) || IsFromMe(tx))
        {
            CWalletTx wtx(this, ptx);

            // Get merkle branch if transaction was found in a block
            if (pIndex != NULL)
                wtx.SetMerkleBranch(pIndex, posInBlock);

            RemoveAddressFromKeypoolIfIsMine(tx, pIndex ? pIndex->nTime : 0);
            //fixme: Is this even needed? Surely only checking the outputs is fine
            for(const auto& txin : wtx.tx->vin)
            {
                RemoveAddressFromKeypoolIfIsMine(txin, pIndex ? pIndex->nTime : 0);
            }
            
            // Add all incoming transactions to the wallet as well - so that we can always get 'incoming' address details.
            for(const auto& txin : tx.vin)
            {
                uint256 hashBlock = uint256();
                if (GetTransaction(txin.prevout.hash, wtx.tx, Params().GetConsensus(), hashBlock, true))
                {
                    AddToWallet(wtx, false);
                }
            }
            
            return AddToWallet(wtx, false);
        }
    }
    return false;
}

bool CWallet::AbandonTransaction(const uint256& hashTx)
{
    LOCK2(cs_main, cs_wallet);

    CWalletDB walletdb(*dbw, "r+");

    std::set<uint256> todo;
    std::set<uint256> done;

    // Can't mark abandoned if confirmed or in mempool
    assert(mapWallet.count(hashTx));
    CWalletTx& origtx = mapWallet[hashTx];
    if (origtx.GetDepthInMainChain() > 0 || origtx.InMempool()) {
        return false;
    }

    todo.insert(hashTx);

    while (!todo.empty()) {
        uint256 now = *todo.begin();
        todo.erase(now);
        done.insert(now);
        assert(mapWallet.count(now));
        CWalletTx& wtx = mapWallet[now];
        int currentconfirm = wtx.GetDepthInMainChain();
        // If the orig tx was not in block, none of its spends can be
        assert(currentconfirm <= 0);
        // if (currentconfirm < 0) {Tx and spends are already conflicted, no need to abandon}
        if (currentconfirm == 0 && !wtx.isAbandoned()) {
            // If the orig tx was not in block/mempool, none of its spends can be in mempool
            assert(!wtx.InMempool());
            wtx.nIndex = -1;
            wtx.setAbandoned();
            wtx.MarkDirty();
            walletdb.WriteTx(wtx);
            NotifyTransactionChanged(this, wtx.GetHash(), CT_UPDATED);
            // Iterate over all its outputs, and mark transactions in the wallet that spend them abandoned too
            TxSpends::const_iterator iter = mapTxSpends.lower_bound(COutPoint(hashTx, 0));
            while (iter != mapTxSpends.end() && iter->first.hash == now) {
                if (!done.count(iter->second)) {
                    todo.insert(iter->second);
                }
                iter++;
            }
            // If a transaction changes 'conflicted' state, that changes the balance
            // available of the outputs it spends. So force those to be recomputed
            BOOST_FOREACH(const CTxIn& txin, wtx.tx->vin)
            {
                if (mapWallet.count(txin.prevout.hash))
                    mapWallet[txin.prevout.hash].MarkDirty();
            }
        }
    }

    return true;
}

void CWallet::MarkConflicted(const uint256& hashBlock, const uint256& hashTx)
{
    LOCK2(cs_main, cs_wallet);

    int conflictconfirms = 0;
    if (mapBlockIndex.count(hashBlock)) {
        CBlockIndex* pindex = mapBlockIndex[hashBlock];
        if (chainActive.Contains(pindex)) {
            conflictconfirms = -(chainActive.Height() - pindex->nHeight + 1);
        }
    }
    // If number of conflict confirms cannot be determined, this means
    // that the block is still unknown or not yet part of the main chain,
    // for example when loading the wallet during a reindex. Do nothing in that
    // case.
    if (conflictconfirms >= 0)
        return;

    // Do not flush the wallet here for performance reasons
    CWalletDB walletdb(*dbw, "r+", false);

    std::set<uint256> todo;
    std::set<uint256> done;

    todo.insert(hashTx);

    while (!todo.empty()) {
        uint256 now = *todo.begin();
        todo.erase(now);
        done.insert(now);
        assert(mapWallet.count(now));
        CWalletTx& wtx = mapWallet[now];
        int currentconfirm = wtx.GetDepthInMainChain();
        if (conflictconfirms < currentconfirm) {
            // Block is 'more conflicted' than current confirm; update.
            // Mark transaction as conflicted with this block.
            wtx.nIndex = -1;
            wtx.hashBlock = hashBlock;
            wtx.MarkDirty();
            walletdb.WriteTx(wtx);
            // Iterate over all its outputs, and mark transactions in the wallet that spend them conflicted too
            TxSpends::const_iterator iter = mapTxSpends.lower_bound(COutPoint(now, 0));
            while (iter != mapTxSpends.end() && iter->first.hash == now) {
                 if (!done.count(iter->second)) {
                     todo.insert(iter->second);
                 }
                 iter++;
            }
            // If a transaction changes 'conflicted' state, that changes the balance
            // available of the outputs it spends. So force those to be recomputed
            BOOST_FOREACH(const CTxIn& txin, wtx.tx->vin)
            {
                if (mapWallet.count(txin.prevout.hash))
                    mapWallet[txin.prevout.hash].MarkDirty();
            }
        }
    }
}

void CWallet::SyncTransaction(const CTransactionRef& ptx, const CBlockIndex *pindex, int posInBlock) {
    const CTransaction& tx = *ptx;

    if (!AddToWalletIfInvolvingMe(ptx, pindex, posInBlock, true))
        return; // Not one of ours

    // If a transaction changes 'conflicted' state, that changes the balance
    // available of the outputs it spends. So force those to be
    // recomputed, also:
    BOOST_FOREACH(const CTxIn& txin, tx.vin)
    {
        if (mapWallet.count(txin.prevout.hash))
            mapWallet[txin.prevout.hash].MarkDirty();
    }
}

void CWallet::TransactionAddedToMempool(const CTransactionRef& ptx) {
    LOCK2(cs_main, cs_wallet);
    SyncTransaction(ptx);
}

void CWallet::BlockConnected(const std::shared_ptr<const CBlock>& pblock, const CBlockIndex *pindex, const std::vector<CTransactionRef>& vtxConflicted) {
    LOCK2(cs_main, cs_wallet);
    // TODO: Temporarily ensure that mempool removals are notified before
    // connected transactions.  This shouldn't matter, but the abandoned
    // state of transactions in our wallet is currently cleared when we
    // receive another notification and there is a race condition where
    // notification of a connected conflict might cause an outside process
    // to abandon a transaction and then have it inadvertently cleared by
    // the notification that the conflicted transaction was evicted.

    for (const CTransactionRef& ptx : vtxConflicted) {
        SyncTransaction(ptx);
    }
    for (size_t i = 0; i < pblock->vtx.size(); i++) {
        SyncTransaction(pblock->vtx[i], pindex, i);
    }
}

void CWallet::BlockDisconnected(const std::shared_ptr<const CBlock>& pblock) {
    LOCK2(cs_main, cs_wallet);

    for (const CTransactionRef& ptx : pblock->vtx) {
        SyncTransaction(ptx);
    }
}



isminetype CWallet::IsMine(const CTxIn &txin) const
{
    {
        LOCK(cs_wallet);
        std::map<uint256, CWalletTx>::const_iterator mi = mapWallet.find(txin.prevout.hash);
        if (mi != mapWallet.end())
        {
            const CWalletTx& prev = (*mi).second;
            if (txin.prevout.n < prev.tx->vout.size())
                return IsMine(prev.tx->vout[txin.prevout.n]);
        }
    }
    return ISMINE_NO;
}

// Note that this function doesn't distinguish between a 0-valued input,
// and a not-"is mine" (according to the filter) input.
CAmount CWallet::GetDebit(const CTxIn &txin, const isminefilter& filter, CAccount* forAccount) const
{
    {
        LOCK(cs_wallet);
        std::map<uint256, CWalletTx>::const_iterator mi = mapWallet.find(txin.prevout.hash);
        if (mi != mapWallet.end())
        {
            const CWalletTx& prev = (*mi).second;
            if (txin.prevout.n < prev.tx->vout.size())
            {
                if ( (forAccount && (::IsMine(*forAccount, prev.tx->vout[txin.prevout.n]) & filter)) || (!forAccount && (IsMine(prev.tx->vout[txin.prevout.n]) & filter)) )
                {
                    return prev.tx->vout[txin.prevout.n].nValue;
                }
            }
        }
    }
    return 0;
}

isminetype CWallet::IsMine(const CTxOut& txout) const
{
    return ::IsMine(*this, txout.scriptPubKey);
}

CAmount CWallet::GetCredit(const CTxOut& txout, const isminefilter& filter, CAccount* forAccount) const
{
    if (!MoneyRange(txout.nValue))
        throw std::runtime_error(std::string(__func__) + ": value out of range");
    return ( ( (forAccount && ::IsMine(*forAccount, txout) & filter) || (!forAccount && IsMine(txout) & filter) ) ? txout.nValue : 0);
}

bool CWallet::IsChange(const CTxOut& txout) const
{
    // TODO: fix handling of 'change' outputs. The assumption is that any
    // payment to a script that is ours, but is not in the address book
    // is change. That assumption is likely to break when we implement multisignature
    // wallets that return change back into a multi-signature-protected address;
    // a better way of identifying which outputs are 'the send' and which are
    // 'the change' will need to be implemented (maybe extend CWalletTx to remember
    // which output, if any, was change).
    if (::IsMine(*this, txout.scriptPubKey))
    {
        CTxDestination address;
        if (!ExtractDestination(txout.scriptPubKey, address))
            return true;

        LOCK(cs_wallet);
        if (!mapAddressBook.count(CBitcoinAddress(address).ToString()))
            return true;
    }
    return false;
}

CAmount CWallet::GetChange(const CTxOut& txout) const
{
    if (!MoneyRange(txout.nValue))
        throw std::runtime_error(std::string(__func__) + ": value out of range");
    return (IsChange(txout) ? txout.nValue : 0);
}

bool CWallet::IsMine(const CTransaction& tx) const
{
    BOOST_FOREACH(const CTxOut& txout, tx.vout)
        if (IsMine(txout)  && txout.nValue >= nMinimumInputValue)
            return true;
    return false;
}

bool CWallet::IsFromMe(const CTransaction& tx) const
{
    return (GetDebit(tx, ISMINE_ALL) > 0);
}

CAmount CWallet::GetDebit(const CTransaction& tx, const isminefilter& filter, CAccount* forAccount) const
{
    CAmount nDebit = 0;
    BOOST_FOREACH(const CTxIn& txin, tx.vin)
    {
        nDebit += GetDebit(txin, filter, forAccount);
        if (!MoneyRange(nDebit))
            throw std::runtime_error(std::string(__func__) + ": value out of range");
    }
    return nDebit;
}

bool CWallet::IsAllFromMe(const CTransaction& tx, const isminefilter& filter) const
{
    LOCK(cs_wallet);

    BOOST_FOREACH(const CTxIn& txin, tx.vin)
    {
        auto mi = mapWallet.find(txin.prevout.hash);
        if (mi == mapWallet.end())
            return false; // any unknown inputs can't be from us

        const CWalletTx& prev = (*mi).second;

        if (txin.prevout.n >= prev.tx->vout.size())
            return false; // invalid input!

        if (!(IsMine(prev.tx->vout[txin.prevout.n]) & filter))
            return false;
    }
    return true;
}

CAmount CWallet::GetCredit(const CTransaction& tx, const isminefilter& filter, CAccount* forAccount) const
{
    CAmount nCredit = 0;
    BOOST_FOREACH(const CTxOut& txout, tx.vout)
    {
        nCredit += GetCredit(txout, filter, forAccount);
        if (!MoneyRange(nCredit))
            throw std::runtime_error(std::string(__func__) + ": value out of range");
    }
    return nCredit;
}

CAmount CWallet::GetChange(const CTransaction& tx) const
{
    CAmount nChange = 0;
    BOOST_FOREACH(const CTxOut& txout, tx.vout)
    {
        nChange += GetChange(txout);
        if (!MoneyRange(nChange))
            throw std::runtime_error(std::string(__func__) + ": value out of range");
    }
    return nChange;
}

/* GULDEN - We don't use these
CPubKey CWallet::GenerateNewHDMasterKey()
{
    CKey key;
    key.MakeNewKey(true);

    int64_t nCreationTime = GetTime();
    CKeyMetadata metadata(nCreationTime);

    // calculate the pubkey
    CPubKey pubkey = key.GetPubKey();
    assert(key.VerifyPubKey(pubkey));

    // set the hd keypath to "m" -> Master, refers the masterkeyid to itself
    metadata.hdKeypath     = "m";
    metadata.hdMasterKeyID = pubkey.GetID();

    {
        LOCK(cs_wallet);

        // mem store the metadata
        mapKeyMetadata[pubkey.GetID()] = metadata;

        // write the key&metadata to the database
        if (!AddKeyPubKey(key, pubkey))
            throw std::runtime_error(std::string(__func__) + ": AddKeyPubKey failed");
    }

    return pubkey;
}

bool CWallet::SetHDMasterKey(const CPubKey& pubkey)
{
    LOCK(cs_wallet);
    // store the keyid (hash160) together with
    // the child index counter in the database
    // as a hdchain object
    CHDChain newHdChain;
    newHdChain.nVersion = CanSupportFeature(FEATURE_HD_SPLIT) ? CHDChain::VERSION_HD_CHAIN_SPLIT : CHDChain::VERSION_HD_BASE;
    newHdChain.masterKeyID = pubkey.GetID();
    SetHDChain(newHdChain, false);

    return true;
}

bool CWallet::SetHDChain(const CHDChain& chain, bool memonly)
{
    LOCK(cs_wallet);
    if (!memonly && !CWalletDB(*dbw).WriteHDChain(chain))
        throw std::runtime_error(std::string(__func__) + ": writing chain failed");

    hdChain = chain;
    return true;
}

bool CWallet::IsHDEnabled() const
{
    return !hdChain.masterKeyID.IsNull();
}
*/

int64_t CWalletTx::GetTxTime() const
{
    int64_t n = nTimeSmart;
    return n ? n : nTimeReceived;
}

int CWalletTx::GetRequestCount() const
{
    // Returns -1 if it wasn't being tracked
    int nRequests = -1;
    {
        LOCK(pwallet->cs_wallet);
        if (IsCoinBase())
        {
            // Generated block
            if (!hashUnset())
            {
                std::map<uint256, int>::const_iterator mi = pwallet->mapRequestCount.find(hashBlock);
                if (mi != pwallet->mapRequestCount.end())
                    nRequests = (*mi).second;
            }
        }
        else
        {
            // Did anyone request this transaction?
            std::map<uint256, int>::const_iterator mi = pwallet->mapRequestCount.find(GetHash());
            if (mi != pwallet->mapRequestCount.end())
            {
                nRequests = (*mi).second;

                // How about the block it's in?
                if (nRequests == 0 && !hashUnset())
                {
                    std::map<uint256, int>::const_iterator _mi = pwallet->mapRequestCount.find(hashBlock);
                    if (_mi != pwallet->mapRequestCount.end())
                        nRequests = (*_mi).second;
                    else
                        nRequests = 1; // If it's in someone else's block it must have got out
                }
            }
        }
    }
    return nRequests;
}

void CWalletTx::GetAmounts(std::list<COutputEntry>& listReceived,
                           std::list<COutputEntry>& listSent, CAmount& nFee, const isminefilter& filter, CKeyStore* from) const
{
    if (!from)
        from = pwallet->activeAccount;
    
    nFee = 0;
    listReceived.clear();
    listSent.clear();
    
    // Compute fee:
    CAmount nDebit = GetDebit(filter);
    if (nDebit > 0) // debit>0 means we signed/sent this transaction
    {
        CAmount nValueOut = tx->GetValueOut();
        nFee = nDebit - nValueOut;
    }

    // Sent.
    for (unsigned int i = 0; i < tx->vin.size(); ++i)
    {
        const CTxIn& txin = tx->vin[i];

        std::map<uint256, CWalletTx>::const_iterator mi = pwallet->mapWallet.find(txin.prevout.hash);
        if (mi != pwallet->mapWallet.end())
        {
            const CWalletTx& prev = (*mi).second;
            if (txin.prevout.n < prev.tx->vout.size())
            {
                const auto& prevOut =  prev.tx->vout[txin.prevout.n];
                
                isminetype fIsMine = IsMine(*from, prevOut);
                                
                if ((fIsMine & filter))
                {                    
                    CTxDestination address;
                    if (!ExtractDestination(prevOut.scriptPubKey, address) && !prevOut.scriptPubKey.IsUnspendable())
                    {
                        LogPrintf("CWalletTx::GetAmounts: Unknown transaction type found, txid %s\n",
                                this->GetHash().ToString());
                        address = CNoDestination();
                    }

                    //fixme: (GULDEN) (FUT) - There should be a seperate CInputEntry class/array here or something.
                    COutputEntry output = {address, prevOut.nValue, (int)i};
                
                    // We are debited by the transaction, add the output as a "sent" entry
                    listSent.push_back(output);
                }
            }
        }
    }
    
    // received.
    for (unsigned int i = 0; i < tx->vout.size(); ++i)
    {
        const CTxOut& txout = tx->vout[i];
        isminetype fIsMine = IsMine(*from, txout);
        if (!(fIsMine & filter))
            continue;

        // Get the destination address
        CTxDestination address;
        if (!ExtractDestination(txout.scriptPubKey, address) && !txout.scriptPubKey.IsUnspendable())
        {
            LogPrintf("CWalletTx::GetAmounts: Unknown transaction type found, txid %s\n",
                     this->GetHash().ToString());
            address = CNoDestination();
        }

        COutputEntry output = {address, txout.nValue, (int)i};

        // We are receiving the output, add it as a "received" entry
        listReceived.push_back(output);
    }

}


/**
 * Scan the block chain (starting in pindexStart) for transactions
 * from or to us. If fUpdate is true, found transactions that already
 * exist in the wallet will be updated.
 *
 * Returns pointer to the first block in the last contiguous range that was
 * successfully scanned or elided (elided if pIndexStart points at a block
 * before CWallet::nTimeFirstKey). Returns null if there is no such range, or
 * the range doesn't include chainActive.Tip().
 */
CBlockIndex* CWallet::ScanForWalletTransactions(CBlockIndex* pindexStart, bool fUpdate)
{
    int64_t nNow = GetTime();
    const CChainParams& chainParams = Params();

    CBlockIndex* pindex = pindexStart;
    CBlockIndex* ret = pindexStart;
    {
        LOCK2(cs_main, cs_wallet);
        fAbortRescan = false;
        fScanningWallet = true;

        // no need to read and scan block, if block was created before
        // our wallet birthday (as adjusted for block time variability)
        while (pindex && nTimeFirstKey && (pindex->GetBlockTime() < (nTimeFirstKey - TIMESTAMP_WINDOW)))
            pindex = chainActive.Next(pindex);

        ShowProgress(_("Rescanning..."), 0); // show rescan progress in GUI as dialog or on splashscreen, if -rescan on startup
        double dProgressStart = GuessVerificationProgress(chainParams.TxData(), pindex);
        double dProgressTip = GuessVerificationProgress(chainParams.TxData(), chainActive.Tip());
        while (pindex && !fAbortRescan)
        {
            // Temporarily release lock to allow shadow key allocation a chance to do it's thing
            LEAVE_CRITICAL_SECTION(cs_main)
            LEAVE_CRITICAL_SECTION(cs_wallet)
            if (pindex->nHeight % 100 == 0 && dProgressTip - dProgressStart > 0.0)
            {
                ShowProgress(_("Rescanning..."), std::max(1, std::min(99, (int)((GuessVerificationProgress(chainParams.TxData(), pindex) - dProgressStart) / (dProgressTip - dProgressStart) * 100))));
            }
            if (GetTime() >= nNow + 60) {
                nNow = GetTime();
                LogPrintf("Still rescanning. At block %d. Progress=%f\n", pindex->nHeight, GuessVerificationProgress(chainParams.TxData(), pindex));
            }
            ENTER_CRITICAL_SECTION(cs_main)
            ENTER_CRITICAL_SECTION(cs_wallet)

            if (ShutdownRequested())
                return ret;

            CBlock block;
            if (ReadBlockFromDisk(block, pindex, Params().GetConsensus())) {
                for (size_t posInBlock = 0; posInBlock < block.vtx.size(); ++posInBlock) {
                    AddToWalletIfInvolvingMe(block.vtx[posInBlock], pindex, posInBlock, fUpdate);
                }
                if (!ret) {
                    ret = pindex;
                }
            } else {
                ret = nullptr;
            }
            pindex = chainActive.Next(pindex);
        }
        if (pindex && fAbortRescan) {
            LogPrintf("Rescan aborted at block %d. Progress=%f\n", pindex->nHeight, GuessVerificationProgress(chainParams.TxData(), pindex));
        }
        ShowProgress(_("Rescanning..."), 100); // hide progress dialog in GUI

        fScanningWallet = false;
    }
    return ret;
}

void CWallet::ReacceptWalletTransactions()
{
    // If transactions aren't being broadcasted, don't let them into local mempool either
    if (!fBroadcastTransactions)
        return;
    LOCK2(cs_main, cs_wallet);
    std::map<int64_t, CWalletTx*> mapSorted;

    // Sort pending wallet transactions based on their initial wallet insertion order
    BOOST_FOREACH(PAIRTYPE(const uint256, CWalletTx)& item, mapWallet)
    {
        const uint256& wtxid = item.first;
        CWalletTx& wtx = item.second;
        assert(wtx.GetHash() == wtxid);

        int nDepth = wtx.GetDepthInMainChain();

        if (!wtx.IsCoinBase() && (nDepth == 0 && !wtx.isAbandoned())) {
            mapSorted.insert(std::make_pair(wtx.nOrderPos, &wtx));
        }
    }

    // Try to add wallet transactions to memory pool
    BOOST_FOREACH(PAIRTYPE(const int64_t, CWalletTx*)& item, mapSorted)
    {
        CWalletTx& wtx = *(item.second);

        LOCK(mempool.cs);
        CValidationState state;
        wtx.AcceptToMemoryPool(maxTxFee, state);
    }
}

bool CWalletTx::RelayWalletTransaction(CConnman* connman)
{
    assert(pwallet->GetBroadcastTransactions());
    if (!IsCoinBase() && !isAbandoned() && GetDepthInMainChain() == 0)
    {
        CValidationState state;
        /* GetDepthInMainChain already catches known conflicts. */
        if (InMempool() || AcceptToMemoryPool(maxTxFee, state)) {
            LogPrintf("Relaying wtx %s\n", GetHash().ToString());
            if (connman) {
                CInv inv(MSG_TX, GetHash());
                connman->ForEachNode([&inv](CNode* pnode)
                {
                    pnode->PushInventory(inv);
                });
                return true;
            }
        }
    }
    return false;
}

std::set<uint256> CWalletTx::GetConflicts() const
{
    std::set<uint256> result;
    if (pwallet != NULL)
    {
        uint256 myHash = GetHash();
        result = pwallet->GetConflicts(myHash);
        result.erase(myHash);
    }
    return result;
}

CAmount CWalletTx::GetDebit(const isminefilter& filter, CAccount* forAccount) const
{
    if (tx->vin.empty())
        return 0;

    CAmount debit = 0;
    if(filter & ISMINE_SPENDABLE)
    {
        if (debitCached.find(forAccount) != debitCached.end())
            debit += debitCached[forAccount];
        else
        {
            debitCached[forAccount] = pwallet->GetDebit(*this, ISMINE_SPENDABLE, forAccount);
            debit += debitCached[forAccount];
        }
    }
    if(filter & ISMINE_WATCH_ONLY)
    {
        if (watchDebitCached.find(forAccount) != watchDebitCached.end())
            debit += watchDebitCached[forAccount];
        else
        {
            watchDebitCached[forAccount] = pwallet->GetDebit(*this, ISMINE_WATCH_ONLY, forAccount);
            debit += watchDebitCached[forAccount];
        }
    }
    return debit;
}

CAmount CWalletTx::GetCredit(const isminefilter& filter, CAccount* forAccount) const
{
    // Must wait until coinbase is safely deep enough in the chain before valuing it
    if (IsCoinBase() && GetBlocksToMaturity() > 0)
        return 0;

    CAmount credit = 0;
    if (filter & ISMINE_SPENDABLE)
    {
        // GetBalance can assume transactions in mapWallet won't change
        if (creditCached.find(forAccount) != creditCached.end())
            credit += creditCached[forAccount];
        else
        {
            creditCached[forAccount] = pwallet->GetCredit(*this, ISMINE_SPENDABLE, forAccount);
            credit += creditCached[forAccount];
        }
    }
    if (filter & ISMINE_WATCH_ONLY)
    {
        if (watchCreditCached.find(forAccount) != watchCreditCached.end())
            credit += watchCreditCached[forAccount];
        else
        {
            watchCreditCached[forAccount] = pwallet->GetCredit(*this, ISMINE_WATCH_ONLY, forAccount);
            credit += watchCreditCached[forAccount];
        }
    }
    return credit;
}

CAmount CWalletTx::GetImmatureCredit(bool fUseCache, const CAccount* forAccount) const
{
    if (IsCoinBase() && GetBlocksToMaturity() > 0 && IsInMainChain())
    {
        if (fUseCache && immatureCreditCached.find(forAccount) != immatureCreditCached.end())
            return immatureCreditCached[forAccount];
        immatureCreditCached[forAccount] = pwallet->GetCredit(*this, ISMINE_SPENDABLE);
        return immatureCreditCached[forAccount];
    }

    return 0;
}

CAmount CWalletTx::GetAvailableCredit(bool fUseCache, const CAccount* forAccount) const
{
    if (pwallet == 0)
        return 0;

    // Must wait until coinbase is safely deep enough in the chain before valuing it
    if (IsCoinBase() && GetBlocksToMaturity() > 0)
        return 0;

    if (fUseCache && availableCreditCached.find(forAccount) != availableCreditCached.end())
        return availableCreditCached[forAccount];

    CAmount nCredit = 0;
    uint256 hashTx = GetHash();
    for (unsigned int i = 0; i < tx->vout.size(); i++)
    {
        if (!pwallet->IsSpent(hashTx, i))
        {
            const CTxOut &txout = tx->vout[i];
            if (!forAccount || IsMine(*forAccount, txout.scriptPubKey))
            {
                nCredit += pwallet->GetCredit(txout, ISMINE_SPENDABLE);
                if (!MoneyRange(nCredit))
                    throw std::runtime_error("CWalletTx::GetAvailableCredit() : value out of range");
            }
        }
    }

    availableCreditCached[forAccount] = nCredit;
    
    return nCredit;
}

CAmount CWalletTx::GetImmatureWatchOnlyCredit(const bool& fUseCache, const CAccount* forAccount) const
{
    if (IsCoinBase() && GetBlocksToMaturity() > 0 && IsInMainChain())
    {
        if (fUseCache && immatureWatchCreditCached.find(forAccount) != immatureWatchCreditCached.end())
            return immatureWatchCreditCached[forAccount];
        immatureWatchCreditCached[forAccount] = pwallet->GetCredit(*this, ISMINE_WATCH_ONLY);
        return immatureWatchCreditCached[forAccount];
    }

    return 0;
}

CAmount CWalletTx::GetAvailableWatchOnlyCredit(const bool& fUseCache, const CAccount* forAccount) const
{
    if (pwallet == 0)
        return 0;

    // Must wait until coinbase is safely deep enough in the chain before valuing it
    if (IsCoinBase() && GetBlocksToMaturity() > 0)
        return 0;

    if (fUseCache && availableWatchCreditCached.find(forAccount) != availableWatchCreditCached.end())
        return availableWatchCreditCached[forAccount];

    CAmount nCredit = 0;
    for (unsigned int i = 0; i < tx->vout.size(); i++)
    {
        if (!pwallet->IsSpent(GetHash(), i))
        {
            const CTxOut &txout = tx->vout[i];
            nCredit += pwallet->GetCredit(txout, ISMINE_WATCH_ONLY);
            if (!MoneyRange(nCredit))
                throw std::runtime_error("CWalletTx::GetAvailableCredit() : value out of range");
        }
    }

    availableWatchCreditCached[forAccount] = nCredit;
    return nCredit;
}

CAmount CWalletTx::GetChange() const
{
    if (fChangeCached)
        return nChangeCached;
    nChangeCached = pwallet->GetChange(*this);
    fChangeCached = true;
    return nChangeCached;
}

bool CWalletTx::InMempool() const
{
    LOCK(mempool.cs);
    return mempool.exists(GetHash());
}

bool CWalletTx::IsTrusted() const
{
    // Quick answer in most cases
    if (!CheckFinalTx(*this))
        return false;
    int nDepth = GetDepthInMainChain();
    if (nDepth >= 1)
        return true;
    if (nDepth < 0)
        return false;
    if (!bSpendZeroConfChange || !IsFromMe(ISMINE_ALL)) // using wtx's cached debit
        return false;

    // Don't trust unconfirmed transactions from us unless they are in the mempool.
    if (!InMempool())
        return false;

    // Trusted if all inputs are from us and are in the mempool:
    BOOST_FOREACH(const CTxIn& txin, tx->vin)
    {
        // Transactions not sent by us: not trusted
        const CWalletTx* parent = pwallet->GetWalletTx(txin.prevout.hash);
        if (parent == NULL)
            return false;
        const CTxOut& parentOut = parent->tx->vout[txin.prevout.n];
        if (pwallet->IsMine(parentOut) != ISMINE_SPENDABLE)
            return false;
    }
    return true;
}

bool CWalletTx::IsEquivalentTo(const CWalletTx& _tx) const
{
        CMutableTransaction tx1 = *this->tx;
        CMutableTransaction tx2 = *_tx.tx;
        for (unsigned int i = 0; i < tx1.vin.size(); i++) tx1.vin[i].scriptSig = CScript();
        for (unsigned int i = 0; i < tx2.vin.size(); i++) tx2.vin[i].scriptSig = CScript();
        return CTransaction(tx1) == CTransaction(tx2);
}

std::vector<uint256> CWallet::ResendWalletTransactionsBefore(int64_t nTime, CConnman* connman)
{
    std::vector<uint256> result;

    LOCK(cs_wallet);
    // Sort them in chronological order
    std::multimap<unsigned int, CWalletTx*> mapSorted;
    BOOST_FOREACH(PAIRTYPE(const uint256, CWalletTx)& item, mapWallet)
    {
        CWalletTx& wtx = item.second;
        // Don't rebroadcast if newer than nTime:
        if (wtx.nTimeReceived > nTime)
            continue;
        mapSorted.insert(std::make_pair(wtx.nTimeReceived, &wtx));
    }
    BOOST_FOREACH(PAIRTYPE(const unsigned int, CWalletTx*)& item, mapSorted)
    {
        CWalletTx& wtx = *item.second;
        if (wtx.RelayWalletTransaction(connman))
            result.push_back(wtx.GetHash());
    }
    return result;
}

void CWallet::ResendWalletTransactions(int64_t nBestBlockTime, CConnman* connman)
{
    // Do this infrequently and randomly to avoid giving away
    // that these are our transactions.
    if (GetTime() < nNextResend || !fBroadcastTransactions)
        return;
    bool fFirst = (nNextResend == 0);
    nNextResend = GetTime() + GetRand(30 * 60);
    if (fFirst)
        return;

    // Only do it if there's been a new block since last time
    if (nBestBlockTime < nLastResend)
        return;
    nLastResend = GetTime();

    // Rebroadcast unconfirmed txes older than 5 minutes before the last
    // block was found:
    std::vector<uint256> relayed = ResendWalletTransactionsBefore(nBestBlockTime-5*60, connman);
    if (!relayed.empty())
        LogPrintf("%s: rebroadcast %u unconfirmed transactions\n", __func__, relayed.size());
}

/** @} */ // end of mapWallet




/** @defgroup Actions
 *
 * @{
 */

extern bool IsMine(const CAccount* forAccount, const CWalletTx& tx);

CAmount CWallet::GetBalance(const CAccount* forAccount, bool includeChildren) const
{
    CAmount nTotal = 0;
    {
        LOCK2(cs_main, cs_wallet);
        for (std::map<uint256, CWalletTx>::const_iterator it = mapWallet.begin(); it != mapWallet.end(); ++it)
        {
            const CWalletTx* pcoin = &(*it).second;
            //fixme: GULDEN (FUT) - is this okay? Should it be cached or something? (CBSU?)
            if (!forAccount || ::IsMine(forAccount, *pcoin))
            {
                if (pcoin->IsTrusted())
                {
                    nTotal += pcoin->GetAvailableCredit(true, forAccount);
                }
            }
            
        }
    }
    if (forAccount && includeChildren)
    {
        for (const auto& accountItem : mapAccounts)
        {
            const auto& childAccount = accountItem.second;
            if (childAccount->getParentUUID() == forAccount->getUUID())
            {
                nTotal += GetBalance(childAccount, false);
            }
        }
    }

    return nTotal;
}

CAmount CWallet::GetUnconfirmedBalance(const CAccount* forAccount, bool includeChildren) const
{
    CAmount nTotal = 0;
    {
        LOCK2(cs_main, cs_wallet);
        for (std::map<uint256, CWalletTx>::const_iterator it = mapWallet.begin(); it != mapWallet.end(); ++it)
        {
            const CWalletTx* pcoin = &(*it).second;
            //fixme: GULDEN (FUT) (1.6.1) - is this okay? Should it be cached or something? (CBSU?)
            if (!forAccount || ::IsMine(forAccount, *pcoin))
            {
                if (!pcoin->IsTrusted() && pcoin->GetDepthInMainChain() == 0 && pcoin->InMempool())
                    nTotal += pcoin->GetAvailableCredit(true, forAccount);
            }
        }
    }
    if (forAccount && includeChildren)
    {
        for (const auto& accountItem : mapAccounts)
        {
            const auto& childAccount = accountItem.second;
            if (childAccount->getParentUUID() == forAccount->getUUID())
            {
                nTotal += GetUnconfirmedBalance(childAccount, false);
            }
        }
    }
    return nTotal;
}

CAmount CWallet::GetImmatureBalance(const CAccount* forAccount) const
{
    CAmount nTotal = 0;
    {
        LOCK2(cs_main, cs_wallet);
        for (std::map<uint256, CWalletTx>::const_iterator it = mapWallet.begin(); it != mapWallet.end(); ++it)
        {
            const CWalletTx* pcoin = &(*it).second;
            if (!forAccount || ::IsMine(forAccount, *pcoin))
            {
                nTotal += pcoin->GetImmatureCredit(true, forAccount);
            }
        }
    }
    return nTotal;
}

CAmount CWallet::GetWatchOnlyBalance() const
{
    CAmount nTotal = 0;
    {
        LOCK2(cs_main, cs_wallet);
        for (std::map<uint256, CWalletTx>::const_iterator it = mapWallet.begin(); it != mapWallet.end(); ++it)
        {
            const CWalletTx* pcoin = &(*it).second;
            if (pcoin->IsTrusted())
                nTotal += pcoin->GetAvailableWatchOnlyCredit();
        }
    }

    return nTotal;
}

CAmount CWallet::GetUnconfirmedWatchOnlyBalance() const
{
    CAmount nTotal = 0;
    {
        LOCK2(cs_main, cs_wallet);
        for (std::map<uint256, CWalletTx>::const_iterator it = mapWallet.begin(); it != mapWallet.end(); ++it)
        {
            const CWalletTx* pcoin = &(*it).second;
            if (!pcoin->IsTrusted() && pcoin->GetDepthInMainChain() == 0 && pcoin->InMempool())
                nTotal += pcoin->GetAvailableWatchOnlyCredit();
        }
    }
    return nTotal;
}

CAmount CWallet::GetImmatureWatchOnlyBalance() const
{
    CAmount nTotal = 0;
    {
        LOCK2(cs_main, cs_wallet);
        for (std::map<uint256, CWalletTx>::const_iterator it = mapWallet.begin(); it != mapWallet.end(); ++it)
        {
            const CWalletTx* pcoin = &(*it).second;
            nTotal += pcoin->GetImmatureWatchOnlyCredit();
        }
    }
    return nTotal;
}

// Calculate total balance in a different way from GetBalance. The biggest
// difference is that GetBalance sums up all unspent TxOuts paying to the
// wallet, while this sums up both spent and unspent TxOuts paying to the
// wallet, and then subtracts the values of TxIns spending from the wallet. This
// also has fewer restrictions on which unconfirmed transactions are considered
// trusted.
CAmount CWallet::GetLegacyBalance(const isminefilter& filter, int minDepth, const std::string* account) const
{
    LOCK2(cs_main, cs_wallet);
    
    CAccount* forAccount = NULL;
    if (account && mapAccounts.find(*account) != mapAccounts.end())
        forAccount = mapAccounts.find(*account)->second;

    CAmount balance = 0;
    

    //checkme: (GULDEN) - Is fee handled right?
    for (const auto& entry : mapWallet) {
        const CWalletTx& wtx = entry.second;
        const int depth = wtx.GetDepthInMainChain();
        if (depth < 0 || !CheckFinalTx(*wtx.tx) || wtx.GetBlocksToMaturity() > 0) {
            continue;
        }

        if (depth >= minDepth)
        {
            balance += wtx.GetCredit(filter, forAccount);
            balance -= wtx.GetDebit(filter, forAccount);
        }
    }

    return balance;
}

void CWallet::AvailableCoins(CAccount* forAccount, std::vector<COutput>& vCoins, bool fOnlySafe, const CCoinControl *coinControl, bool fIncludeZeroValue) const
{
    vCoins.clear();

    {
        LOCK2(cs_main, cs_wallet);
        for (std::map<uint256, CWalletTx>::const_iterator it = mapWallet.begin(); it != mapWallet.end(); ++it)
        {
            const uint256& wtxid = it->first;
            const CWalletTx* pcoin = &(*it).second;

            if (!::IsMine(forAccount, *pcoin))
                continue;
            
            if (!CheckFinalTx(*pcoin))
                continue;

            if (pcoin->IsCoinBase() && pcoin->GetBlocksToMaturity() > 0)
                continue;

            int nDepth = pcoin->GetDepthInMainChain();
            if (nDepth < 0)
                continue;

            // We should not consider coins which aren't at least in our mempool
            // It's possible for these to be conflicted via ancestors which we may never be able to detect
            if (nDepth == 0 && !pcoin->InMempool())
                continue;

            bool safeTx = pcoin->IsTrusted();

            // We should not consider coins from transactions that are replacing
            // other transactions.
            //
            // Example: There is a transaction A which is replaced by bumpfee
            // transaction B. In this case, we want to prevent creation of
            // a transaction B' which spends an output of B.
            //
            // Reason: If transaction A were initially confirmed, transactions B
            // and B' would no longer be valid, so the user would have to create
            // a new transaction C to replace B'. However, in the case of a
            // one-block reorg, transactions B' and C might BOTH be accepted,
            // when the user only wanted one of them. Specifically, there could
            // be a 1-block reorg away from the chain where transactions A and C
            // were accepted to another chain where B, B', and C were all
            // accepted.
            if (nDepth == 0 && pcoin->mapValue.count("replaces_txid")) {
                safeTx = false;
            }

            // Similarly, we should not consider coins from transactions that
            // have been replaced. In the example above, we would want to prevent
            // creation of a transaction A' spending an output of A, because if
            // transaction B were initially confirmed, conflicting with A and
            // A', we wouldn't want to the user to create a transaction D
            // intending to replace A', but potentially resulting in a scenario
            // where A, A', and D could all be accepted (instead of just B and
            // D, or just A and A' like the user would want).
            if (nDepth == 0 && fOnlySafe && pcoin->mapValue.count("replaced_y_txid")) {
                safeTx = false;
            }

            if (fOnlySafe && !safeTx) {
                continue;
            }

            for (unsigned int i = 0; i < pcoin->tx->vout.size(); i++)
            {
                isminetype mine = ::IsMine(*forAccount, pcoin->tx->vout[i].scriptPubKey);
                 if (!(IsSpent(wtxid, i)) && mine != ISMINE_NO &&
                    !IsLockedCoin((*it).first, i) && (pcoin->tx->vout[i].nValue > nMinimumInputValue || fIncludeZeroValue) &&
                    (!coinControl || !coinControl->HasSelected() || coinControl->fAllowOtherInputs || coinControl->IsSelected(COutPoint((*it).first, i))))
                        vCoins.push_back(COutput(pcoin, i, nDepth,
                                                 ((mine & ISMINE_SPENDABLE) != ISMINE_NO) ||
                                                  (coinControl && coinControl->fAllowWatchOnly && (mine & ISMINE_WATCH_SOLVABLE) != ISMINE_NO),
                                                 (mine & (ISMINE_SPENDABLE | ISMINE_WATCH_SOLVABLE)) != ISMINE_NO, safeTx));
            }
        }
    }
}

static void ApproximateBestSubset(const std::vector<CInputCoin>& vValue, const CAmount& nTotalLower, const CAmount& nTargetValue,
                                  std::vector<char>& vfBest, CAmount& nBest, int iterations = 1000)
{
    std::vector<char> vfIncluded;

    vfBest.assign(vValue.size(), true);
    nBest = nTotalLower;

    FastRandomContext insecure_rand;

    for (int nRep = 0; nRep < iterations && nBest != nTargetValue; nRep++)
    {
        vfIncluded.assign(vValue.size(), false);
        CAmount nTotal = 0;
        bool fReachedTarget = false;
        for (int nPass = 0; nPass < 2 && !fReachedTarget; nPass++)
        {
            for (unsigned int i = 0; i < vValue.size(); i++)
            {
                //The solver here uses a randomized algorithm,
                //the randomness serves no real security purpose but is just
                //needed to prevent degenerate behavior and it is important
                //that the rng is fast. We do not use a constant random sequence,
                //because there may be some privacy improvement by making
                //the selection random.
                if (nPass == 0 ? insecure_rand.randbool() : !vfIncluded[i])
                {
                    nTotal += vValue[i].txout.nValue;
                    vfIncluded[i] = true;
                    if (nTotal >= nTargetValue)
                    {
                        fReachedTarget = true;
                        if (nTotal < nBest)
                        {
                            nBest = nTotal;
                            vfBest = vfIncluded;
                        }
                        nTotal -= vValue[i].txout.nValue;
                        vfIncluded[i] = false;
                    }
                }
            }
        }
    }
}

bool CWallet::SelectCoinsMinConf(const CAmount& nTargetValue, const int nConfMine, const int nConfTheirs, const uint64_t nMaxAncestors, std::vector<COutput> vCoins,
                                 std::set<CInputCoin>& setCoinsRet, CAmount& nValueRet) const
{
    setCoinsRet.clear();
    nValueRet = 0;

    // List of values less than target
    boost::optional<CInputCoin> coinLowestLarger;
    std::vector<CInputCoin> vValue;
    CAmount nTotalLower = 0;

    random_shuffle(vCoins.begin(), vCoins.end(), GetRandInt);

    BOOST_FOREACH(const COutput &output, vCoins)
    {
        if (!output.fSpendable)
            continue;

        const CWalletTx *pcoin = output.tx;

        if (output.nDepth < (pcoin->IsFromMe(ISMINE_ALL) ? nConfMine : nConfTheirs))
            continue;

        if (!mempool.TransactionWithinChainLimit(pcoin->GetHash(), nMaxAncestors))
            continue;

        int i = output.i;

        CInputCoin coin = CInputCoin(pcoin, i);

        if (coin.txout.nValue == nTargetValue)
        {
            setCoinsRet.insert(coin);
            nValueRet += coin.txout.nValue;
            return true;
        }
        else if (coin.txout.nValue < nTargetValue + MIN_CHANGE)
        {
            vValue.push_back(coin);
            nTotalLower += coin.txout.nValue;
        }
        else if (!coinLowestLarger || coin.txout.nValue < coinLowestLarger->txout.nValue)
        {
            coinLowestLarger = coin;
        }
    }

    if (nTotalLower == nTargetValue)
    {
        for (unsigned int i = 0; i < vValue.size(); ++i)
        {
            setCoinsRet.insert(vValue[i]);
            nValueRet += vValue[i].txout.nValue;
        }
        return true;
    }

    if (nTotalLower < nTargetValue)
    {
        if (!coinLowestLarger)
            return false;
        setCoinsRet.insert(coinLowestLarger.get());
        nValueRet += coinLowestLarger->txout.nValue;
        return true;
    }

    // Solve subset sum by stochastic approximation
    std::sort(vValue.begin(), vValue.end(), CompareValueOnly());
    std::reverse(vValue.begin(), vValue.end());
    std::vector<char> vfBest;
    CAmount nBest;

    ApproximateBestSubset(vValue, nTotalLower, nTargetValue, vfBest, nBest);
    if (nBest != nTargetValue && nTotalLower >= nTargetValue + MIN_CHANGE)
        ApproximateBestSubset(vValue, nTotalLower, nTargetValue + MIN_CHANGE, vfBest, nBest);

    // If we have a bigger coin and (either the stochastic approximation didn't find a good solution,
    //                                   or the next bigger coin is closer), return the bigger coin
    if (coinLowestLarger &&
        ((nBest != nTargetValue && nBest < nTargetValue + MIN_CHANGE) || coinLowestLarger->txout.nValue <= nBest))
    {
        setCoinsRet.insert(coinLowestLarger.get());
        nValueRet += coinLowestLarger->txout.nValue;
    }
    else {
        for (unsigned int i = 0; i < vValue.size(); i++)
            if (vfBest[i])
            {
                setCoinsRet.insert(vValue[i]);
                nValueRet += vValue[i].txout.nValue;
            }

        if (LogAcceptCategory(BCLog::SELECTCOINS)) {
            LogPrint(BCLog::SELECTCOINS, "SelectCoins() best subset: ");
            for (unsigned int i = 0; i < vValue.size(); i++) {
                if (vfBest[i]) {
                    LogPrint(BCLog::SELECTCOINS, "%s ", FormatMoney(vValue[i].txout.nValue));
                }
            }
            LogPrint(BCLog::SELECTCOINS, "total %s\n", FormatMoney(nBest));
        }
    }

    return true;
}

bool CWallet::SelectCoins(const std::vector<COutput>& vAvailableCoins, const CAmount& nTargetValue, std::set<CInputCoin>& setCoinsRet, CAmount& nValueRet, const CCoinControl* coinControl) const
{
    std::vector<COutput> vCoins(vAvailableCoins);

    // coin control -> return all selected outputs (we want all selected to go into the transaction for sure)
    if (coinControl && coinControl->HasSelected() && !coinControl->fAllowOtherInputs)
    {
        BOOST_FOREACH(const COutput& out, vCoins)
        {
            if (!out.fSpendable)
                 continue;
            nValueRet += out.tx->tx->vout[out.i].nValue;
            setCoinsRet.insert(CInputCoin(out.tx, out.i));
        }
        return (nValueRet >= nTargetValue);
    }

    // calculate value from preset inputs and store them
    std::set<CInputCoin> setPresetCoins;
    CAmount nValueFromPresetInputs = 0;

    std::vector<COutPoint> vPresetInputs;
    if (coinControl)
        coinControl->ListSelected(vPresetInputs);
    BOOST_FOREACH(const COutPoint& outpoint, vPresetInputs)
    {
        std::map<uint256, CWalletTx>::const_iterator it = mapWallet.find(outpoint.hash);
        if (it != mapWallet.end())
        {
            const CWalletTx* pcoin = &it->second;
            // Clearly invalid input, fail
            if (pcoin->tx->vout.size() <= outpoint.n)
                return false;
            nValueFromPresetInputs += pcoin->tx->vout[outpoint.n].nValue;
            setPresetCoins.insert(CInputCoin(pcoin, outpoint.n));
        } else
            return false; // TODO: Allow non-wallet inputs
    }

    // remove preset inputs from vCoins
    for (std::vector<COutput>::iterator it = vCoins.begin(); it != vCoins.end() && coinControl && coinControl->HasSelected();)
    {
        if (setPresetCoins.count(CInputCoin(it->tx, it->i)))
            it = vCoins.erase(it);
        else
            ++it;
    }

    size_t nMaxChainLength = std::min(GetArg("-limitancestorcount", DEFAULT_ANCESTOR_LIMIT), GetArg("-limitdescendantcount", DEFAULT_DESCENDANT_LIMIT));
    bool fRejectLongChains = GetBoolArg("-walletrejectlongchains", DEFAULT_WALLET_REJECT_LONG_CHAINS);

    bool res = nTargetValue <= nValueFromPresetInputs ||
        SelectCoinsMinConf(nTargetValue - nValueFromPresetInputs, 1, 6, 0, vCoins, setCoinsRet, nValueRet) ||
        SelectCoinsMinConf(nTargetValue - nValueFromPresetInputs, 1, 1, 0, vCoins, setCoinsRet, nValueRet) ||
        (bSpendZeroConfChange && SelectCoinsMinConf(nTargetValue - nValueFromPresetInputs, 0, 1, 2, vCoins, setCoinsRet, nValueRet)) ||
        (bSpendZeroConfChange && SelectCoinsMinConf(nTargetValue - nValueFromPresetInputs, 0, 1, std::min((size_t)4, nMaxChainLength/3), vCoins, setCoinsRet, nValueRet)) ||
        (bSpendZeroConfChange && SelectCoinsMinConf(nTargetValue - nValueFromPresetInputs, 0, 1, nMaxChainLength/2, vCoins, setCoinsRet, nValueRet)) ||
        (bSpendZeroConfChange && SelectCoinsMinConf(nTargetValue - nValueFromPresetInputs, 0, 1, nMaxChainLength, vCoins, setCoinsRet, nValueRet)) ||
        (bSpendZeroConfChange && !fRejectLongChains && SelectCoinsMinConf(nTargetValue - nValueFromPresetInputs, 0, 1, std::numeric_limits<uint64_t>::max(), vCoins, setCoinsRet, nValueRet));

    // because SelectCoinsMinConf clears the setCoinsRet, we now add the possible inputs to the coinset
    setCoinsRet.insert(setPresetCoins.begin(), setPresetCoins.end());

    // add preset inputs to the total value selected
    nValueRet += nValueFromPresetInputs;

    return res;
}

bool CWallet::SignTransaction(CAccount* fromAccount, CMutableTransaction &tx)
{
    // sign the new tx
    CTransaction txNewConst(tx);
    int nIn = 0;
    for (auto& input : tx.vin) {
        std::map<uint256, CWalletTx>::const_iterator mi = mapWallet.find(input.prevout.hash);
        if(mi == mapWallet.end() || input.prevout.n >= mi->second.tx->vout.size()) {
            return false;
        }
        const CScript& scriptPubKey = mi->second.tx->vout[input.prevout.n].scriptPubKey;
        const CAmount& amount = mi->second.tx->vout[input.prevout.n].nValue;
        SignatureData sigdata;
        if (!ProduceSignature(TransactionSignatureCreator(fromAccount, &txNewConst, nIn, amount, SIGHASH_ALL), scriptPubKey, sigdata)) {
            return false;
        }
        UpdateTransaction(tx, nIn, sigdata);
        nIn++;
    }
    return true;
}

bool CWallet::FundTransaction(CAccount* fromAccount, CMutableTransaction& tx, CAmount& nFeeRet, bool overrideEstimatedFeeRate, const CFeeRate& specificFeeRate, int& nChangePosInOut, std::string& strFailReason, bool includeWatching, bool lockUnspents, const std::set<int>& setSubtractFeeFromOutputs, bool keepReserveKey, const CTxDestination& destChange)
{
    std::vector<CRecipient> vecSend;

    // Turn the txout set into a CRecipient vector
    for (size_t idx = 0; idx < tx.vout.size(); idx++)
    {
        const CTxOut& txOut = tx.vout[idx];
        CRecipient recipient = {txOut.scriptPubKey, txOut.nValue, setSubtractFeeFromOutputs.count(idx) == 1};
        vecSend.push_back(recipient);
    }

    CCoinControl coinControl;
    coinControl.destChange = destChange;
    coinControl.fAllowOtherInputs = true;
    coinControl.fAllowWatchOnly = includeWatching;
    coinControl.fOverrideFeeRate = overrideEstimatedFeeRate;
    coinControl.nFeeRate = specificFeeRate;

    BOOST_FOREACH(const CTxIn& txin, tx.vin)
        coinControl.Select(txin.prevout);

    CReserveKey reservekey(this, fromAccount, KEYCHAIN_CHANGE);
    CWalletTx wtx;
    if (!CreateTransaction(fromAccount, vecSend, wtx, reservekey, nFeeRet, nChangePosInOut, strFailReason, &coinControl, false))
        return false;

    if (nChangePosInOut != -1)
        tx.vout.insert(tx.vout.begin() + nChangePosInOut, wtx.tx->vout[nChangePosInOut]);

    // Copy output sizes from new transaction; they may have had the fee subtracted from them
    for (unsigned int idx = 0; idx < tx.vout.size(); idx++)
        tx.vout[idx].nValue = wtx.tx->vout[idx].nValue;

    // Add new txins (keeping original txin scriptSig/order)
    BOOST_FOREACH(const CTxIn& txin, wtx.tx->vin)
    {
        if (!coinControl.IsSelected(txin.prevout))
        {
            tx.vin.push_back(txin);

            if (lockUnspents)
            {
              LOCK2(cs_main, cs_wallet);
              LockCoin(txin.prevout);
            }
        }
    }

    // optionally keep the change output key
    if (keepReserveKey)
        reservekey.KeepKey();

    return true;
}

bool CWallet::CreateTransaction(CAccount* forAccount, const std::vector<CRecipient>& vecSend, CWalletTx& wtxNew, CReserveKey& reservekey, CAmount& nFeeRet,
                                int& nChangePosInOut, std::string& strFailReason, const CCoinControl* coinControl, bool sign)
{
    if (forAccount->IsReadOnly())
    {
        strFailReason = _("Can't send from read only (watch) account.");
        return false;
    }
        
    CAmount nValue = 0;
    int nChangePosRequest = nChangePosInOut;
    unsigned int nSubtractFeeFromAmount = 0;
    for (const auto& recipient : vecSend)
    {
        if (nValue < 0 || recipient.nAmount < 0)
        {
            strFailReason = _("Transaction amounts must not be negative");
            return false;
        }
        nValue += recipient.nAmount;

        if (recipient.fSubtractFeeFromAmount)
            nSubtractFeeFromAmount++;
    }
    if (vecSend.empty())
    {
        strFailReason = _("Transaction must have at least one recipient");
        return false;
    }

    wtxNew.fTimeReceivedIsTxTime = true;
    wtxNew.BindWallet(this);
    CMutableTransaction txNew;

    // Discourage fee sniping.
    //
    // For a large miner the value of the transactions in the best block and
    // the mempool can exceed the cost of deliberately attempting to mine two
    // blocks to orphan the current best block. By setting nLockTime such that
    // only the next block can include the transaction, we discourage this
    // practice as the height restricted and limited blocksize gives miners
    // considering fee sniping fewer options for pulling off this attack.
    //
    // A simple way to think about this is from the wallet's point of view we
    // always want the blockchain to move forward. By setting nLockTime this
    // way we're basically making the statement that we only want this
    // transaction to appear in the next block; we don't want to potentially
    // encourage reorgs by allowing transactions to appear at lower heights
    // than the next block in forks of the best chain.
    //
    // Of course, the subsidy is high enough, and transaction volume low
    // enough, that fee sniping isn't a problem yet, but by implementing a fix
    // now we ensure code won't be written that makes assumptions about
    // nLockTime that preclude a fix later.
    txNew.nLockTime = chainActive.Height();

    // Secondly occasionally randomly pick a nLockTime even further back, so
    // that transactions that are delayed after signing for whatever reason,
    // e.g. high-latency mix networks and some CoinJoin implementations, have
    // better privacy.
    if (GetRandInt(10) == 0)
        txNew.nLockTime = std::max(0, (int)txNew.nLockTime - GetRandInt(100));

    assert(txNew.nLockTime <= (unsigned int)chainActive.Height());
    assert(txNew.nLockTime < LOCKTIME_THRESHOLD);

    {
        std::set<CInputCoin> setCoins;
        LOCK2(cs_main, cs_wallet);
        {
            std::vector<COutput> vAvailableCoins;
            AvailableCoins(forAccount, vAvailableCoins, true, coinControl);

            nFeeRet = 0;
            // Start with no fee and loop until there is enough fee
            while (true)
            {
                nChangePosInOut = nChangePosRequest;
                txNew.vin.clear();
                txNew.vout.clear();
                wtxNew.fFromMe = true;
                bool fFirst = true;

                CAmount nValueToSelect = nValue;
                if (nSubtractFeeFromAmount == 0)
                    nValueToSelect += nFeeRet;
                // vouts to the payees
                for (const auto& recipient : vecSend)
                {
                    CTxOut txout(recipient.nAmount, recipient.scriptPubKey);

                    if (recipient.fSubtractFeeFromAmount)
                    {
                        txout.nValue -= nFeeRet / nSubtractFeeFromAmount; // Subtract fee equally from each selected recipient

                        if (fFirst) // first receiver pays the remainder not divisible by output count
                        {
                            fFirst = false;
                            txout.nValue -= nFeeRet % nSubtractFeeFromAmount;
                        }
                    }

                    if (txout.IsDust(dustRelayFee))
                    {
                        if (recipient.fSubtractFeeFromAmount && nFeeRet > 0)
                        {
                            if (txout.nValue < 0)
                                strFailReason = _("The transaction amount is too small to pay the fee");
                            else
                                strFailReason = _("The transaction amount is too small to send after the fee has been deducted");
                        }
                        else
                            strFailReason = _("Transaction amount too small");
                        return false;
                    }
                    txNew.vout.push_back(txout);
                }

                // Choose coins to use
                CAmount nValueIn = 0;
                setCoins.clear();
                //fixme: GULDEN HIGH ACCOUNTS - ensure this only selects from forAccount - in theory it should because AvailableCoins is doing a forAccount check?
                if (!SelectCoins(vAvailableCoins, nValueToSelect, setCoins, nValueIn, coinControl))
                {
                    strFailReason = _("Insufficient funds");
                    return false;
                }

                const CAmount nChange = nValueIn - nValueToSelect;
                if (nChange > 0)
                {
                    // Fill a vout to ourself
                    // TODO: pass in scriptChange instead of reservekey so
                    // change transaction isn't always pay-to-bitcoin-address
                    CScript scriptChange;

                    // coin control: send change to custom address
                    if (coinControl && !boost::get<CNoDestination>(&coinControl->destChange))
                        scriptChange = GetScriptForDestination(coinControl->destChange);

                    // no coin control: send change to newly generated address
                    else
                    {
                        // Note: We use a new key here to keep it from being obvious which side is the change.
                        //  The drawback is that by not reusing a previous key, the change may be lost if a
                        //  backup is restored, if the backup doesn't have the new private key for the change.
                        //  If we reused the old key, it would be possible to add code to look for and
                        //  rediscover unknown transactions that were written with keys of ours to recover
                        //  post-backup change.

                        // Reserve a new key pair from key pool
                        CPubKey vchPubKey;
                        bool ret;
                        ret = reservekey.GetReservedKey(vchPubKey);
                        if (!ret)
                        {
                            strFailReason = _("Keypool ran out, please call keypoolrefill first");
                            return false;
                        }

                        scriptChange = GetScriptForDestination(vchPubKey.GetID());
                    }

                    CTxOut newTxOut(nChange, scriptChange);

                    // We do not move dust-change to fees, because the sender would end up paying more than requested.
                    // This would be against the purpose of the all-inclusive feature.
                    // So instead we raise the change and deduct from the recipient.
                    if (nSubtractFeeFromAmount > 0 && newTxOut.IsDust(dustRelayFee))
                    {
                        CAmount nDust = newTxOut.GetDustThreshold(dustRelayFee) - newTxOut.nValue;
                        newTxOut.nValue += nDust; // raise change until no more dust
                        for (unsigned int i = 0; i < vecSend.size(); i++) // subtract from first recipient
                        {
                            if (vecSend[i].fSubtractFeeFromAmount)
                            {
                                txNew.vout[i].nValue -= nDust;
                                if (txNew.vout[i].IsDust(dustRelayFee))
                                {
                                    strFailReason = _("The transaction amount is too small to send after the fee has been deducted");
                                    return false;
                                }
                                break;
                            }
                        }
                    }

                    // Never create dust outputs; if we would, just
                    // add the dust to the fee.
                    if (newTxOut.IsDust(dustRelayFee))
                    {
                        nChangePosInOut = -1;
                        nFeeRet += nChange;
                        reservekey.ReturnKey();
                    }
                    else
                    {
                        if (nChangePosInOut == -1)
                        {
                            // Insert change txn at random position:
                            nChangePosInOut = GetRandInt(txNew.vout.size()+1);
                        }
                        else if ((unsigned int)nChangePosInOut > txNew.vout.size())
                        {
                            strFailReason = _("Change index out of range");
                            return false;
                        }

                        std::vector<CTxOut>::iterator position = txNew.vout.begin()+nChangePosInOut;
                        txNew.vout.insert(position, newTxOut);
                    }
                } else {
                    reservekey.ReturnKey();
                    nChangePosInOut = -1;
                }

                // Fill vin
                //
                // Note how the sequence number is set to non-maxint so that
                // the nLockTime set above actually works.
                //
                // BIP125 defines opt-in RBF as any nSequence < maxint-1, so
                // we use the highest possible value in that range (maxint-2)
                // to avoid conflicting with other possible uses of nSequence,
                // and in the spirit of "smallest possible change from prior
                // behavior."
                bool rbf = coinControl ? coinControl->signalRbf : fWalletRbf;
                for (const auto& coin : setCoins)
                    txNew.vin.push_back(CTxIn(coin.outpoint,CScript(),
                                              std::numeric_limits<unsigned int>::max() - (rbf ? 2 : 1)));

                // Fill in dummy signatures for fee calculation.
                if (!DummySignTx(forAccount, txNew, setCoins)) {
                    SignatureData sigdata;
                    if (!ProduceSignature(DummySignatureCreator(forAccount), CScript(), sigdata))
                    {
                        strFailReason = _("Signing transaction failed");
                        return false;
                    }
                }

                unsigned int nBytes = GetVirtualTransactionSize(txNew);

                CTransaction txNewConst(txNew);

                // Remove scriptSigs to eliminate the fee calculation dummy signatures
                for (auto& vin : txNew.vin) {
                    vin.scriptSig = CScript();
                    vin.scriptWitness.SetNull();
                }

                // Allow to override the default confirmation target over the CoinControl instance
                int currentConfirmationTarget = nTxConfirmTarget;
                if (coinControl && coinControl->nConfirmTarget > 0)
                    currentConfirmationTarget = coinControl->nConfirmTarget;

                CAmount nFeeNeeded = GetMinimumFee(nBytes, currentConfirmationTarget, ::mempool, ::feeEstimator);
                if (coinControl && nFeeNeeded > 0 && coinControl->nMinimumTotalFee > nFeeNeeded) {
                    nFeeNeeded = coinControl->nMinimumTotalFee;
                }
                if (coinControl && coinControl->fOverrideFeeRate)
                    nFeeNeeded = coinControl->nFeeRate.GetFee(nBytes);

                // If we made it here and we aren't even able to meet the relay fee on the next pass, give up
                // because we must be at the maximum allowed fee.
                if (nFeeNeeded < ::minRelayTxFee.GetFee(nBytes))
                {
                    strFailReason = _("Transaction too large for fee policy");
                    return false;
                }

                if (nFeeRet >= nFeeNeeded) {
                    // Reduce fee to only the needed amount if we have change
                    // output to increase.  This prevents potential overpayment
                    // in fees if the coins selected to meet nFeeNeeded result
                    // in a transaction that requires less fee than the prior
                    // iteration.
                    // TODO: The case where nSubtractFeeFromAmount > 0 remains
                    // to be addressed because it requires returning the fee to
                    // the payees and not the change output.
                    // TODO: The case where there is no change output remains
                    // to be addressed so we avoid creating too small an output.
                    if (nFeeRet > nFeeNeeded && nChangePosInOut != -1 && nSubtractFeeFromAmount == 0) {
                        CAmount extraFeePaid = nFeeRet - nFeeNeeded;
                        std::vector<CTxOut>::iterator change_position = txNew.vout.begin()+nChangePosInOut;
                        change_position->nValue += extraFeePaid;
                        nFeeRet -= extraFeePaid;
                    }
                    break; // Done, enough fee included.
                }

                // Try to reduce change to include necessary fee
                if (nChangePosInOut != -1 && nSubtractFeeFromAmount == 0) {
                    CAmount additionalFeeNeeded = nFeeNeeded - nFeeRet;
                    std::vector<CTxOut>::iterator change_position = txNew.vout.begin()+nChangePosInOut;
                    // Only reduce change if remaining amount is still a large enough output.
                    if (change_position->nValue >= MIN_FINAL_CHANGE + additionalFeeNeeded) {
                        change_position->nValue -= additionalFeeNeeded;
                        nFeeRet += additionalFeeNeeded;
                        break; // Done, able to increase fee from change
                    }
                }

                // Include more fee and try again.
                nFeeRet = nFeeNeeded;
                continue;
            }
        }

        if (sign)
        {
            CTransaction txNewConst(txNew);
            int nIn = 0;
            for (const auto& coin : setCoins)
            {
                const CScript& scriptPubKey = coin.txout.scriptPubKey;
                SignatureData sigdata;

                if (!ProduceSignature(TransactionSignatureCreator(forAccount, &txNewConst, nIn, coin.txout.nValue, SIGHASH_ALL), scriptPubKey, sigdata))
                {
                    strFailReason = _("Signing transaction failed");
                    return false;
                } else {
                    UpdateTransaction(txNew, nIn, sigdata);
                }

                nIn++;
            }
        }

        // Embed the constructed transaction data in wtxNew.
        wtxNew.SetTx(MakeTransactionRef(std::move(txNew)));

        // Limit size
        if (GetTransactionWeight(wtxNew) >= MAX_STANDARD_TX_WEIGHT)
        {
            strFailReason = _("Transaction too large");
            return false;
        }
    }

    if (GetBoolArg("-walletrejectlongchains", DEFAULT_WALLET_REJECT_LONG_CHAINS)) {
        // Lastly, ensure this tx will pass the mempool's chain limits
        LockPoints lp;
        CTxMemPoolEntry entry(wtxNew.tx, 0, 0, 0, false, 0, lp);
        CTxMemPool::setEntries setAncestors;
        size_t nLimitAncestors = GetArg("-limitancestorcount", DEFAULT_ANCESTOR_LIMIT);
        size_t nLimitAncestorSize = GetArg("-limitancestorsize", DEFAULT_ANCESTOR_SIZE_LIMIT)*1000;
        size_t nLimitDescendants = GetArg("-limitdescendantcount", DEFAULT_DESCENDANT_LIMIT);
        size_t nLimitDescendantSize = GetArg("-limitdescendantsize", DEFAULT_DESCENDANT_SIZE_LIMIT)*1000;
        std::string errString;
        if (!mempool.CalculateMemPoolAncestors(entry, setAncestors, nLimitAncestors, nLimitAncestorSize, nLimitDescendants, nLimitDescendantSize, errString)) {
            strFailReason = _("Transaction has too long of a mempool chain");
            return false;
        }
    }
    return true;
}

/**
 * Call after CreateTransaction unless you want to abort
 */
bool CWallet::CommitTransaction(CWalletTx& wtxNew, CReserveKey& reservekey, CConnman* connman, CValidationState& state)
{
    {
        LOCK2(cs_main, cs_wallet);
        LogPrintf("CommitTransaction:\n%s", wtxNew.tx->ToString());
        {
            // Take key pair from key pool so it won't be used again
            reservekey.KeepKey();

            // Add tx to wallet, because if it has change it's also ours,
            // otherwise just for transaction history.
            AddToWallet(wtxNew);

            // Notify that old coins are spent
            BOOST_FOREACH(const CTxIn& txin, wtxNew.tx->vin)
            {
                CWalletTx &coin = mapWallet[txin.prevout.hash];
                coin.BindWallet(this);
                NotifyTransactionChanged(this, coin.GetHash(), CT_UPDATED);
            }
        }

        // Track how many getdata requests our transaction gets
        mapRequestCount[wtxNew.GetHash()] = 0;

        if (fBroadcastTransactions)
        {
            // Broadcast
            if (!wtxNew.AcceptToMemoryPool(maxTxFee, state)) {
                LogPrintf("CommitTransaction(): Transaction cannot be broadcast immediately, %s\n", state.GetRejectReason());
                // TODO: if we expect the failure to be long term or permanent, instead delete wtx from the wallet and return failure.
            } else {
                wtxNew.RelayWalletTransaction(connman);
            }
        }
    }
    return true;
}

void CWallet::ListAccountCreditDebit(const std::string& strAccount, std::list<CAccountingEntry>& entries) {
    CWalletDB walletdb(*dbw);
    return walletdb.ListAccountCreditDebit(strAccount, entries);
}

bool CWallet::AddAccountingEntry(const CAccountingEntry& acentry)
{
    CWalletDB walletdb(*dbw);

    return AddAccountingEntry(acentry, &walletdb);
}

bool CWallet::AddAccountingEntry(const CAccountingEntry& acentry, CWalletDB *pwalletdb)
{
    if (!pwalletdb->WriteAccountingEntry_Backend(acentry))
        return false;

    laccentries.push_back(acentry);
    CAccountingEntry & entry = laccentries.back();
    wtxOrdered.insert(std::make_pair(entry.nOrderPos, TxPair((CWalletTx*)0, &entry)));

    return true;
}

CAmount CWallet::GetRequiredFee(unsigned int nTxBytes)
{
    return std::max(minTxFee.GetFee(nTxBytes), ::minRelayTxFee.GetFee(nTxBytes));
}

CAmount CWallet::GetMinimumFee(unsigned int nTxBytes, unsigned int nConfirmTarget, const CTxMemPool& pool, const CBlockPolicyEstimator& estimator, bool ignoreUserSetFee)
{
    // payTxFee is the user-set global for desired feerate
    CAmount nFeeNeeded = payTxFee.GetFee(nTxBytes);
    // User didn't set: use -txconfirmtarget to estimate...
    if (nFeeNeeded == 0 || ignoreUserSetFee) {
        int estimateFoundTarget = nConfirmTarget;
        nFeeNeeded = estimator.estimateSmartFee(nConfirmTarget, &estimateFoundTarget, pool).GetFee(nTxBytes);
        // ... unless we don't have enough mempool data for estimatefee, then use fallbackFee
        if (nFeeNeeded == 0)
            nFeeNeeded = fallbackFee.GetFee(nTxBytes);
    }
    // prevent user from paying a fee below minRelayTxFee or minTxFee
    nFeeNeeded = std::max(nFeeNeeded, GetRequiredFee(nTxBytes));
    // But always obey the maximum
    if (nFeeNeeded > maxTxFee)
        nFeeNeeded = maxTxFee;
    return nFeeNeeded;
}




DBErrors CWallet::LoadWallet(WalletLoadState& nExtraLoadState)
{
    nExtraLoadState = NEW_WALLET;
    DBErrors nLoadWalletRet = CWalletDB(*dbw,"cr+").LoadWallet(this, nExtraLoadState);
    if (nLoadWalletRet == DB_NEED_REWRITE)
    {
        if (dbw->Rewrite("\x04pool"))
        {
            LOCK(cs_wallet);
            //fixme: (GULDEN) (FUT) (1.6.1)
            for (auto accountPair : mapAccounts)
            {
                accountPair.second->setKeyPoolInternal.clear();
                accountPair.second->setKeyPoolExternal.clear();
            }
            // Note: can't top-up keypool here, because wallet is locked.
            // User will be prompted to unlock wallet the next operation
            // that requires a new key.
        }
    }

    if (nLoadWalletRet != DB_LOAD_OK)
        return nLoadWalletRet;

    uiInterface.LoadWallet(this);

    return DB_LOAD_OK;
}

DBErrors CWallet::ZapSelectTx(std::vector<uint256>& vHashIn, std::vector<uint256>& vHashOut)
{
    AssertLockHeld(cs_wallet); // mapWallet
    //vchDefaultKey = CPubKey();//GULDEN - no default key.
    DBErrors nZapSelectTxRet = CWalletDB(*dbw,"cr+").ZapSelectTx(vHashIn, vHashOut);
    for (uint256 hash : vHashOut)
        mapWallet.erase(hash);

    if (nZapSelectTxRet == DB_NEED_REWRITE)
    {
        if (dbw->Rewrite("\x04pool"))
        {
            //fixme: (GULDEN) (FUT) (1.6.1)
            for (auto accountPair : mapAccounts)
            {
                accountPair.second->setKeyPoolInternal.clear();
                accountPair.second->setKeyPoolExternal.clear();
            }
            // Note: can't top-up keypool here, because wallet is locked.
            // User will be prompted to unlock wallet the next operation
            // that requires a new key.
        }
    }

    if (nZapSelectTxRet != DB_LOAD_OK)
        return nZapSelectTxRet;

    MarkDirty();

    return DB_LOAD_OK;

}

DBErrors CWallet::ZapWalletTx(std::vector<CWalletTx>& vWtx)
{
    //vchDefaultKey = CPubKey();//GULDEN - no default key.
    DBErrors nZapWalletTxRet = CWalletDB(*dbw,"cr+").ZapWalletTx(vWtx);
    if (nZapWalletTxRet == DB_NEED_REWRITE)
    {
        if (dbw->Rewrite("\x04pool"))
        {
            LOCK(cs_wallet);
            //fixme: (GULDEN) (FUT) (1.6.1)
            for (auto accountPair : mapAccounts)
            {
                accountPair.second->setKeyPoolInternal.clear();
                accountPair.second->setKeyPoolExternal.clear();
            }
            // Note: can't top-up keypool here, because wallet is locked.
            // User will be prompted to unlock wallet the next operation
            // that requires a new key.
        }
    }

    if (nZapWalletTxRet != DB_LOAD_OK)
        return nZapWalletTxRet;

    return DB_LOAD_OK;
}


bool CWallet::SetAddressBook(const std::string& address, const std::string& strName, const std::string& strPurpose)
{
    bool fUpdated = false;
    {
        LOCK(cs_wallet); // mapAddressBook
        std::map<std::string, CAddressBookData>::iterator mi = mapAddressBook.find(address);
        fUpdated = mi != mapAddressBook.end();
        mapAddressBook[address].name = strName;
        if (!strPurpose.empty()) /* update purpose only if requested */
            mapAddressBook[address].purpose = strPurpose;
    }
    NotifyAddressBookChanged(this, address, strName, ::IsMine(*this, CBitcoinAddress(address).Get()) != ISMINE_NO,
                             strPurpose, (fUpdated ? CT_UPDATED : CT_NEW) );
    if (!strPurpose.empty() && !CWalletDB(*dbw).WritePurpose(address, strPurpose))
        return false;
    return CWalletDB(*dbw).WriteName(address, strName);
}

bool CWallet::DelAddressBook(const std::string& address)
{
    {
        LOCK(cs_wallet); // mapAddressBook

        // Delete destdata tuples associated with address
        BOOST_FOREACH(const PAIRTYPE(std::string, std::string) &item, mapAddressBook[address].destdata)
        {
            CWalletDB(*dbw).EraseDestData(address, item.first);
        }
        mapAddressBook.erase(address);
    }

    NotifyAddressBookChanged(this, address, "", ::IsMine(*this, CBitcoinAddress(address).Get()) != ISMINE_NO, "", CT_DELETED);

    CWalletDB(*dbw).ErasePurpose(CBitcoinAddress(address).ToString());
    return CWalletDB(*dbw).EraseName(CBitcoinAddress(address).ToString());
}

/* GULDEN - no default key.
bool CWallet::SetDefaultKey(const CPubKey &vchPubKey)
{
    if (!CWalletDB(*dbw).WriteDefaultKey(vchPubKey))
        return false;
    vchDefaultKey = vchPubKey;
    return true;
}
*/

/**
 * Mark old keypool keys as used,
 * and generate all new keys
 */
bool CWallet::NewKeyPool()
{
    LogPrintf("keypool - newkeypool");
    {
        LOCK(cs_wallet);
        CWalletDB walletdb(*dbw);
        
        for (auto accountPair : mapAccounts)
        {
            if(!accountPair.second->IsHD())
            {
                BOOST_FOREACH(int64_t nIndex, accountPair.second->setKeyPoolInternal)
                    walletdb.ErasePool(this, nIndex);
                BOOST_FOREACH(int64_t nIndex, accountPair.second->setKeyPoolExternal)
                    walletdb.ErasePool(this, nIndex);
        
                accountPair.second->setKeyPoolInternal.clear();
                accountPair.second->setKeyPoolExternal.clear();
            }
        }

        if (IsLocked())
            return false;

        //Nothing else to do - the shadow thread will take care of the rest.
    }
    return true;
}

//fixme: (FUT)) GULDEN Note for HD this should actually care more about maintaining a gap above the last used address than it should about the size of the pool.
int CWallet::TopUpKeyPool(unsigned int kpSize, unsigned int maxNew)
{
    unsigned int nNew = 0;
    {
        LOCK(cs_wallet);

        if (IsLocked())
            return -1;

        CWalletDB walletdb(*dbw);

        // Top up key pool
        unsigned int nTargetSize;
        if (kpSize > 0)
            nTargetSize = kpSize;
        else
            nTargetSize = GetArg("-keypool", 5);

        //Find current unique highest key index across *all* keypools.
        int64_t nIndex = 1;
        for (auto accountPair : mapAccounts)
        {
            for (auto keyChain : { KEYCHAIN_EXTERNAL, KEYCHAIN_CHANGE })
            {
                auto& keyPool = ( keyChain == KEYCHAIN_EXTERNAL ? accountPair.second->setKeyPoolExternal : accountPair.second->setKeyPoolInternal );
                if (!keyPool.empty())
                    nIndex = std::max( nIndex, *(--keyPool.end()) + 1 );
            }
        }
        
        for (auto accountPair : mapAccounts)
        {
            unsigned int accountTargetSize = nTargetSize;           
            for (auto& keyChain : { KEYCHAIN_EXTERNAL, KEYCHAIN_CHANGE })
            {
                auto& keyPool = ( keyChain == KEYCHAIN_EXTERNAL ? accountPair.second->setKeyPoolExternal : accountPair.second->setKeyPoolInternal );
                while (keyPool.size() < (accountTargetSize + 1))
                {
                    if (!walletdb.WritePool( ++nIndex, CKeyPool(GenerateNewKey(*accountPair.second, keyChain), accountPair.first, keyChain ) ) )
                        throw std::runtime_error(std::string(__func__) + ": writing generated key failed");
                    keyPool.insert(nIndex);
                    LogPrintf("keypool [%s:%s] added key %d, size=%u\n", accountPair.second->getLabel(), (keyChain == KEYCHAIN_CHANGE ? "change" : "external"), nIndex, keyPool.size());
                    
                    // Limit generation for this loop - rest will be generated later
                    ++nNew;
                    if (maxNew != 0 && nNew >= maxNew)
                        return nNew;
                }
            }
        }
    }
    return nNew;
}

void CWallet::ReserveKeyFromKeyPool(int64_t& nIndex, CKeyPool& keypoolentry, CAccount* forAccount, int64_t keyChain)
{
    nIndex = -1;
    keypoolentry.vchPubKey = CPubKey();
    {
        LOCK(cs_wallet);

        if (!IsLocked())
            TopUpKeyPool(2);//Only assign the bare minimum here, let the background thread do the rest.
        
        auto& keyPool = ( keyChain == KEYCHAIN_EXTERNAL ? forAccount->setKeyPoolExternal : forAccount->setKeyPoolInternal );

        // Get the oldest key
        if(keyPool.empty())
            return;

        CWalletDB walletdb(*dbw);

        nIndex = *(keyPool.begin());
        keyPool.erase(keyPool.begin());
        if (!walletdb.ReadPool(nIndex, keypoolentry))
            throw std::runtime_error(std::string(__func__) + ": read failed");
        if (!forAccount->HaveKey(keypoolentry.vchPubKey.GetID()))
            throw std::runtime_error(std::string(__func__) + ": unknown key in key pool");
        assert(keypoolentry.vchPubKey.IsValid());
        LogPrintf("keypool reserve %d\n", nIndex);
    }
}

void CWallet::KeepKey(int64_t nIndex)
{
    // Remove from key pool
    CWalletDB walletdb(*dbw);
        walletdb.ErasePool(this, nIndex);
    LogPrintf("keypool keep %d\n", nIndex);
}

//fixme: GULDEN - We should handle this MarkKeyUsed case better, have it broadcast an event to all reserve keys or something.
//And then remove the disk check below
void CWallet::ReturnKey(int64_t nIndex, CAccount* forAccount, int64_t keyChain)
{
    // Return to key pool - but only if it hasn't been used in the interim (If MarkKeyUsed has removed it from disk in the meantime then we don't return it)
    CKeyPool keypoolentry;

    CWalletDB walletdb(*dbw);
    if (!walletdb.ReadPool(nIndex, keypoolentry))
    {
        LogPrintf("keypool return - aborted as key already used %d\n", nIndex);
        return;
    }
    
    {
        LOCK(cs_wallet);
        auto& keyPool = ( keyChain == KEYCHAIN_EXTERNAL ? forAccount->setKeyPoolExternal : forAccount->setKeyPoolInternal );
        keyPool.insert(nIndex);
    }
    LogPrintf("keypool return %d\n", nIndex);
}

bool CWallet::GetKeyFromPool(CPubKey& result, CAccount* forAccount, int64_t keyChain)
{
    int64_t nIndex = 0;
    CKeyPool keypool;
    {
        LOCK(cs_wallet);
        ReserveKeyFromKeyPool(nIndex, keypool, forAccount, keyChain);
        if (nIndex == -1)
        {
            if (IsLocked()) return false;
            result = GenerateNewKey(*forAccount, keyChain);
            return true;
        }
        KeepKey(nIndex);
        result = keypool.vchPubKey;
    }
    return true;
}

int64_t CWallet::GetOldestKeyPoolTime()
{
    LOCK(cs_wallet);

    
    // load oldest key from keypool, get time and return
    CKeyPool keypoolentry;
    CWalletDB walletdb(*dbw);
    
    // if the keypool is empty, return <NOW>
    int64_t nTime = GetTime();
    for (const auto& accountItem : mapAccounts)
    {
        for (auto keyChain : { KEYCHAIN_EXTERNAL, KEYCHAIN_CHANGE })
        {
            const auto& keyPool = ( keyChain == KEYCHAIN_EXTERNAL ? accountItem.second->setKeyPoolExternal : accountItem.second->setKeyPoolInternal );
            if(!keyPool.empty())
            {
                int64_t nIndex = *(keyPool.begin());
                if (!walletdb.ReadPool(nIndex, keypoolentry))
                throw std::runtime_error(std::string(__func__) + ": read oldest key in keypool failed");
                assert(keypoolentry.vchPubKey.IsValid());
                nTime = std::min(nTime, keypoolentry.nTime);
            }
        }
    }
    return nTime;
}

std::map<CTxDestination, CAmount> CWallet::GetAddressBalances()
{
    std::map<CTxDestination, CAmount> balances;

    {
        LOCK(cs_wallet);
        BOOST_FOREACH(PAIRTYPE(uint256, CWalletTx) walletEntry, mapWallet)
        {
            CWalletTx *pcoin = &walletEntry.second;

            if (!pcoin->IsTrusted())
                continue;

            if (pcoin->IsCoinBase() && pcoin->GetBlocksToMaturity() > 0)
                continue;

            int nDepth = pcoin->GetDepthInMainChain();
            if (nDepth < (pcoin->IsFromMe(ISMINE_ALL) ? 0 : 1))
                continue;

            for (unsigned int i = 0; i < pcoin->tx->vout.size(); i++)
            {
                CTxDestination addr;
                if (!IsMine(pcoin->tx->vout[i]))
                    continue;
                if(!ExtractDestination(pcoin->tx->vout[i].scriptPubKey, addr))
                    continue;

                CAmount n = IsSpent(walletEntry.first, i) ? 0 : pcoin->tx->vout[i].nValue;

                if (!balances.count(addr))
                    balances[addr] = 0;
                balances[addr] += n;
            }
        }
    }

    return balances;
}

std::set< std::set<CTxDestination> > CWallet::GetAddressGroupings()
{
    AssertLockHeld(cs_wallet); // mapWallet
    std::set< std::set<CTxDestination> > groupings;
    std::set<CTxDestination> grouping;

    BOOST_FOREACH(PAIRTYPE(uint256, CWalletTx) walletEntry, mapWallet)
    {
        CWalletTx *pcoin = &walletEntry.second;

        if (pcoin->tx->vin.size() > 0)
        {
            bool any_mine = false;
            // group all input addresses with each other
            BOOST_FOREACH(CTxIn txin, pcoin->tx->vin)
            {
                CTxDestination address;
                if(!IsMine(txin)) /* If this input isn't mine, ignore it */
                    continue;
                if(!ExtractDestination(mapWallet[txin.prevout.hash].tx->vout[txin.prevout.n].scriptPubKey, address))
                    continue;
                grouping.insert(address);
                any_mine = true;
            }

            // group change with input addresses
            if (any_mine)
            {
               BOOST_FOREACH(CTxOut txout, pcoin->tx->vout)
                   if (IsChange(txout))
                   {
                       CTxDestination txoutAddr;
                       if(!ExtractDestination(txout.scriptPubKey, txoutAddr))
                           continue;
                       grouping.insert(txoutAddr);
                   }
            }
            if (grouping.size() > 0)
            {
                groupings.insert(grouping);
                grouping.clear();
            }
        }

        // group lone addrs by themselves
        for (unsigned int i = 0; i < pcoin->tx->vout.size(); i++)
            if (IsMine(pcoin->tx->vout[i]))
            {
                CTxDestination address;
                if(!ExtractDestination(pcoin->tx->vout[i].scriptPubKey, address))
                    continue;
                grouping.insert(address);
                groupings.insert(grouping);
                grouping.clear();
            }
    }

    std::set< std::set<CTxDestination>* > uniqueGroupings; // a set of pointers to groups of addresses
    std::map< CTxDestination, std::set<CTxDestination>* > setmap;  // map addresses to the unique group containing it
    BOOST_FOREACH(std::set<CTxDestination> _grouping, groupings)
    {
        // make a set of all the groups hit by this new group
        std::set< std::set<CTxDestination>* > hits;
        std::map< CTxDestination, std::set<CTxDestination>* >::iterator it;
        BOOST_FOREACH(CTxDestination address, _grouping)
            if ((it = setmap.find(address)) != setmap.end())
                hits.insert((*it).second);

        // merge all hit groups into a new single group and delete old groups
        std::set<CTxDestination>* merged = new std::set<CTxDestination>(_grouping);
        BOOST_FOREACH(std::set<CTxDestination>* hit, hits)
        {
            merged->insert(hit->begin(), hit->end());
            uniqueGroupings.erase(hit);
            delete hit;
        }
        uniqueGroupings.insert(merged);

        // update setmap
        BOOST_FOREACH(CTxDestination element, *merged)
            setmap[element] = merged;
    }

    std::set< std::set<CTxDestination> > ret;
    BOOST_FOREACH(std::set<CTxDestination>* uniqueGrouping, uniqueGroupings)
    {
        ret.insert(*uniqueGrouping);
        delete uniqueGrouping;
    }

    return ret;
}



std::set<CTxDestination> CWallet::GetAccountAddresses(const std::string& strAccount) const
{
    LOCK(cs_wallet);
    std::set<CTxDestination> result;
    BOOST_FOREACH(const PAIRTYPE(std::string, CAddressBookData)& item, mapAddressBook)
    {
        const std::string& address = item.first;
        const std::string& strName = item.second.name;
        if (strName == strAccount)
            result.insert(CBitcoinAddress(address).Get());
    }
    return result;
}

bool CReserveKey::GetReservedKey(CPubKey& pubkey)
{
    if (nIndex == -1)
    {
        CKeyPool keypool;
        pwallet->ReserveKeyFromKeyPool(nIndex, keypool, account, nKeyChain);
        if (nIndex != -1)
            vchPubKey = keypool.vchPubKey;
        else {
            return false;
        }
    }
    assert(vchPubKey.IsValid());
    pubkey = vchPubKey;
    return true;
}

void CReserveKey::KeepKey()
{
    if (nIndex != -1)
        pwallet->KeepKey(nIndex);
    nIndex = -1;
    vchPubKey = CPubKey();
}

void CReserveKey::ReturnKey()
{
    if (nIndex != -1)
        pwallet->ReturnKey(nIndex, account, nKeyChain);
    nIndex = -1;
    vchPubKey = CPubKey();
}

void CWallet::GetAllReserveKeys(std::set<CKeyID>& setAddress) const
{
    setAddress.clear();

    CWalletDB walletdb(*dbw);

    LOCK2(cs_main, cs_wallet);
    for (const auto& accountItem : mapAccounts)
    {
        for (auto keyChain : { KEYCHAIN_EXTERNAL, KEYCHAIN_CHANGE })
        {
            const auto& keyPool = ( keyChain == KEYCHAIN_EXTERNAL ? accountItem.second->setKeyPoolExternal : accountItem.second->setKeyPoolInternal );
            for (const int64_t& id : keyPool)
            {
                CKeyPool keypoolentry;
                if (!walletdb.ReadPool(id, keypoolentry))
                throw std::runtime_error(std::string(__func__) + ": read failed");
                assert(keypoolentry.vchPubKey.IsValid());
                CKeyID keyID = keypoolentry.vchPubKey.GetID();
                if (!HaveKey(keyID))
                    throw std::runtime_error(std::string(__func__) + ": unknown key in key pool");
                setAddress.insert(keyID);
            }
        }
    }
}

void CWallet::GetScriptForMining(std::shared_ptr<CReserveScript> &script)
{
    //fixme: GULDEN (FUT) - Allow mining account to be seperately selected?
    std::shared_ptr<CReserveKey> rKey = std::make_shared<CReserveKey>(this, activeAccount, KEYCHAIN_EXTERNAL);
    CPubKey pubkey;
    if (!rKey->GetReservedKey(pubkey))
        return;

    script = rKey;
    script->reserveScript = CScript() << ToByteVector(pubkey) << OP_CHECKSIG;
}

void CWallet::LockCoin(const COutPoint& output)
{
    AssertLockHeld(cs_wallet); // setLockedCoins
    setLockedCoins.insert(output);
}

void CWallet::UnlockCoin(const COutPoint& output)
{
    AssertLockHeld(cs_wallet); // setLockedCoins
    setLockedCoins.erase(output);
}

void CWallet::UnlockAllCoins()
{
    AssertLockHeld(cs_wallet); // setLockedCoins
    setLockedCoins.clear();
}

bool CWallet::IsLockedCoin(uint256 hash, unsigned int n) const
{
    AssertLockHeld(cs_wallet); // setLockedCoins
    COutPoint outpt(hash, n);

    return (setLockedCoins.count(outpt) > 0);
}

void CWallet::ListLockedCoins(std::vector<COutPoint>& vOutpts)
{
    AssertLockHeld(cs_wallet); // setLockedCoins
    for (std::set<COutPoint>::iterator it = setLockedCoins.begin();
         it != setLockedCoins.end(); it++) {
        COutPoint outpt = (*it);
        vOutpts.push_back(outpt);
    }
}

/** @} */ // end of Actions

class CAffectedKeysVisitor : public boost::static_visitor<void> {
private:
    const CKeyStore &keystore;
    std::vector<CKeyID> &vKeys;

public:
    CAffectedKeysVisitor(const CKeyStore &keystoreIn, std::vector<CKeyID> &vKeysIn) : keystore(keystoreIn), vKeys(vKeysIn) {}

    void Process(const CScript &script) {
        txnouttype type;
        std::vector<CTxDestination> vDest;
        int nRequired;
        if (ExtractDestinations(script, type, vDest, nRequired)) {
            BOOST_FOREACH(const CTxDestination &dest, vDest)
                boost::apply_visitor(*this, dest);
        }
    }

    void operator()(const CKeyID &keyId) {
        if (keystore.HaveKey(keyId))
            vKeys.push_back(keyId);
    }

    void operator()(const CScriptID &scriptId) {
        CScript script;
        if (keystore.GetCScript(scriptId, script))
            Process(script);
    }

    void operator()(const CNoDestination &none) {}
};

void CWallet::GetKeyBirthTimes(std::map<CKeyID, int64_t> &mapKeyBirth) const {
    LOCK(cs_wallet);
    
    AssertLockHeld(cs_wallet); // mapKeyMetadata
    mapKeyBirth.clear();

    // get birth times for keys with metadata
    for (std::map<CKeyID, CKeyMetadata>::const_iterator it = mapKeyMetadata.begin(); it != mapKeyMetadata.end(); it++)
        if (it->second.nCreateTime)
            mapKeyBirth[it->first] = it->second.nCreateTime;

    // map in which we'll infer heights of other keys
    CBlockIndex *pindexMax = chainActive[std::max(0, chainActive.Height() - 144)]; // the tip can be reorganized; use a 144-block safety margin
    std::map<CKeyID, CBlockIndex*> mapKeyFirstBlock;
    std::set<CKeyID> setKeys;
    for (const auto accountPair : mapAccounts)
    {
        accountPair.second->GetKeys(setKeys);
        for(const auto keyid : setKeys)
        {
            if (mapKeyBirth.count(keyid) == 0)
                mapKeyFirstBlock[keyid] = pindexMax;
        }
        setKeys.clear();
    }

    // if there are no such keys, we're done
    if (mapKeyFirstBlock.empty())
        return;

    // find first block that affects those keys, if there are any left
    std::vector<CKeyID> vAffected;
    for (std::map<uint256, CWalletTx>::const_iterator it = mapWallet.begin(); it != mapWallet.end(); it++) {
        // iterate over all wallet transactions...
        const CWalletTx &wtx = (*it).second;
        BlockMap::const_iterator blit = mapBlockIndex.find(wtx.hashBlock);
        if (blit != mapBlockIndex.end() && chainActive.Contains(blit->second)) {
            // ... which are already in a block
            int nHeight = blit->second->nHeight;
            BOOST_FOREACH(const CTxOut &txout, wtx.tx->vout) {
                // iterate over all their outputs
                //fixme: (GULDEN) (FUT) (1.6.1)
                CAffectedKeysVisitor(activeAccount->externalKeyStore, vAffected).Process(txout.scriptPubKey);
                BOOST_FOREACH(const CKeyID &keyid, vAffected) {
                    // ... and all their affected keys
                    std::map<CKeyID, CBlockIndex*>::iterator rit = mapKeyFirstBlock.find(keyid);
                    if (rit != mapKeyFirstBlock.end() && nHeight < rit->second->nHeight)
                        rit->second = blit->second;
                }
                vAffected.clear();
            }
        }
    }

    // Extract block timestamps for those keys
    for (std::map<CKeyID, CBlockIndex*>::const_iterator it = mapKeyFirstBlock.begin(); it != mapKeyFirstBlock.end(); it++)
        mapKeyBirth[it->first] = it->second->GetBlockTime() - TIMESTAMP_WINDOW; // block times can be 2h off
}

/**
 * Compute smart timestamp for a transaction being added to the wallet.
 *
 * Logic:
 * - If sending a transaction, assign its timestamp to the current time.
 * - If receiving a transaction outside a block, assign its timestamp to the
 *   current time.
 * - If receiving a block with a future timestamp, assign all its (not already
 *   known) transactions' timestamps to the current time.
 * - If receiving a block with a past timestamp, before the most recent known
 *   transaction (that we care about), assign all its (not already known)
 *   transactions' timestamps to the same timestamp as that most-recent-known
 *   transaction.
 * - If receiving a block with a past timestamp, but after the most recent known
 *   transaction, assign all its (not already known) transactions' timestamps to
 *   the block time.
 *
 * For more information see CWalletTx::nTimeSmart,
 * https://bitcointalk.org/?topic=54527, or
 * https://github.com/bitcoin/bitcoin/pull/1393.
 */
unsigned int CWallet::ComputeTimeSmart(const CWalletTx& wtx) const
{
    unsigned int nTimeSmart = wtx.nTimeReceived;
    if (!wtx.hashUnset()) {
        if (mapBlockIndex.count(wtx.hashBlock)) {
            int64_t latestNow = wtx.nTimeReceived;
            int64_t latestEntry = 0;

            // Tolerate times up to the last timestamp in the wallet not more than 5 minutes into the future
            int64_t latestTolerated = latestNow + 300;
            const TxItems& txOrdered = wtxOrdered;
            for (auto it = txOrdered.rbegin(); it != txOrdered.rend(); ++it) {
                CWalletTx* const pwtx = it->second.first;
                if (pwtx == &wtx) {
                    continue;
                }
                CAccountingEntry* const pacentry = it->second.second;
                int64_t nSmartTime;
                if (pwtx) {
                    nSmartTime = pwtx->nTimeSmart;
                    if (!nSmartTime) {
                        nSmartTime = pwtx->nTimeReceived;
                    }
                } else {
                    nSmartTime = pacentry->nTime;
                }
                if (nSmartTime <= latestTolerated) {
                    latestEntry = nSmartTime;
                    if (nSmartTime > latestNow) {
                        latestNow = nSmartTime;
                    }
                    break;
                }
            }

            int64_t blocktime = mapBlockIndex[wtx.hashBlock]->GetBlockTime();
            nTimeSmart = std::max(latestEntry, std::min(blocktime, latestNow));
        } else {
            LogPrintf("%s: found %s in block %s not in index\n", __func__, wtx.GetHash().ToString(), wtx.hashBlock.ToString());
        }
    }
    return nTimeSmart;
}

bool CWallet::AddDestData(const CTxDestination &dest, const std::string &key, const std::string &value)
{
    if (boost::get<CNoDestination>(&dest))
        return false;

    mapAddressBook[CBitcoinAddress(dest).ToString()].destdata.insert(std::make_pair(key, value));
    return CWalletDB(*dbw).WriteDestData(CBitcoinAddress(dest).ToString(), key, value);
}

bool CWallet::EraseDestData(const CTxDestination &dest, const std::string &key)
{
    if (!mapAddressBook[CBitcoinAddress(dest).ToString()].destdata.erase(key))
        return false;
    return CWalletDB(*dbw).EraseDestData(CBitcoinAddress(dest).ToString(), key);
}

bool CWallet::LoadDestData(const CTxDestination &dest, const std::string &key, const std::string &value)
{
    mapAddressBook[CBitcoinAddress(dest).ToString()].destdata.insert(std::make_pair(key, value));
    return true;
}

bool CWallet::GetDestData(const CTxDestination &dest, const std::string &key, std::string *value) const
{
    std::map<std::string, CAddressBookData>::const_iterator i = mapAddressBook.find(CBitcoinAddress(dest).ToString());
    if(i != mapAddressBook.end())
    {
        CAddressBookData::StringMap::const_iterator j = i->second.destdata.find(key);
        if(j != i->second.destdata.end())
        {
            if(value)
                *value = j->second;
            return true;
        }
    }
    return false;
}

std::string CWallet::GetWalletHelpString(bool showDebug)
{
    std::string strUsage = HelpMessageGroup(_("Wallet options:"));
    strUsage += HelpMessageOpt("-disablewallet", _("Do not load the wallet and disable wallet RPC calls"));
    strUsage += HelpMessageOpt("-keypool=<n>", strprintf(_("Set key pool size to <n> (default: %u)"), DEFAULT_KEYPOOL_SIZE));
    strUsage += HelpMessageOpt("-accountpool=<n>", strprintf(_("Set account pool size to <n> (default: %u)"), 10));
    strUsage += HelpMessageOpt("-fallbackfee=<amt>", strprintf(_("A fee rate (in %s/kB) that will be used when fee estimation has insufficient data (default: %s)"),
                                                               CURRENCY_UNIT, FormatMoney(DEFAULT_FALLBACK_FEE)));
    strUsage += HelpMessageOpt("-mintxfee=<amt>", strprintf(_("Fees (in %s/kB) smaller than this are considered zero fee for transaction creation (default: %s)"),
                                                            CURRENCY_UNIT, FormatMoney(DEFAULT_TRANSACTION_MINFEE)));
    strUsage += HelpMessageOpt("-paytxfee=<amt>", strprintf(_("Fee (in %s/kB) to add to transactions you send (default: %s)"),
                                                            CURRENCY_UNIT, FormatMoney(payTxFee.GetFeePerK())));
    strUsage += HelpMessageOpt("-rescan", _("Rescan the block chain for missing wallet transactions on startup"));
    strUsage += HelpMessageOpt("-salvagewallet", _("Attempt to recover private keys from a corrupt wallet on startup"));
    strUsage += HelpMessageOpt("-spendzeroconfchange", strprintf(_("Spend unconfirmed change when sending transactions (default: %u)"), DEFAULT_SPEND_ZEROCONF_CHANGE));
    strUsage += HelpMessageOpt("-txconfirmtarget=<n>", strprintf(_("If paytxfee is not set, include enough fee so transactions begin confirmation on average within n blocks (default: %u)"), DEFAULT_TX_CONFIRM_TARGET));
    strUsage += HelpMessageOpt("-usehd", _("Use hierarchical deterministic key generation (HD) after BIP32. Only has effect during wallet creation/first start") + " " + strprintf(_("(default: %u)"), DEFAULT_USE_HD_WALLET));
    strUsage += HelpMessageOpt("-walletrbf", strprintf(_("Send transactions with full-RBF opt-in enabled (default: %u)"), DEFAULT_WALLET_RBF));
    strUsage += HelpMessageOpt("-upgradewallet", _("Upgrade wallet to latest format on startup"));
    strUsage += HelpMessageOpt("-wallet=<file>", _("Specify wallet file (within data directory)") + " " + strprintf(_("(default: %s)"), DEFAULT_WALLET_DAT));
    strUsage += HelpMessageOpt("-walletbroadcast", _("Make the wallet broadcast transactions") + " " + strprintf(_("(default: %u)"), DEFAULT_WALLETBROADCAST));
    strUsage += HelpMessageOpt("-walletnotify=<cmd>", _("Execute command when a wallet transaction changes (%s in cmd is replaced by TxID)"));
    strUsage += HelpMessageOpt("-zapwallettxes=<mode>", _("Delete all wallet transactions and only recover those parts of the blockchain through -rescan on startup") +
                               " " + _("(1 = keep tx meta data e.g. account owner and payment request information, 2 = drop tx meta data)"));

    if (showDebug)
    {
        strUsage += HelpMessageGroup(_("Wallet debugging/testing options:"));

        strUsage += HelpMessageOpt("-dblogsize=<n>", strprintf("Flush wallet database activity from memory to disk log every <n> megabytes (default: %u)", DEFAULT_WALLET_DBLOGSIZE));
        strUsage += HelpMessageOpt("-flushwallet", strprintf("Run a thread to flush wallet periodically (default: %u)", DEFAULT_FLUSHWALLET));
        strUsage += HelpMessageOpt("-privdb", strprintf("Sets the DB_PRIVATE flag in the wallet db environment (default: %u)", DEFAULT_WALLET_PRIVDB));
        strUsage += HelpMessageOpt("-walletrejectlongchains", strprintf(_("Wallet will not create transactions that violate mempool chain limits (default: %u)"), DEFAULT_WALLET_REJECT_LONG_CHAINS));
    }

    return strUsage;
}

CWallet* CWallet::CreateWalletFromFile(const std::string walletFile)
{
    // needed to restore wallet transaction meta data after -zapwallettxes
    std::vector<CWalletTx> vWtx;

    if (GetBoolArg("-zapwallettxes", false)) {
        uiInterface.InitMessage(_("Zapping all transactions from wallet..."));

        std::unique_ptr<CWalletDBWrapper> dbw(new CWalletDBWrapper(&bitdb, walletFile));
        CWallet *tempWallet = new CWallet(std::move(dbw));
        DBErrors nZapWalletRet = tempWallet->ZapWalletTx(vWtx);
        if (nZapWalletRet != DB_LOAD_OK) {
            InitError(strprintf(_("Error loading %s: Wallet corrupted"), walletFile));
            return NULL;
        }

        delete tempWallet;
        tempWallet = NULL;
    }

    uiInterface.InitMessage(_("Loading wallet..."));

    int64_t nStart = GetTimeMillis();
    WalletLoadState loadState = NEW_WALLET;
    std::unique_ptr<CWalletDBWrapper> dbw(new CWalletDBWrapper(&bitdb, walletFile));
    CWallet *walletInstance = new CWallet(std::move(dbw));
    DBErrors nLoadWalletRet = walletInstance->LoadWallet(loadState);
    if (nLoadWalletRet != DB_LOAD_OK)
    {
        if (nLoadWalletRet == DB_CORRUPT) {
            InitError(strprintf(_("Error loading %s: Wallet corrupted"), walletFile));
            return NULL;
        }
        else if (nLoadWalletRet == DB_NONCRITICAL_ERROR)
        {
            InitWarning(strprintf(_("Error reading %s! All keys read correctly, but transaction data"
                                         " or address book entries might be missing or incorrect."),
                walletFile));
        }
        else if (nLoadWalletRet == DB_TOO_NEW) {
            InitError(strprintf(_("Error loading %s: Wallet requires newer version of %s"), walletFile, _(PACKAGE_NAME)));
            return NULL;
        }
        else if (nLoadWalletRet == DB_NEED_REWRITE)
        {
            InitError(strprintf(_("Wallet needed to be rewritten: restart %s to complete"), _(PACKAGE_NAME)));
            return NULL;
        }
        else {
            InitError(strprintf(_("Error loading %s"), walletFile));
            return NULL;
        }
    }

    if (GetBoolArg("-upgradewallet", loadState == NEW_WALLET))
    {
        int nMaxVersion = GetArg("-upgradewallet", 0);
        if (nMaxVersion == 0) // the -upgradewallet without argument case
        {
            LogPrintf("Performing wallet upgrade to %i\n", FEATURE_LATEST);
            nMaxVersion = CLIENT_VERSION;
            walletInstance->SetMinVersion(FEATURE_LATEST); // permanently upgrade the wallet immediately
        }
        else
            LogPrintf("Allowing wallet upgrade up to %i\n", nMaxVersion);
        if (nMaxVersion < walletInstance->GetVersion())
        {
            InitError(_("Cannot downgrade wallet"));
            return NULL;
        }
        walletInstance->SetMaxVersion(nMaxVersion);
    }

    if (loadState == NEW_WALLET)
    {
        // Create new keyUser and set as default key
        if (GetBoolArg("-usehd", DEFAULT_USE_HD_WALLET))
        {
            if (fNoUI)
            {
                std::vector<unsigned char> entropy(16);
                GetStrongRandBytes(&entropy[0], 16);
                GuldenApplication::gApp->setRecoveryPhrase(mnemonicFromEntropy(entropy, entropy.size()*8));
            }
            
            if (GuldenApplication::gApp->getRecoveryPhrase().size() == 0)
            {
                //Work around an issue with "non HD" wallets from older versions where active account may not be set in the wallet.
                if (!walletInstance->mapAccounts.empty())
                    walletInstance->setActiveAccount(walletInstance->mapAccounts.begin()->second);
                throw std::runtime_error("Invalid seed mnemonic");
            }
            
            // Generate a new primary seed and account (BIP44)
            walletInstance->activeSeed = new CHDSeed(GuldenApplication::gApp->getRecoveryPhrase().c_str(), CHDSeed::CHDSeed::BIP44);
            if (!CWalletDB(*walletInstance->dbw).WriteHDSeed(*walletInstance->activeSeed))
            {
                throw std::runtime_error("Writing seed failed");
            }
            walletInstance->mapSeeds[walletInstance->activeSeed->getUUID()] = walletInstance->activeSeed;
            walletInstance->activeAccount = walletInstance->GenerateNewAccount("My account", AccountType::Normal, AccountSubType::Desktop);
            
            // Now generate children shadow accounts to handle legacy transactions
            // Only for recovery wallets though, new ones don't need them
            if (GuldenApplication::gApp->isRecovery)
            {
                CHDSeed* seedBip32 = new CHDSeed(GuldenApplication::gApp->getRecoveryPhrase().c_str(), CHDSeed::CHDSeed::BIP32);
                if (!CWalletDB(*walletInstance->dbw).WriteHDSeed(*seedBip32))
                {
                    throw std::runtime_error("Writing bip32 seed failed");
                }
                CHDSeed* seedBip32Legacy = new CHDSeed(GuldenApplication::gApp->getRecoveryPhrase().c_str(), CHDSeed::CHDSeed::BIP32Legacy);
                if (!CWalletDB(*walletInstance->dbw).WriteHDSeed(*seedBip32Legacy))
                {
                    throw std::runtime_error("Writing bip32 legacy seed failed");
                }
                walletInstance->mapSeeds[seedBip32->getUUID()] = seedBip32;
                walletInstance->mapSeeds[seedBip32Legacy->getUUID()] = seedBip32Legacy;
                
                // Write new accounts
                CAccountHD* newAccountBip32 = seedBip32->GenerateAccount(AccountSubType::Desktop, NULL);
                newAccountBip32->m_Type = AccountType::ShadowChild;
                walletInstance->activeAccount->AddChild(newAccountBip32);
                walletInstance->addAccount(newAccountBip32, "BIP32 child account");
                
                // Write new accounts
                CAccountHD* newAccountBip32Legacy = seedBip32Legacy->GenerateAccount(AccountSubType::Desktop, NULL);
                newAccountBip32Legacy->m_Type = AccountType::ShadowChild;
                walletInstance->activeAccount->AddChild(newAccountBip32Legacy);
                walletInstance->addAccount(newAccountBip32Legacy, "BIP32 legacy child account");
            }
            
            // Write the seed last so that account index changes are reflected
            {
                CWalletDB walletdb(*walletInstance->dbw);
                walletdb.WritePrimarySeed(*walletInstance->activeSeed);
                walletdb.WritePrimaryAccount(walletInstance->activeAccount);
            }
            
            GuldenApplication::gApp->BurnRecoveryPhrase();
            
            //Assign the bare minimum keys here, let the rest take place in the bakcground thread
            walletInstance->TopUpKeyPool(2);
        }
        else
        {
            walletInstance->activeAccount = new CAccount();
            walletInstance->activeAccount->m_Type = AccountType::Normal;
            walletInstance->activeAccount->m_SubType = AccountSubType::Desktop;
            
            // Write the primary account into wallet file
            {
                CWalletDB walletdb(*walletInstance->dbw);
                if (!walletdb.WriteAccount(walletInstance->activeAccount->getUUID(), walletInstance->activeAccount))
                {
                    throw std::runtime_error("Writing legacy account failed");
                }
                walletdb.WritePrimaryAccount(walletInstance->activeAccount);
            }
            
            //Assign the bare minimum keys here, let the rest take place in the bakcground thread
            walletInstance->TopUpKeyPool(2);
        }
        
        pwalletMain = walletInstance;
        walletInstance->SetBestChain(chainActive.GetLocator());
        
        //fixme: (GULDEN) (MERGE)
        CWalletDB walletdb(*walletInstance->dbw);
    }
    else if (loadState == EXISTING_WALLET_OLDACCOUNTSYSTEM)
    {
        // HD upgrade.
        // Only perform upgrade if usehd is present (default for UI)
        // For daemon we force users to choose (for exchanges etc.)
        if (fNoUI)
        {
            if (!walletInstance->activeAccount->IsHD() && !walletInstance->activeSeed)
            {
                if (IsArgSet("-usehd"))
                {
                    throw std::runtime_error("Must specify -usehd=1 or -usehd=0, in order to allow or refuse HD upgrade.");
                }
            }
        }
         
        if (GetBoolArg("-usehd", DEFAULT_USE_HD_WALLET))
        {           
            if (!walletInstance->activeAccount->IsHD() && !walletInstance->activeSeed)
            {
                while (true)
                {
                    {
                        LOCK(walletInstance->cs_wallet);
                        if (!walletInstance->IsLocked())
                            break;
                        walletInstance->wantDelayLock = true;
                        uiInterface.RequestUnlock(walletInstance, _("Wallet unlock required for wallet upgrade"));
                    }
                    MilliSleep(5000);
                }
                
                bool walletWasCrypted = walletInstance->activeAccount->externalKeyStore.IsCrypted();
                {
                    LOCK(walletInstance->cs_wallet);
                
                    //Force old legacy account to resave
                    {
                        CWalletDB walletdb(*walletInstance->dbw);
                        walletInstance->changeAccountName(walletInstance->activeAccount, _("Legacy account"), true);
                        if (!walletdb.WriteAccount(walletInstance->activeAccount->getUUID(), walletInstance->activeAccount))
                        {
                            throw std::runtime_error("Writing legacy account failed");
                        }
                        if (walletWasCrypted && !walletInstance->activeAccount->internalKeyStore.IsCrypted())
                        {
                            walletInstance->activeAccount->internalKeyStore.SetCrypted();
                            walletInstance->activeAccount->internalKeyStore.Unlock(walletInstance->activeAccount->vMasterKey);
                        }
                        walletInstance->ForceRewriteKeys(*walletInstance->activeAccount);
                    }
            
                    // Generate a new primary seed and account (BIP44)
                    std::vector<unsigned char> entropy(16);
                    GetStrongRandBytes(&entropy[0], 16);
                    walletInstance->activeSeed = new CHDSeed(mnemonicFromEntropy(entropy, entropy.size()*8).c_str(), CHDSeed::CHDSeed::BIP44);
                    if (!CWalletDB(*walletInstance->dbw).WriteHDSeed(*walletInstance->activeSeed))
                    {
                        throw std::runtime_error("Writing seed failed");
                    }
                    if (walletWasCrypted)
                    {
                        if (!walletInstance->activeSeed->Encrypt(walletInstance->activeAccount->vMasterKey))
                        {
                            throw std::runtime_error("Encrypting seed failed");
                        }
                    }
                    walletInstance->mapSeeds[walletInstance->activeSeed->getUUID()] = walletInstance->activeSeed;
                    {
                        CWalletDB walletdb(*walletInstance->dbw);
                        walletdb.WritePrimarySeed(*walletInstance->activeSeed);
                    }
                    walletInstance->activeAccount = walletInstance->GenerateNewAccount(_("My account"), AccountType::Normal, AccountSubType::Desktop);
                    {
                        CWalletDB walletdb(*walletInstance->dbw);
                        walletdb.WritePrimaryAccount(walletInstance->activeAccount);
                    }
                }
            }
        }
        else
        {
            while (true)
            {
                {
                    LOCK(walletInstance->cs_wallet);
                    if (!walletInstance->IsLocked())
                        break;
                    walletInstance->wantDelayLock = true;
                    uiInterface.RequestUnlock(walletInstance, _("Wallet unlock required for wallet upgrade"));
                }
                MilliSleep(5000);
            }
            
            bool walletWasCrypted = walletInstance->activeAccount->externalKeyStore.IsCrypted();
            {
                LOCK(walletInstance->cs_wallet);
            
                //Force old legacy account to resave
                {
                    CWalletDB walletdb(*walletInstance->dbw);
                    walletInstance->changeAccountName(walletInstance->activeAccount, _("Legacy account"), true);
                    if (!walletdb.WriteAccount(walletInstance->activeAccount->getUUID(), walletInstance->activeAccount))
                    {
                        throw std::runtime_error("Writing legacy account failed");
                    }
                    if (walletWasCrypted && !walletInstance->activeAccount->internalKeyStore.IsCrypted())
                    {
                        walletInstance->activeAccount->internalKeyStore.SetCrypted();
                        walletInstance->activeAccount->internalKeyStore.Unlock(walletInstance->activeAccount->vMasterKey);
                    }
                    walletInstance->ForceRewriteKeys(*walletInstance->activeAccount);
                }
            }
        }
    }
    else if (loadState == EXISTING_WALLET)
    {
        //Clean up a slight issue in 1.6.0 -> 1.6.3 wallets where a "usehd=0" account was created but no active account set.
        if (!walletInstance->activeAccount)
        {
            if (!walletInstance->mapAccounts.empty())
                walletInstance->setActiveAccount(walletInstance->mapAccounts.begin()->second);
            else
                throw std::runtime_error("Wallet contains no accounts, but is marked as upgraded.");
        }
    }
    else
    {
        throw std::runtime_error("Unknown wallet load state.");
    }

    if (GuldenApplication::gApp->isRecovery)
    {
        walletInstance->nTimeFirstKey = chainActive.Genesis()->nTime;
    }
    
    LogPrintf(" wallet      %15dms\n", GetTimeMillis() - nStart);

    RegisterValidationInterface(walletInstance);

    //fixme: (GULDEN) (MERGE) check
    CBlockIndex *pindexRescan = NULL;
    if (GetBoolArg("-rescan", false) || GuldenApplication::gApp->isRecovery)
    {
        pindexRescan = chainActive.Genesis();
    }
    else
    {
        CWalletDB walletdb(*walletInstance->dbw);
        CBlockLocator locator;
        if (walletdb.ReadBestBlock(locator))
            pindexRescan = FindForkInGlobalIndex(chainActive, locator);
    }
    if (chainActive.Tip() && chainActive.Tip() != pindexRescan)
    {
        //We can't rescan beyond non-pruned blocks, stop and throw an error
        //this might happen if a user uses a old wallet within a pruned node
        // or if he ran -disablewallet for a longer time, then decided to re-enable
        if (fPruneMode)
        {
            CBlockIndex *block = chainActive.Tip();
            while (block && block->pprev && (block->pprev->nStatus & BLOCK_HAVE_DATA) && block->pprev->nTx > 0 && pindexRescan != block)
                block = block->pprev;

            if (pindexRescan != block) {
                InitError(_("Prune: last wallet synchronisation goes beyond pruned data. You need to -reindex (download the whole blockchain again in case of pruned node)"));
                return NULL;
            }
        }

        uiInterface.InitMessage(_("Rescanning..."));
        LogPrintf("Rescanning last %i blocks (from block %i)...\n", chainActive.Height() - pindexRescan->nHeight, pindexRescan->nHeight);
        nStart = GetTimeMillis();
        walletInstance->ScanForWalletTransactions(pindexRescan, true);
        LogPrintf(" rescan      %15dms\n", GetTimeMillis() - nStart);
        walletInstance->SetBestChain(chainActive.GetLocator());
        CWalletDB::IncrementUpdateCounter();

        // Restore wallet transaction metadata after -zapwallettxes=1
        if (GetBoolArg("-zapwallettxes", false) && GetArg("-zapwallettxes", "1") != "2")
        {
            CWalletDB walletdb(*walletInstance->dbw);

            BOOST_FOREACH(const CWalletTx& wtxOld, vWtx)
            {
                uint256 hash = wtxOld.GetHash();
                std::map<uint256, CWalletTx>::iterator mi = walletInstance->mapWallet.find(hash);
                if (mi != walletInstance->mapWallet.end())
                {
                    const CWalletTx* copyFrom = &wtxOld;
                    CWalletTx* copyTo = &mi->second;
                    copyTo->mapValue = copyFrom->mapValue;
                    copyTo->vOrderForm = copyFrom->vOrderForm;
                    copyTo->nTimeReceived = copyFrom->nTimeReceived;
                    copyTo->nTimeSmart = copyFrom->nTimeSmart;
                    copyTo->fFromMe = copyFrom->fFromMe;
                    copyTo->strFromAccount = copyFrom->strFromAccount;
                    copyTo->nOrderPos = copyFrom->nOrderPos;
                    walletdb.WriteTx(*copyTo);
                }
            }
        }
    }
    walletInstance->SetBroadcastTransactions(GetBoolArg("-walletbroadcast", DEFAULT_WALLETBROADCAST));

    {
        LOCK(walletInstance->cs_wallet);
        //fixme: (GULDEN) - 'key pool size' concept for wallet doesn't really make sense anymore.
        LogPrintf("setKeyPool.size() = %u\n",      walletInstance->GetKeyPoolSize());
        LogPrintf("mapWallet.size() = %u\n",       walletInstance->mapWallet.size());
        LogPrintf("mapAddressBook.size() = %u\n",  walletInstance->mapAddressBook.size());
    }

    return walletInstance;
}

bool CWallet::InitLoadWallet()
{
    if (GetBoolArg("-disablewallet", DEFAULT_DISABLE_WALLET)) {
        pwalletMain = NULL;
        LogPrintf("Wallet disabled!\n");
        return true;
    }

    std::string walletFile = GetArg("-wallet", DEFAULT_WALLET_DAT);

    if (boost::filesystem::path(walletFile).filename() != walletFile) {
        return InitError(_("-wallet parameter must only specify a filename (not a path)"));
    } else if (SanitizeString(walletFile, SAFE_CHARS_FILENAME) != walletFile) {
        return InitError(_("Invalid characters in -wallet filename"));
    }

    CWallet * const pwallet = CreateWalletFromFile(walletFile);
    if (!pwallet) {
        return false;
    }
    pwalletMain = pwallet;

    return true;
}

std::atomic<bool> CWallet::fFlushScheduled(false);

void CWallet::postInitProcess(CScheduler& scheduler)
{
    // Add wallet transactions that aren't already in a block to mempool
    // Do this here as mempool requires genesis block to be loaded
    ReacceptWalletTransactions();

    // Run a thread to flush wallet periodically
    if (!CWallet::fFlushScheduled.exchange(true)) {
        scheduler.scheduleEvery(MaybeCompactWalletDB, 500);
    }
}

bool CWallet::ParameterInteraction()
{
    if (GetBoolArg("-disablewallet", DEFAULT_DISABLE_WALLET))
        return true;

    if (GetBoolArg("-blocksonly", DEFAULT_BLOCKSONLY) && SoftSetBoolArg("-walletbroadcast", false)) {
        LogPrintf("%s: parameter interaction: -blocksonly=1 -> setting -walletbroadcast=0\n", __func__);
    }

    if (GetBoolArg("-salvagewallet", false) && SoftSetBoolArg("-rescan", true)) {
        // Rewrite just private keys: rescan to find transactions
        LogPrintf("%s: parameter interaction: -salvagewallet=1 -> setting -rescan=1\n", __func__);
    }

    // -zapwallettx implies a rescan
    if (GetBoolArg("-zapwallettxes", false) && SoftSetBoolArg("-rescan", true)) {
        LogPrintf("%s: parameter interaction: -zapwallettxes=<mode> -> setting -rescan=1\n", __func__);
    }

    if (GetBoolArg("-sysperms", false))
        return InitError("-sysperms is not allowed in combination with enabled wallet functionality");
    if (GetArg("-prune", 0) && GetBoolArg("-rescan", false))
        return InitError(_("Rescans are not possible in pruned mode. You will need to use -reindex which will download the whole blockchain again."));

    if (::minRelayTxFee.GetFeePerK() > HIGH_TX_FEE_PER_KB)
        InitWarning(AmountHighWarn("-minrelaytxfee") + " " +
                    _("The wallet will avoid paying less than the minimum relay fee."));

    if (IsArgSet("-mintxfee"))
    {
        CAmount n = 0;
        if (!ParseMoney(GetArg("-mintxfee", ""), n) || 0 == n)
            return InitError(AmountErrMsg("mintxfee", GetArg("-mintxfee", "")));
        if (n > HIGH_TX_FEE_PER_KB)
            InitWarning(AmountHighWarn("-mintxfee") + " " +
                        _("This is the minimum transaction fee you pay on every transaction."));
        CWallet::minTxFee = CFeeRate(n);
    }
    if (IsArgSet("-fallbackfee"))
    {
        CAmount nFeePerK = 0;
        if (!ParseMoney(GetArg("-fallbackfee", ""), nFeePerK))
            return InitError(strprintf(_("Invalid amount for -fallbackfee=<amount>: '%s'"), GetArg("-fallbackfee", "")));
        if (nFeePerK > HIGH_TX_FEE_PER_KB)
            InitWarning(AmountHighWarn("-fallbackfee") + " " +
                        _("This is the transaction fee you may pay when fee estimates are not available."));
        CWallet::fallbackFee = CFeeRate(nFeePerK);
    }
    if (IsArgSet("-paytxfee"))
    {
        CAmount nFeePerK = 0;
        if (!ParseMoney(GetArg("-paytxfee", ""), nFeePerK))
            return InitError(AmountErrMsg("paytxfee", GetArg("-paytxfee", "")));
        if (nFeePerK > HIGH_TX_FEE_PER_KB)
            InitWarning(AmountHighWarn("-paytxfee") + " " +
                        _("This is the transaction fee you will pay if you send a transaction."));

        payTxFee = CFeeRate(nFeePerK, 1000);
        if (payTxFee < ::minRelayTxFee)
        {
            return InitError(strprintf(_("Invalid amount for -paytxfee=<amount>: '%s' (must be at least %s)"),
                                       GetArg("-paytxfee", ""), ::minRelayTxFee.ToString()));
        }
    }
    if (IsArgSet("-maxtxfee"))
    {
        CAmount nMaxFee = 0;
        if (!ParseMoney(GetArg("-maxtxfee", ""), nMaxFee))
            return InitError(AmountErrMsg("maxtxfee", GetArg("-maxtxfee", "")));
        if (nMaxFee > HIGH_MAX_TX_FEE)
            InitWarning(_("-maxtxfee is set very high! Fees this large could be paid on a single transaction."));
        maxTxFee = nMaxFee;
        if (CFeeRate(maxTxFee, 1000) < ::minRelayTxFee)
        {
            return InitError(strprintf(_("Invalid amount for -maxtxfee=<amount>: '%s' (must be at least the minrelay fee of %s to prevent stuck transactions)"),
                                       GetArg("-maxtxfee", ""), ::minRelayTxFee.ToString()));
        }
    }
    nTxConfirmTarget = GetArg("-txconfirmtarget", DEFAULT_TX_CONFIRM_TARGET);
    bSpendZeroConfChange = GetBoolArg("-spendzeroconfchange", DEFAULT_SPEND_ZEROCONF_CHANGE);
    fWalletRbf = GetBoolArg("-walletrbf", DEFAULT_WALLET_RBF);

    return true;
}

bool CWallet::BackupWallet(const std::string& strDest)
{
    return dbw->Backup(strDest);
}

CKeyPool::CKeyPool()
{
    nTime = GetTime();
}

CKeyPool::CKeyPool(const CPubKey& vchPubKeyIn, const std::string& accountNameIn, int64_t nChainIn)
: nTime( GetTime() )
, vchPubKey( vchPubKeyIn )
, accountName( accountNameIn )
, nChain ( nChainIn )
{
}

CWalletKey::CWalletKey(int64_t nExpires)
{
    nTimeCreated = (nExpires ? GetTime() : 0);
    nTimeExpires = nExpires;
}

void CMerkleTx::SetMerkleBranch(const CBlockIndex* pindex, int posInBlock)
{
    // Update the tx's hashBlock
    hashBlock = pindex->GetBlockHash();

    // set the position of the transaction in the block
    nIndex = posInBlock;
}

int CMerkleTx::GetDepthInMainChain(const CBlockIndex* &pindexRet) const
{
    if (hashUnset())
        return 0;

    AssertLockHeld(cs_main);

    // Find the block it claims to be in
    BlockMap::iterator mi = mapBlockIndex.find(hashBlock);
    if (mi == mapBlockIndex.end())
        return 0;
    CBlockIndex* pindex = (*mi).second;
    if (!pindex || !chainActive.Contains(pindex))
        return 0;

    pindexRet = pindex;
    return ((nIndex == -1) ? (-1) : 1) * (chainActive.Height() - pindex->nHeight + 1);
}

int CMerkleTx::GetBlocksToMaturity() const
{
    if (!IsCoinBase())
        return 0;
    return std::max(0, (COINBASE_MATURITY+1) - GetDepthInMainChain());
}


bool CMerkleTx::AcceptToMemoryPool(const CAmount& nAbsurdFee, CValidationState& state)
{
    return ::AcceptToMemoryPool(mempool, state, tx, true, NULL, NULL, false, nAbsurdFee);
}<|MERGE_RESOLUTION|>--- conflicted
+++ resolved
@@ -766,15 +766,10 @@
         if (IsHDEnabled()) {
             if (!SetHDMasterKey(GenerateNewHDMasterKey())) {
                 return false;
-<<<<<<< HEAD
-        
+            }
+        }
         */
         
-=======
-            }
-        }
-
->>>>>>> d3dce0eb
         NewKeyPool();
         Lock();
 
