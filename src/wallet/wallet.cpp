--- conflicted
+++ resolved
@@ -265,6 +265,7 @@
 
 
 
+
 isminetype IsMine(const CWallet &wallet, const CScript& scriptPubKey)
 {
     LOCK(wallet.cs_wallet);
@@ -281,6 +282,8 @@
     }
     return ret;
 }
+
+
 
 
 
@@ -299,9 +302,6 @@
     return &(it->second);
 }
 
-
-
-
 bool fShowChildAccountsSeperately = false;
 
 CPubKey CWallet::GenerateNewKey(CAccount& forAccount, int keyChain)
@@ -311,84 +311,12 @@
     // Create new metadata
     int64_t nCreationTime = GetTime();
     CKeyMetadata metadata(nCreationTime);
-<<<<<<< HEAD
-    
-    CPubKey pubkey = forAccount.GenerateNewKey(*this, keyChain);
-    mapKeyMetadata[pubkey.GetID()] = metadata;
-    if (!nTimeFirstKey || nCreationTime < nTimeFirstKey)
-        nTimeFirstKey = nCreationTime;
-    
-    return pubkey;
+    
+    //fixme: (GULDEN) (MERGE) (CHECKME)
+    return forAccount.GenerateNewKey(*this, keyChain);
 }
 
 bool CWallet::AddKeyPubKey(const CKey& secret, const CPubKey &pubkey, CAccount& forAccount, int nKeyChain)
-=======
-
-    // use HD key derivation if HD was enabled during wallet creation
-    if (IsHDEnabled()) {
-        DeriveNewChildKey(metadata, secret);
-    } else {
-        secret.MakeNewKey(fCompressed);
-    }
-
-    // Compressed public keys were introduced in version 0.6.0
-    if (fCompressed)
-        SetMinVersion(FEATURE_COMPRPUBKEY);
-
-    CPubKey pubkey = secret.GetPubKey();
-    assert(secret.VerifyPubKey(pubkey));
-
-    mapKeyMetadata[pubkey.GetID()] = metadata;
-    if (!nTimeFirstKey || nCreationTime < nTimeFirstKey)
-        nTimeFirstKey = nCreationTime;
-
-    if (!AddKeyPubKey(secret, pubkey))
-        throw std::runtime_error(std::string(__func__) + ": AddKey failed");
-    return pubkey;
-}
-
-void CWallet::DeriveNewChildKey(CKeyMetadata& metadata, CKey& secret)
-{
-    // for now we use a fixed keypath scheme of m/0'/0'/k
-    CKey key;                      //master key seed (256bit)
-    CExtKey masterKey;             //hd master key
-    CExtKey accountKey;            //key at m/0'
-    CExtKey externalChainChildKey; //key at m/0'/0'
-    CExtKey childKey;              //key at m/0'/0'/<n>'
-
-    // try to get the master key
-    if (!GetKey(hdChain.masterKeyID, key))
-        throw std::runtime_error(std::string(__func__) + ": Master key not found");
-
-    masterKey.SetMaster(key.begin(), key.size());
-
-    // derive m/0'
-    // use hardened derivation (child keys >= 0x80000000 are hardened after bip32)
-    masterKey.Derive(accountKey, BIP32_HARDENED_KEY_LIMIT);
-
-    // derive m/0'/0'
-    accountKey.Derive(externalChainChildKey, BIP32_HARDENED_KEY_LIMIT);
-
-    // derive child key at next index, skip keys already known to the wallet
-    do {
-        // always derive hardened keys
-        // childIndex | BIP32_HARDENED_KEY_LIMIT = derive childIndex in hardened child-index-range
-        // example: 1 | BIP32_HARDENED_KEY_LIMIT == 0x80000001 == 2147483649
-        externalChainChildKey.Derive(childKey, hdChain.nExternalChainCounter | BIP32_HARDENED_KEY_LIMIT);
-        metadata.hdKeypath = "m/0'/0'/" + std::to_string(hdChain.nExternalChainCounter) + "'";
-        metadata.hdMasterKeyID = hdChain.masterKeyID;
-        // increment childkey index
-        hdChain.nExternalChainCounter++;
-    } while (HaveKey(childKey.key.GetPubKey().GetID()));
-    secret = childKey.key;
-
-    // update the chain model in the database
-    if (!CWalletDB(strWalletFile).WriteHDChain(hdChain))
-        throw std::runtime_error(std::string(__func__) + ": Writing HD chain model failed");
-}
-
-bool CWallet::AddKeyPubKey(const CKey& secret, const CPubKey &pubkey)
->>>>>>> d74e352e
 {
     AssertLockHeld(cs_wallet); // mapKeyMetadata
     if (!forAccount.AddKeyPubKey(secret, pubkey, nKeyChain))
@@ -1077,28 +1005,21 @@
         }
         Unlock(strWalletPassphrase);
 
-<<<<<<< HEAD
+        //fixme: Gulden HD - What to do here? We can't really throw the entire seed away...
+        //fixme: (GULDEN) (FUT) (HD) (ACCOUNTS)
         // Mark all the unecrypted keys that were already on disk as used and generate new ones (non HD accounts only)        
-=======
-        // if we are using HD, replace the HD master key (seed) with a new one
-        if (IsHDEnabled()) {
+        //fixme: (GULDEN) (MERGE)
+        /*if (IsHDEnabled()){
             CKey key;
             CPubKey masterPubKey = GenerateNewHDMasterKey();
             if (!SetHDMasterKey(masterPubKey))
                 return false;
         }
 
->>>>>>> d74e352e
-        NewKeyPool();
+        NewKeyPool();*/
         
-        //fixme: Gulden HD - What to do here? We can't really throw the entire seed away...
-        //fixme: (GULDEN) (FUT) (HD) (ACCOUNTS)
-        // if we are using HD, replace the HD master key (seed) with a new one
         
-        /*for (auto accountPair : mapAccounts)
-        {
-            accountPair.second->Lock();
-        }*/
+        
 
         // Need to completely rewrite the wallet file; if we don't, bdb might keep
         // bits of the unencrypted private key in slack space in the database file.
@@ -1428,6 +1349,21 @@
 
     uint256 hash = wtxIn.GetHash();
 
+    //fixme: (GULDEN) (MERGE) - something weird happened here, double check it.
+    //Mark address as used
+    /*if (wtxIn.strFromAccount.empty())
+    {
+        LOCK(cs_wallet);
+        for (auto accountPair : mapAccounts)
+        {
+            if (accountPair.second->HaveWalletTx(wtxIn))
+            {
+                wtxIn.strFromAccount = accountPair.first;
+            }
+        }
+    }*/
+    //Mark address as used
+        
     // Inserts only if not already there, returns tx inserted or tx found
     pair<map<uint256, CWalletTx>::iterator, bool> ret = mapWallet.insert(make_pair(hash, wtxIn));
     CWalletTx& wtx = (*ret.first).second;
@@ -1435,53 +1371,6 @@
     bool fInsertedNew = ret.second;
     if (fInsertedNew)
     {
-<<<<<<< HEAD
-        //Mark address as used
-        
-        mapWallet[hash] = wtxIn;
-        CWalletTx& wtx = mapWallet[hash];
-        if (wtx.strFromAccount.empty())
-        {
-            LOCK(cs_wallet);
-            for (auto accountPair : mapAccounts)
-            {
-                if (accountPair.second->HaveWalletTx(wtx))
-                {
-                    wtx.strFromAccount = accountPair.first;
-                }
-            }
-        }
-        wtx.BindWallet(this);
-        wtxOrdered.insert(make_pair(wtx.nOrderPos, TxPair(&wtx, (CAccountingEntry*)0)));
-        AddToSpends(hash);
-        BOOST_FOREACH(const CTxIn& txin, wtx.vin) {
-            if (mapWallet.count(txin.prevout.hash)) {
-                CWalletTx& prevtx = mapWallet[txin.prevout.hash];
-                if (prevtx.nIndex == -1 && !prevtx.hashUnset()) {
-                    MarkConflicted(prevtx.hashBlock, wtx.GetHash());
-                }
-            }
-        }
-    }
-    else
-    {
-        //Mark address as used
-        
-        LOCK(cs_wallet);
-        // Inserts only if not already there, returns tx inserted or tx found
-        pair<map<uint256, CWalletTx>::iterator, bool> ret = mapWallet.insert(make_pair(hash, wtxIn));
-        CWalletTx& wtx = (*ret.first).second;
-        wtx.BindWallet(this);
-        bool fInsertedNew = ret.second;
-        if (fInsertedNew)
-        {
-            wtx.nTimeReceived = GetAdjustedTime();
-            wtx.nOrderPos = IncOrderPosNext(pwalletdb);
-            wtxOrdered.insert(make_pair(wtx.nOrderPos, TxPair(&wtx, (CAccountingEntry*)0)));
-
-            wtx.nTimeSmart = wtx.nTimeReceived;
-            if (!wtxIn.hashUnset())
-=======
         wtx.nTimeReceived = GetAdjustedTime();
         wtx.nOrderPos = IncOrderPosNext(&walletdb);
         wtxOrdered.insert(make_pair(wtx.nOrderPos, TxPair(&wtx, (CAccountingEntry*)0)));
@@ -1490,7 +1379,6 @@
         if (!wtxIn.hashUnset())
         {
             if (mapBlockIndex.count(wtxIn.hashBlock))
->>>>>>> d74e352e
             {
                 int64_t latestNow = wtx.nTimeReceived;
                 int64_t latestEntry = 0;
@@ -1613,13 +1501,8 @@
  * pblock is optional, but should be provided if the transaction is known to be in a block.
  * If fUpdate is true, existing transactions will be updated.
  */
-<<<<<<< HEAD
-bool CWallet::AddToWalletIfInvolvingMe(const CTransaction& tx, const CBlock* pblock, bool fUpdate)
+bool CWallet::AddToWalletIfInvolvingMe(const CTransaction& tx, const CBlockIndex* pIndex, int posInBlock, bool fUpdate)
 {       
-=======
-bool CWallet::AddToWalletIfInvolvingMe(const CTransaction& tx, const CBlockIndex* pIndex, int posInBlock, bool fUpdate)
-{
->>>>>>> d74e352e
     {
         AssertLockHeld(cs_wallet);
 
@@ -1646,12 +1529,12 @@
             if (posInBlock != -1)
                 wtx.SetMerkleBranch(pIndex, posInBlock);
 
-<<<<<<< HEAD
-            RemoveAddressFromKeypoolIfIsMine(tx, pblock ? pblock->nTime : 0);
+            return AddToWallet(wtx, false);
+            RemoveAddressFromKeypoolIfIsMine(tx, pIndex ? pIndex->nTime : 0);
             //fixme: Is this even needed? Surely only checking the outputs is fine
             for(const auto& txin : wtx.vin)
             {
-                RemoveAddressFromKeypoolIfIsMine(txin, pblock ? pblock->nTime : 0);
+                RemoveAddressFromKeypoolIfIsMine(txin, pIndex ? pIndex->nTime : 0);
             }
             
             // Add all incoming transactions to the wallet as well - so that we can always get 'incoming' address details.
@@ -1660,15 +1543,11 @@
                 CTransaction tx;
                 uint256 hashBlock = uint256();
                 if (GetTransaction(txin.prevout.hash, tx, Params().GetConsensus(), hashBlock, true))
-                {   
-                    AddToWallet(CWalletTx(this, tx), false, &walletdb);
+                {
+                    AddToWallet(CWalletTx(this, tx), false);
                 }
             }
             
-            return AddToWallet(wtx, false, &walletdb);
-=======
-            return AddToWallet(wtx, false);
->>>>>>> d74e352e
         }
     }
     return false;
@@ -1794,13 +1673,8 @@
 void CWallet::SyncTransaction(const CTransaction& tx, const CBlockIndex *pindex, int posInBlock)
 {
     LOCK2(cs_main, cs_wallet);
-<<<<<<< HEAD
-    
-    if (!AddToWalletIfInvolvingMe(tx, pblock, true))
-=======
-
+    
     if (!AddToWalletIfInvolvingMe(tx, pindex, posInBlock, true))
->>>>>>> d74e352e
         return; // Not one of ours
 
     // If a transaction changes 'conflicted' state, that changes the balance
@@ -1849,9 +1723,12 @@
         map<uint256, CWalletTx>::const_iterator mi = mapWallet.find(txin.prevout.hash);
         if (mi != mapWallet.end())
         {
+            //fixme: (GULDEN) (MERGE)
+            /*
             const CWalletTx& prev = (*mi).second;
             if (txin.prevout.n < prev.vout.size())
                 return ::IsMine(keystore, prev.vout[txin.prevout.n]);
+            */
         }
     }
     return ISMINE_NO;
@@ -1898,7 +1775,7 @@
 
 void CWallet::RemoveAddressFromKeypoolIfIsMine(const CTxOut& txout, uint64_t time)
 {
-    ::RemoveAddressFromKeypoolIfIsMine(*this, txout.scriptPubKey, time);
+    ::RemoveAddressFromKeypoolIfIsMine(*this, (CTxDestination)txout.scriptPubKey, time);
 }
 
 CAmount CWallet::GetCredit(const CTxOut& txout, const isminefilter& filter) const
@@ -2000,71 +1877,6 @@
     return nChange;
 }
 
-<<<<<<< HEAD
-=======
-CPubKey CWallet::GenerateNewHDMasterKey()
-{
-    CKey key;
-    key.MakeNewKey(true);
-
-    int64_t nCreationTime = GetTime();
-    CKeyMetadata metadata(nCreationTime);
-
-    // calculate the pubkey
-    CPubKey pubkey = key.GetPubKey();
-    assert(key.VerifyPubKey(pubkey));
-
-    // set the hd keypath to "m" -> Master, refers the masterkeyid to itself
-    metadata.hdKeypath     = "m";
-    metadata.hdMasterKeyID = pubkey.GetID();
-
-    {
-        LOCK(cs_wallet);
-
-        // mem store the metadata
-        mapKeyMetadata[pubkey.GetID()] = metadata;
-
-        // write the key&metadata to the database
-        if (!AddKeyPubKey(key, pubkey))
-            throw std::runtime_error(std::string(__func__) + ": AddKeyPubKey failed");
-    }
-
-    return pubkey;
-}
-
-bool CWallet::SetHDMasterKey(const CPubKey& pubkey)
-{
-    LOCK(cs_wallet);
-
-    // ensure this wallet.dat can only be opened by clients supporting HD
-    SetMinVersion(FEATURE_HD);
-
-    // store the keyid (hash160) together with
-    // the child index counter in the database
-    // as a hdchain object
-    CHDChain newHdChain;
-    newHdChain.masterKeyID = pubkey.GetID();
-    SetHDChain(newHdChain, false);
-
-    return true;
-}
-
-bool CWallet::SetHDChain(const CHDChain& chain, bool memonly)
-{
-    LOCK(cs_wallet);
-    if (!memonly && !CWalletDB(strWalletFile).WriteHDChain(chain))
-        throw runtime_error(std::string(__func__) + ": writing chain failed");
-
-    hdChain = chain;
-    return true;
-}
-
-bool CWallet::IsHDEnabled()
-{
-    return !hdChain.masterKeyID.IsNull();
-}
-
->>>>>>> d74e352e
 int64_t CWalletTx::GetTxTime() const
 {
     int64_t n = nTimeSmart;
@@ -3641,7 +3453,6 @@
         
         for (auto accountPair : mapAccounts)
         {
-<<<<<<< HEAD
             unsigned int accountTargetSize = nTargetSize;           
             for (auto& keyChain : { KEYCHAIN_EXTERNAL, KEYCHAIN_CHANGE })
             {
@@ -3659,15 +3470,6 @@
                         return nNew;
                 }
             }
-=======
-            int64_t nEnd = 1;
-            if (!setKeyPool.empty())
-                nEnd = *(--setKeyPool.end()) + 1;
-            if (!walletdb.WritePool(nEnd, CKeyPool(GenerateNewKey())))
-                throw runtime_error(std::string(__func__) + ": writing generated key failed");
-            setKeyPool.insert(nEnd);
-            LogPrintf("keypool added key %d, size=%u\n", nEnd, setKeyPool.size());
->>>>>>> d74e352e
         }
     }
     return nNew;
@@ -3691,7 +3493,6 @@
 
         CWalletDB walletdb(strWalletFile);
 
-<<<<<<< HEAD
         nIndex = *(keyPool.begin());
         keyPool.erase(keyPool.begin());
         if (!walletdb.ReadPool(nIndex, keypoolentry))
@@ -3699,15 +3500,6 @@
         if (!forAccount->HaveKey(keypoolentry.vchPubKey.GetID()))
             throw runtime_error(std::string(__func__) + ": unknown key in key pool");
         assert(keypoolentry.vchPubKey.IsValid());
-=======
-        nIndex = *(setKeyPool.begin());
-        setKeyPool.erase(setKeyPool.begin());
-        if (!walletdb.ReadPool(nIndex, keypool))
-            throw runtime_error(std::string(__func__) + ": read failed");
-        if (!HaveKey(keypool.vchPubKey.GetID()))
-            throw runtime_error(std::string(__func__) + ": unknown key in key pool");
-        assert(keypool.vchPubKey.IsValid());
->>>>>>> d74e352e
         LogPrintf("keypool reserve %d\n", nIndex);
     }
 }
@@ -3848,7 +3640,6 @@
     // load oldest key from keypool, get time and return
     CKeyPool keypoolentry;
     CWalletDB walletdb(strWalletFile);
-<<<<<<< HEAD
     
     // if the keypool is empty, return <NOW>
     int64_t nTime = GetTime();
@@ -3868,13 +3659,6 @@
         }
     }
     return nTime;
-=======
-    int64_t nIndex = *(setKeyPool.begin());
-    if (!walletdb.ReadPool(nIndex, keypool))
-        throw runtime_error(std::string(__func__) + ": read oldest key in keypool failed");
-    assert(keypool.vchPubKey.IsValid());
-    return keypool.nTime;
->>>>>>> d74e352e
 }
 
 std::map<CTxDestination, CAmount> CWallet::GetAddressBalances()
@@ -4120,7 +3904,6 @@
     LOCK2(cs_main, cs_wallet);
     for (const auto& accountItem : mapAccounts)
     {
-<<<<<<< HEAD
         for (auto keyChain : { KEYCHAIN_EXTERNAL, KEYCHAIN_CHANGE })
         {
             const auto& keyPool = ( keyChain == KEYCHAIN_EXTERNAL ? accountItem.second->setKeyPoolExternal : accountItem.second->setKeyPoolInternal );
@@ -4132,20 +3915,10 @@
                 assert(keypoolentry.vchPubKey.IsValid());
                 CKeyID keyID = keypoolentry.vchPubKey.GetID();
                 if (!HaveKey(keyID))
-                throw runtime_error(std::string(__func__) + ": unknown key in key pool");
+                    throw runtime_error(std::string(__func__) + ": unknown key in key pool");
                 setAddress.insert(keyID);
             }
         }
-=======
-        CKeyPool keypool;
-        if (!walletdb.ReadPool(id, keypool))
-            throw runtime_error(std::string(__func__) + ": read failed");
-        assert(keypool.vchPubKey.IsValid());
-        CKeyID keyID = keypool.vchPubKey.GetID();
-        if (!HaveKey(keyID))
-            throw runtime_error(std::string(__func__) + ": unknown key in key pool");
-        setAddress.insert(keyID);
->>>>>>> d74e352e
     }
 }
 
@@ -4541,7 +4314,6 @@
     if (fFirstRun)
     {
         // Create new keyUser and set as default key
-<<<<<<< HEAD
         if (GetBoolArg("-usehd", DEFAULT_USE_HD_WALLET))
         {
             if (fNoUI)
@@ -4600,13 +4372,6 @@
             
             //Assign the bare minimum keys here, let the rest take place in the bakcground thread
             walletInstance->TopUpKeyPool(2);
-=======
-        if (GetBoolArg("-usehd", DEFAULT_USE_HD_WALLET) && !walletInstance->IsHDEnabled()) {
-            // generate a new master key
-            CPubKey masterPubKey = walletInstance->GenerateNewHDMasterKey();
-            if (!walletInstance->SetHDMasterKey(masterPubKey))
-                throw std::runtime_error(std::string(__func__) + ": Storing master key failed");
->>>>>>> d74e352e
         }
         else
         {
@@ -4623,7 +4388,6 @@
         
         CWalletDB walletdb(walletFile);
     }
-<<<<<<< HEAD
     else
     {
         // HD upgrade.
@@ -4739,14 +4503,6 @@
                 }
             }
         }
-=======
-    else if (mapArgs.count("-usehd")) {
-        bool useHD = GetBoolArg("-usehd", DEFAULT_USE_HD_WALLET);
-        if (walletInstance->IsHDEnabled() && !useHD)
-            return InitError(strprintf(_("Error loading %s: You can't disable HD on a already existing HD wallet"), walletFile));
-        if (!walletInstance->IsHDEnabled() && useHD)
-            return InitError(strprintf(_("Error loading %s: You can't enable HD on a already existing non-HD wallet"), walletFile));
->>>>>>> d74e352e
     }
 
     if (GuldenApplication::gApp->isRecovery)
@@ -4822,7 +4578,8 @@
 
     {
         LOCK(walletInstance->cs_wallet);
-        LogPrintf("setKeyPool.size() = %u\n",      walletInstance->GetKeyPoolSize());
+        //fixme: (GULDEN) (MERGE)
+        //LogPrintf("setKeyPool.size() = %u\n",      walletInstance->GetKeyPoolSize());
         LogPrintf("mapWallet.size() = %u\n",       walletInstance->mapWallet.size());
         LogPrintf("mapAddressBook.size() = %u\n",  walletInstance->mapAddressBook.size());
     }
