--- conflicted
+++ resolved
@@ -470,7 +470,6 @@
 }
 
 void IncrementExtraNonce(CBlock* pblock, const CBlockIndex* pindexPrev, unsigned int& nExtraNonce)
-<<<<<<< HEAD
 {
     // Update nExtraNonce
     static uint256 hashPrevBlock;
@@ -783,8 +782,6 @@
 }
 
 void GenerateBitcoins(bool fGenerate, int nThreads, const CChainParams& chainparams)
-=======
->>>>>>> c9bd0f64
 {
     static boost::thread_group* minerThreads = NULL;
 
