language: minimal
dist: trusty
sudo: required
cache:
  ccache: true
  directories:
  - depends/built
  - depends/sdk-sources
  - $HOME/.ccache

env:
  global:
    - MAKEJOBS=-j3
    - BOOST_TEST_RANDOM=1$TRAVIS_BUILD_ID
    - CCACHE_SIZE=500M
    - CCACHE_TEMPDIR=/tmp/.ccache-temp
    - CCACHE_COMPRESS=1
    - CCACHE_DIR=$HOME/.ccache
    - BASE_OUTDIR=$TRAVIS_BUILD_DIR/out
    - WINEDEBUG=fixme-all
    - DOCKER_PACKAGES="build-essential libtool autotools-dev automake pkg-config bsdmainutils curl git ca-certificates ccache"
matrix:
  include:
    - os: linux
      addons:
        apt:
          sources:
            - ubuntu-toolchain-r-test
          packages:
            - g++-7
<<<<<<< HEAD
      env: MATRIX_EVAL="CC=gcc-7 && CXX=g++-7" HOST=x86_64-unknown-linux-gnu PACKAGES="libqrencode-dev libminiupnpc-dev libqwt-qt5-dev libqwt-headers python3-zmq qtwebengine5-dev libqt5webkit5-dev qtbase5-dev qttools5-dev-tools protobuf-compiler libdbus-1-dev libharfbuzz-dev libprotobuf-dev" DEP_OPTS="NO_QT=1 NO_UPNP=1 DEBUG=1 ALLOW_HOST_PACKAGES=1" RUN_TESTS=true GOAL="install" GULDEN_CONFIG="--enable-zmq --with-gui=qt5 --enable-glibc-back-compat --enable-reduce-exports CPPFLAGS=-DDEBUG_LOCKORDER"
=======
      env: MATRIX_EVAL="CC=gcc-7 && CXX=g++-7" HOST=x86_64-unknown-linux-gnu PACKAGES="libqrencode-dev libminiupnpc-dev libqwt-qt5-dev libqwt-headers python3-zmq libqt5webkit5-dev qtbase5-dev qttools5-dev-tools protobuf-compiler libdbus-1-dev libharfbuzz-dev libprotobuf-dev" DEP_OPTS="NO_QT=1 NO_UPNP=1 DEBUG=1 ALLOW_HOST_PACKAGES=1" RUN_TESTS=true GOAL="install" GULDEN_CONFIG="--enable-zmq --with-gui=qt5 --enable-glibc-back-compat --enable-reduce-exports CPPFLAGS=-DDEBUG_LOCKORDER"
    - os: linux
      addons:
        apt:
          sources:
            - ubuntu-toolchain-r-test
          packages:
            - g++-7
      env: MATRIX_EVAL="CC=gcc-7 && CXX=g++-7" HOST=x86_64-unknown-linux-gnu PACKAGES="libqrencode-dev libminiupnpc-dev python3-zmq protobuf-compiler libdbus-1-dev libharfbuzz-dev libprotobuf-dev" DEP_OPTS="NO_QT=1 NO_WALLET=1 NO_UPNP=1 DEBUG=1 ALLOW_HOST_PACKAGES=1" RUN_TESTS=true GOAL="install" GULDEN_CONFIG="--enable-zmq --disable-wallet --with-gui=no --enable-glibc-back-compat --enable-reduce-exports CPPFLAGS=-DDEBUG_LOCKORDER"
>>>>>>> 25c4c1f0

before_install:
    - eval "${MATRIX_EVAL}"
    - export PATH=$(echo $PATH | tr ':' "\n" | sed '/\/opt\/python/d' | tr "\n" ":" | sed "s|::|:|g")
install:
    - env | grep -E '^(CCACHE_|WINEDEBUG|DISPLAY|BOOST_TEST_RANDOM|CONFIG_SHELL)' | tee /tmp/env
    - DOCKER_ID=$(docker run $DOCKER_ADMIN -idt --mount type=bind,src=$TRAVIS_BUILD_DIR,dst=$TRAVIS_BUILD_DIR --mount type=bind,src=$CCACHE_DIR,dst=$CCACHE_DIR -w $TRAVIS_BUILD_DIR --env-file /tmp/env ubuntu:18.04)
    - DOCKER_EXEC () { docker exec $DOCKER_ID bash -c "cd $PWD && $*"; }
    - if [ -n "$DPKG_ADD_ARCH" ]; then DOCKER_EXEC dpkg --add-architecture "$DPKG_ADD_ARCH" ; fi
    - travis_retry DOCKER_EXEC apt-get update
    - travis_retry DOCKER_EXEC apt-get install --no-install-recommends --no-upgrade -qq $PACKAGES $DOCKER_PACKAGES
before_script:
    - if [ -z "$NO_DEPENDS" ]; then DOCKER_EXEC CONFIG_SHELL= make $MAKEJOBS -C depends HOST=$HOST $DEP_OPTS; fi
    # Start xvfb if needed, as documented at https://docs.travis-ci.com/user/gui-and-headless-browsers/#Using-xvfb-to-Run-Tests-That-Require-a-GUI
    - if [ "$NEED_XVFB" = 1 ]; then DOCKER_EXEC /sbin/start-stop-daemon --start --pidfile /tmp/custom_xvfb_99.pid --make-pidfile --background --exec /usr/bin/Xvfb -- :99 -ac; fi
script:
    - export TRAVIS_COMMIT_LOG=`git log --format=fuller -1`
    - OUTDIR=$BASE_OUTDIR/$TRAVIS_PULL_REQUEST/$TRAVIS_JOB_NUMBER-$HOST
    - GULDEN_CONFIG_ALL="--enable-werror --disable-dependency-tracking --prefix=$TRAVIS_BUILD_DIR/depends/$HOST --bindir=$OUTDIR/bin --libdir=$OUTDIR/lib"
    - if [ -z "$NO_DEPENDS" ]; then DOCKER_EXEC ccache --max-size=$CCACHE_SIZE; fi
    - test -n "$CONFIG_SHELL" && DOCKER_EXEC "$CONFIG_SHELL" -c "./autogen.sh" || DOCKER_EXEC ./autogen.sh
    - mkdir build && cd build
    - DOCKER_EXEC "echo 'prefix=/usr' | tee /usr/share/pkgconfig/Qt5Qwt.pc"
    - DOCKER_EXEC "echo 'exec_prefix=/usr' | tee -a /usr/share/pkgconfig/Qt5Qwt.pc"
    - DOCKER_EXEC "echo 'libdir=/usr/lib64' | tee -a /usr/share/pkgconfig/Qt5Qwt.pc"
    - DOCKER_EXEC "echo 'includedir=/usr/include/qwt' | tee -a /usr/share/pkgconfig/Qt5Qwt.pc"
    - DOCKER_EXEC "echo 'Name:Qwt' | tee -a /usr/share/pkgconfig/Qt5Qwt.pc"
    - DOCKER_EXEC "echo 'Description:Qt Widgets for Technical Applications' | tee -a /usr/share/pkgconfig/Qt5Qwt.pc"
    - DOCKER_EXEC "echo 'Version:6.1.3' | tee -a /usr/share/pkgconfig/Qt5Qwt.pc"
    - DOCKER_EXEC "echo 'Libs:-lqwt-qt5' | tee -a /usr/share/pkgconfig/Qt5Qwt.pc"
    - DOCKER_EXEC "echo 'Cflags:-I/usr/include/qwt' | tee -a /usr/share/pkgconfig/Qt5Qwt.pc"
    - DOCKER_EXEC ../configure --cache-file=config.cache $GULDEN_CONFIG_ALL $GULDEN_CONFIG || ( cat config.log && false)
    - DOCKER_EXEC make $MAKEJOBS
after_script:
    - echo $TRAVIS_COMMIT_RANGE
    - echo $TRAVIS_COMMIT_LOG

notifications:
  slack:
    secure: iNEHGC+a1uC0bGNKDH85XuSwk18Jyqb8t02dosNcZd46L1eZyUrcL/AoQBVw/r8Ay+dOUcTY6arjKrkobPjvXGpamrJo0ejI6vZlfe8t1nR+P7feYLDhYeJQ4yb6ZV7uKzOP+ZocoEoTKttsHkoWKGGNuNzHcPcjhzLkYmY3MHfGmIQDVcU6DAGGTw6SQB1FkMbOWpgpqXndidEpX6N8pdZ3gCG3EFLKI/xQAVlyvzEmQOc4uP4vLMVhCQVc03MgnQIm5DpbsPdMMp4h24ysstTIFk6zO8qwjqzeePr4bRWTYRdaVxIHvd269bo7rCMn7p+Apc+xHnDIaCHJbzrI7HN8iJ4Pe9W4MTOR/GUNesfQhnrkWndSYRfObTzpfZHOgdv+K9dQ+A+kn3CUEQfLXFtwtmafgpVzQ0PeU3mLqXJt1zzYVoxCSqyO/dpye9Ezr5cPged29a35lL80ChIywlL83EkbcXpctoA9AHu4M44h1gTCG5oleulsuQjEPnNZYdEKuY2uAmB0dszzbgu1R+BBVmnBQSW0LT1AwJGD/30SihQZhY+vXrJOBBTrQl6mrA7iX5kAe2o5kGCkVuKj/o8P9ia5LF88PsWibYm4cB+wt07DxVK/rjZDw/yi0+G59D6HrF0B2i8Jg7yJOQ2JyC3Au/1d+17tHmxqAdp6xPE=<|MERGE_RESOLUTION|>--- conflicted
+++ resolved
@@ -28,19 +28,7 @@
             - ubuntu-toolchain-r-test
           packages:
             - g++-7
-<<<<<<< HEAD
       env: MATRIX_EVAL="CC=gcc-7 && CXX=g++-7" HOST=x86_64-unknown-linux-gnu PACKAGES="libqrencode-dev libminiupnpc-dev libqwt-qt5-dev libqwt-headers python3-zmq qtwebengine5-dev libqt5webkit5-dev qtbase5-dev qttools5-dev-tools protobuf-compiler libdbus-1-dev libharfbuzz-dev libprotobuf-dev" DEP_OPTS="NO_QT=1 NO_UPNP=1 DEBUG=1 ALLOW_HOST_PACKAGES=1" RUN_TESTS=true GOAL="install" GULDEN_CONFIG="--enable-zmq --with-gui=qt5 --enable-glibc-back-compat --enable-reduce-exports CPPFLAGS=-DDEBUG_LOCKORDER"
-=======
-      env: MATRIX_EVAL="CC=gcc-7 && CXX=g++-7" HOST=x86_64-unknown-linux-gnu PACKAGES="libqrencode-dev libminiupnpc-dev libqwt-qt5-dev libqwt-headers python3-zmq libqt5webkit5-dev qtbase5-dev qttools5-dev-tools protobuf-compiler libdbus-1-dev libharfbuzz-dev libprotobuf-dev" DEP_OPTS="NO_QT=1 NO_UPNP=1 DEBUG=1 ALLOW_HOST_PACKAGES=1" RUN_TESTS=true GOAL="install" GULDEN_CONFIG="--enable-zmq --with-gui=qt5 --enable-glibc-back-compat --enable-reduce-exports CPPFLAGS=-DDEBUG_LOCKORDER"
-    - os: linux
-      addons:
-        apt:
-          sources:
-            - ubuntu-toolchain-r-test
-          packages:
-            - g++-7
-      env: MATRIX_EVAL="CC=gcc-7 && CXX=g++-7" HOST=x86_64-unknown-linux-gnu PACKAGES="libqrencode-dev libminiupnpc-dev python3-zmq protobuf-compiler libdbus-1-dev libharfbuzz-dev libprotobuf-dev" DEP_OPTS="NO_QT=1 NO_WALLET=1 NO_UPNP=1 DEBUG=1 ALLOW_HOST_PACKAGES=1" RUN_TESTS=true GOAL="install" GULDEN_CONFIG="--enable-zmq --disable-wallet --with-gui=no --enable-glibc-back-compat --enable-reduce-exports CPPFLAGS=-DDEBUG_LOCKORDER"
->>>>>>> 25c4c1f0
 
 before_install:
     - eval "${MATRIX_EVAL}"
